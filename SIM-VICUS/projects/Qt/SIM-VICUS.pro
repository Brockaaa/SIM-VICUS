# Project file for SIM-VICUS
#
# remember to set DYLD_FALLBACK_LIBRARY_PATH on MacOSX
# set LD_LIBRARY_PATH on Linux

TARGET = SIM-VICUS
TEMPLATE = app

# this pri must be sourced from all our applications
include( ../../../externals/IBK/projects/Qt/IBK.pri )

QT += xml opengl network printsupport widgets svg

CONFIG += c++11

unix {
				QMAKE_CXXFLAGS += -std=c++11
}

LIBS += -L../../../lib$${DIR_PREFIX} \
				-lCCM \
				-lIBK \
				-lIBKMK \
				-lNandrad \
				-lQtExt \
				-lQuaZIP \
				-lTiCPP \
				-lGenericBuildings \
				-lVicus \
				-lqwt6

win32 {
				LIBS += -luser32
				LIBS += -lopengl32
}
linux {
				LIBS += -lGLU -lGL
}
mac {
				LIBS += -framework OpenGL
}

INCLUDEPATH = \
				../../src \
				../../src/actions \
				../../src/core3D \
				../../../externals/CCM/src \
				../../../externals/IBK/src \
				../../../externals/IBKMK/src \
				../../../externals/Nandrad/src \
				../../../externals/Nandrad/srcTranslations \
				../../../externals/Vicus/src \
				../../../externals/Vicus/srcTranslations \
				../../../externals/TiCPP/src \
				../../../externals/qwt/src \
				../../../externals/QuaZIP/src \
				../../../externals/QuaZIP/src/zlib \
				../../../externals/GenericBuildings/src \
				../../../externals/QtExt/src

DEPENDPATH = $${INCLUDEPATH}

win32 {
PRE_TARGETDEPS += \
				$$PWD/../../../externals/lib$${DIR_PREFIX}/IBK.lib \
				$$PWD/../../../externals/lib$${DIR_PREFIX}/CCM.lib \
				$$PWD/../../../externals/lib$${DIR_PREFIX}/QtExt.lib \
				$$PWD/../../../externals/lib$${DIR_PREFIX}/qwt6.lib \
				$$PWD/../../../externals/lib$${DIR_PREFIX}/QuaZIP.lib \
				$$PWD/../../../externals/lib$${DIR_PREFIX}/Vicus.lib \
				$$PWD/../../../externals/lib$${DIR_PREFIX}/Nandrad.lib \
				$$PWD/../../../externals/lib$${DIR_PREFIX}/TiCPP.lib \
				$$PWD/../../../externals/lib$${DIR_PREFIX}/GenericBuildings.lib \
				$$PWD/../../../externals/lib$${DIR_PREFIX}/IBKMK.lib
}


SOURCES += \
				../../../externals/Nandrad/srcTranslations/NANDRAD_KeywordListQt.cpp \
				../../../externals/Vicus/srcTranslations/VICUS_KeywordListQt.cpp \
				../../src/SVDBInfiltrationEditWidget.cpp \
				../../src/SVDBInfiltrationTableModel.cpp \
				../../src/SVDBInternalLoadsElectricEquipmentEditWidget.cpp \
				../../src/SVDBInternalLoadsLightsEditWidget.cpp \
				../../src/SVDBInternalLoadsOtherEditWidget.cpp \
				../../src/SVDBNetworkFluidEditWidget.cpp \
				../../src/SVDBNetworkFluidTableModel.cpp \
				../../src/SVDBVentilationNaturalEditWidget.cpp \
				../../src/SVDBVentilationNaturalTableModel.cpp \
				../../src/SVDBZoneControlShadingEditWidget.cpp \
				../../src/SVDBZoneControlShadingTableModel.cpp \
				../../src/SVDBZoneControlThermostatEditWidget.cpp \
				../../src/SVDBZoneControlThermostatTableModel.cpp \
				../../src/SVDBZoneControlVentilationNaturalEditWidget.cpp \
				../../src/SVDBZoneControlVentilationNaturalTableModel.cpp \
<<<<<<< HEAD
				../../src/SVSimulationExportFMIDialog.cpp \
=======
				../../src/SVView3D.cpp \
>>>>>>> d1365c61
				../../src/actions/SVUndoAddBuilding.cpp \
				../../src/actions/SVUndoAddBuildingLevel.cpp \
				../../src/actions/SVUndoAddNetwork.cpp \
				../../src/actions/SVUndoAddSurface.cpp \
				../../src/actions/SVUndoAddZone.cpp \
				../../src/actions/SVUndoCommandBase.cpp \
				../../src/actions/SVUndoCopyZones.cpp \
				../../src/actions/SVUndoDeleteSelected.cpp \
				../../src/actions/SVUndoModifyBuilding.cpp \
				../../src/actions/SVUndoModifyBuildingLevel.cpp \
				../../src/actions/SVUndoModifyBuildingTopology.cpp \
				../../src/actions/SVUndoModifyComponentInstances.cpp \
				../../src/actions/SVUndoModifyProject.cpp \
				../../src/actions/SVUndoModifyRoomZoneTemplateAssociation.cpp \
				../../src/actions/SVUndoModifySiteData.cpp \
				../../src/actions/SVUndoModifySurfaceGeometry.cpp \
				../../src/core3D/Vic3DCoordinateSystemObject.cpp \
				../../src/core3D/Vic3DGeometryHelpers.cpp \
				../../src/core3D/Vic3DGridObject.cpp \
				../../src/core3D/Vic3DKeyboardMouseHandler.cpp \
				../../src/core3D/Vic3DNewGeometryObject.cpp \
				../../src/core3D/Vic3DOpaqueGeometryObject.cpp \
				../../src/core3D/Vic3DOpenGLWindow.cpp \
				../../src/core3D/Vic3DOrbitControllerObject.cpp \
				../../src/core3D/Vic3DPickObject.cpp \
				../../src/core3D/Vic3DScene.cpp \
				../../src/core3D/Vic3DSceneView.cpp \
				../../src/core3D/Vic3DShaderProgram.cpp \
				../../src/core3D/Vic3DSmallCoordinateSystemObject.cpp \
				../../src/core3D/Vic3DSurfaceNormalsObject.cpp \
				../../src/core3D/Vic3DTransform3D.cpp \
				../../src/core3D/Vic3DWireFrameObject.cpp \
				../../src/main.cpp \
				../../src/SVAboutDialog.cpp \
				../../src/SVAbstractDatabaseEditWidget.cpp \
				../../src/SVChartUtils.cpp \
				../../src/SVClimateDataSortFilterProxyModel.cpp \
				../../src/SVClimateDataTableModel.cpp \
				../../src/SVClimateFileInfo.cpp \
				../../src/SVConstants.cpp \
				../../src/SVDatabase.cpp \
				../../src/SVDatabaseEditDialog.cpp \
				../../src/SVDBBoundaryConditionEditWidget.cpp \
				../../src/SVDBBoundaryConditionTableModel.cpp \
				../../src/SVDBComponentEditWidget.cpp \
				../../src/SVDBComponentTableModel.cpp \
				../../src/SVDBConstructionEditWidget.cpp \
				../../src/SVDBConstructionTableModel.cpp \
				../../src/SVDBDailyCycleInputWidget.cpp \
				../../src/SVDBInternalLoadsPersonEditWidget.cpp \
				../../src/SVDBInternalLoadsTableModel.cpp \
				../../src/SVDBMaterialEditWidget.cpp \
				../../src/SVDBMaterialTableModel.cpp \
				../../src/SVDBModelDelegate.cpp \
				../../src/SVDBNetworkComponentEditWidget.cpp \
				../../src/SVDBNetworkComponentTableModel.cpp \
				../../src/SVDBPipeEditWidget.cpp \
				../../src/SVDBPipeTableModel.cpp \
				../../src/SVDBScheduleAddDialog.cpp \
				../../src/SVDBScheduleDailyCycleEditWidget.cpp \
				../../src/SVDBScheduleEditWidget.cpp \
				../../src/SVDBScheduleTableModel.cpp \
				../../src/SVDBWindowEditWidget.cpp \
				../../src/SVDBZoneTemplateEditDialog.cpp \
				../../src/SVDBZoneTemplateEditWidget.cpp \
				../../src/SVDBZoneTemplateTreeModel.cpp \
				../../src/SVDebugApplication.cpp \
				../../src/SVDialogSelectNetworkPipes.cpp \
				../../src/SVGeometryView.cpp \
				../../src/SVImportIDFDialog.cpp \
				../../src/SVInternalLoadsPersonDetailedWidget.cpp \
				../../src/SVInternalLoadsPersonManagerWidget.cpp \
				../../src/SVLCA.cpp \
				../../src/SVLocalCoordinateView.cpp \
				../../src/SVLogFileDialog.cpp \
				../../src/SVLogWidget.cpp \
				../../src/SVMainWindow.cpp \
				../../src/SVMessageHandler.cpp \
				../../src/SVNavigationTreeItemDelegate.cpp \
				../../src/SVNavigationTreeWidget.cpp \
				../../src/SVNetworkImportDialog.cpp \
				../../src/SVPostProcBindings.cpp \
				../../src/SVPostProcHandler.cpp \
				../../src/SVPreferencesDialog.cpp \
				../../src/SVPreferencesPageStyle.cpp \
				../../src/SVPreferencesPageTools.cpp \
				../../src/SVProjectHandler.cpp \
				../../src/SVPropBuildingEditWidget.cpp \
				../../src/SVPropEditGeometry.cpp \
				../../src/SVPropertyWidget.cpp \
				../../src/SVPropFloorManagerItemDelegate.cpp \
				../../src/SVPropFloorManagerWidget.cpp \
				../../src/SVPropModeSelectionWidget.cpp \
				../../src/SVPropNetworkEditWidget.cpp \
				../../src/SVPropSiteWidget.cpp \
				../../src/SVPropVertexListWidget.cpp \
				../../src/SVScheduleHolidayWidget.cpp \
				../../src/SVSettings.cpp \
				../../src/SVSimulationLocationOptions.cpp \
				../../src/SVSimulationModelOptions.cpp \
				../../src/SVSimulationOutputOptions.cpp \
				../../src/SVSimulationPerformanceOptions.cpp \
				../../src/SVSimulationRunRequestDialog.cpp \
				../../src/SVSimulationStartNandrad.cpp \
				../../src/SVSimulationStartNetworkSim.cpp \
				../../src/SVSmartSelectDialog.cpp \
				../../src/SVStyle.cpp \
				../../src/SVThreadBase.cpp \
				../../src/SVUndoCopySurfaces.cpp \
				../../src/SVUndoDeleteBuilding.cpp \
				../../src/SVUndoDeleteBuildingLevel.cpp \
				../../src/SVUndoDeleteNetwork.cpp \
				../../src/SVUndoModifyNetwork.cpp \
				../../src/SVUndoTreeNodeState.cpp \
				../../src/SVUtils.cpp \
				../../src/SVViewState.cpp \
				../../src/SVViewStateHandler.cpp \
				../../src/SVWelcomeScreen.cpp

HEADERS  += \
				../../src/SVDBInfiltrationEditWidget.h \
				../../src/SVDBInfiltrationTableModel.h \
				../../src/SVDBInternalLoadsElectricEquipmentEditWidget.h \
				../../src/SVDBInternalLoadsLightsEditWidget.h \
				../../src/SVDBInternalLoadsOtherEditWidget.h \
				../../src/SVDBNetworkFluidEditWidget.h \
				../../src/SVDBNetworkFluidTableModel.h \
				../../src/SVDBVentilationNaturalEditWidget.h \
				../../src/SVDBVentilationNaturalTableModel.h \
				../../src/SVDBZoneControlShadingEditWidget.h \
				../../src/SVDBZoneControlShadingTableModel.h \
				../../src/SVDBZoneControlThermostatEditWidget.h \
				../../src/SVDBZoneControlThermostatTableModel.h \
				../../src/SVDBZoneControlVentilationNaturalEditWidget.h \
				../../src/SVDBZoneControlVentilationNaturalTableModel.h \
<<<<<<< HEAD
				../../src/SVSimulationExportFMIDialog.h \
=======
				../../src/SVView3D.h \
>>>>>>> d1365c61
				../../src/actions/SVUndoAddBuilding.h \
				../../src/actions/SVUndoAddBuildingLevel.h \
				../../src/actions/SVUndoAddNetwork.h \
				../../src/actions/SVUndoAddSurface.h \
				../../src/actions/SVUndoAddZone.h \
				../../src/actions/SVUndoCommandBase.h \
				../../src/actions/SVUndoCopyZones.h \
				../../src/actions/SVUndoDeleteSelected.h \
				../../src/actions/SVUndoModifyBuilding.h \
				../../src/actions/SVUndoModifyBuildingLevel.h \
				../../src/actions/SVUndoModifyBuildingTopology.h \
				../../src/actions/SVUndoModifyComponentInstances.h \
				../../src/actions/SVUndoModifyProject.h \
				../../src/actions/SVUndoModifyRoomZoneTemplateAssociation.h \
				../../src/actions/SVUndoModifySiteData.h \
				../../src/actions/SVUndoModifySurfaceGeometry.h \
				../../src/core3D/Vic3DCamera.h \
				../../src/core3D/Vic3DConstants.h \
				../../src/core3D/Vic3DCoordinateSystemObject.h \
				../../src/core3D/Vic3DGeometryHelpers.h \
				../../src/core3D/Vic3DGridObject.h \
				../../src/core3D/Vic3DKeyboardMouseHandler.h \
				../../src/core3D/Vic3DNewGeometryObject.h \
				../../src/core3D/Vic3DOpaqueGeometryObject.h \
				../../src/core3D/Vic3DOpenGLWindow.h \
				../../src/core3D/Vic3DOrbitControllerObject.h \
				../../src/core3D/Vic3DPickObject.h \
				../../src/core3D/Vic3DScene.h \
				../../src/core3D/Vic3DSceneView.h \
				../../src/core3D/Vic3DShaderProgram.h \
				../../src/core3D/Vic3DSmallCoordinateSystemObject.h \
				../../src/core3D/Vic3DSurfaceNormalsObject.h \
				../../src/core3D/Vic3DTransform3D.h \
				../../src/core3D/Vic3DVertex.h \
				../../src/core3D/Vic3DWireFrameObject.h \
				../../src/SVAboutDialog.h \
				../../src/SVAbstractDatabaseEditWidget.h \
				../../src/SVChartUtils.h \
				../../src/SVClimateDataSortFilterProxyModel.h \
				../../src/SVClimateDataTableModel.h \
				../../src/SVClimateFileInfo.h \
				../../src/SVConstants.h \
				../../src/SVDatabaseEditDialog.h \
				../../src/SVDatabase.h \
				../../src/SVDBBoundaryConditionEditWidget.h \
				../../src/SVDBBoundaryConditionTableModel.h \
				../../src/SVDBComponentEditWidget.h \
				../../src/SVDBComponentTableModel.h \
				../../src/SVDBConstructionEditWidget.h \
				../../src/SVDBConstructionTableModel.h \
				../../src/SVDBDailyCycleInputWidget.h \
				../../src/SVDBInternalLoadsPersonEditWidget.h \
				../../src/SVDBInternalLoadsTableModel.h \
				../../src/SVDBMaterialEditWidget.h \
				../../src/SVDBMaterialTableModel.h \
				../../src/SVDBModelDelegate.h \
				../../src/SVDBNetworkComponentEditWidget.h \
				../../src/SVDBNetworkComponentTableModel.h \
				../../src/SVDBPipeEditWidget.h \
				../../src/SVDBPipeTableModel.h \
				../../src/SVDBScheduleAddDialog.h \
				../../src/SVDBScheduleDailyCycleEditWidget.h \
				../../src/SVDBScheduleEditWidget.h \
				../../src/SVDBScheduleTableModel.h \
				../../src/SVDBWindowEditWidget.h \
				../../src/SVDBZoneTemplateEditDialog.h \
				../../src/SVDBZoneTemplateEditWidget.h \
				../../src/SVDBZoneTemplateTreeModel.h \
				../../src/SVDebugApplication.h \
				../../src/SVDialogSelectNetworkPipes.h \
				../../src/SVGeometryView.h \
				../../src/SVImportIDFDialog.h \
				../../src/SVInternalLoadsPersonDetailedWidget.h \
				../../src/SVInternalLoadsPersonManagerWidget.h \
				../../src/SVLCA.h \
				../../src/SVLocalCoordinateView.h \
				../../src/SVLogFileDialog.h \
				../../src/SVLogWidget.h \
				../../src/SVMainWindow.h \
				../../src/SVMessageHandler.h \
				../../src/SVNavigationTreeItemDelegate.h \
				../../src/SVNavigationTreeWidget.h \
				../../src/SVNetworkImportDialog.h \
				../../src/SVPostProcBindings.h \
				../../src/SVPostProcHandler.h \
				../../src/SVPreferencesDialog.h \
				../../src/SVPreferencesPageStyle.h \
				../../src/SVPreferencesPageTools.h \
				../../src/SVProjectHandler.h \
				../../src/SVPropBuildingEditWidget.h \
				../../src/SVPropEditGeometry.h \
				../../src/SVPropertyWidget.h \
				../../src/SVPropFloorManagerItemDelegate.h \
				../../src/SVPropFloorManagerWidget.h \
				../../src/SVPropModeSelectionWidget.h \
				../../src/SVPropNetworkEditWidget.h \
				../../src/SVPropSiteWidget.h \
				../../src/SVPropVertexListWidget.h \
				../../src/SVScheduleHolidayWidget.h \
				../../src/SVSettings.h \
				../../src/SVSimulationLocationOptions.h \
				../../src/SVSimulationModelOptions.h \
				../../src/SVSimulationOutputOptions.h \
				../../src/SVSimulationPerformanceOptions.h \
				../../src/SVSimulationRunRequestDialog.h \
				../../src/SVSimulationStartNandrad.h \
				../../src/SVSimulationStartNetworkSim.h \
				../../src/SVSmartSelectDialog.h \
				../../src/SVStyle.h \
				../../src/SVThreadBase.h \
				../../src/SVUndoCopySurfaces.h \
				../../src/SVUndoDeleteBuilding.h \
				../../src/SVUndoDeleteBuildingLevel.h \
				../../src/SVUndoDeleteNetwork.h \
				../../src/SVUndoModifyNetwork.h \
				../../src/SVUndoTreeNodeState.h \
				../../src/SVUtils.h \
				../../src/SVViewState.h \
				../../src/SVViewStateHandler.h \
				../../src/SVWelcomeScreen.h

FORMS    += \
				../../src/SVAboutDialog.ui \
				../../src/SVDBInfiltrationEditWidget.ui \
				../../src/SVDBInternalLoadsElectricEquipmentEditWidget.ui \
				../../src/SVDBInternalLoadsLightsEditWidget.ui \
				../../src/SVDBInternalLoadsOtherEditWidget.ui \
				../../src/SVDBNetworkFluidEditWidget.ui \
				../../src/SVDBVentilationNaturalEditWidget.ui \
				../../src/SVDBZoneControlShadingEditWidget.ui \
				../../src/SVDBZoneControlThermostatEditWidget.ui \
				../../src/SVDBZoneControlVentilationNaturalEditWidget.ui \
				../../src/SVDatabaseEditDialog.ui \
				../../src/SVDBBoundaryConditionEditWidget.ui \
				../../src/SVDBComponentEditWidget.ui \
				../../src/SVDBConstructionEditWidget.ui \
				../../src/SVDBInternalLoadsPersonEditWidget.ui \
				../../src/SVDBMaterialEditWidget.ui \
				../../src/SVDBNetworkComponentEditWidget.ui \
				../../src/SVDBPipeEditWidget.ui \
				../../src/SVDBScheduleAddDialog.ui \
				../../src/SVDBScheduleDailyCycleEditWidget.ui \
				../../src/SVDBScheduleEditWidget.ui \
				../../src/SVDBWindowEditWidget.ui \
				../../src/SVDBZoneTemplateEditDialog.ui \
				../../src/SVDBZoneTemplateEditWidget.ui \
				../../src/SVDialogSelectNetworkPipes.ui \
				../../src/SVImportIDFDialog.ui \
				../../src/SVInternalLoadsPersonDetailedWidget.ui \
				../../src/SVInternalLoadsPersonManagerWidget.ui \
				../../src/SVLocalCoordinateView.ui \
				../../src/SVLogFileDialog.ui \
				../../src/SVMainWindow.ui \
				../../src/SVNavigationTreeWidget.ui \
				../../src/SVNetworkImportDialog.ui \
				../../src/SVPreferencesDialog.ui \
				../../src/SVPreferencesPageStyle.ui \
				../../src/SVPreferencesPageTools.ui \
				../../src/SVPropBuildingEditWidget.ui \
				../../src/SVPropEditGeometry.ui \
				../../src/SVPropFloorManagerWidget.ui \
				../../src/SVPropModeSelectionWidget.ui \
				../../src/SVPropNetworkEditWidget.ui \
				../../src/SVPropSiteWidget.ui \
				../../src/SVPropVertexListWidget.ui \
				../../src/SVScheduleHolidayWidget.ui \
				../../src/SVSimulationExportFMIDialog.ui \
				../../src/SVSimulationLocationOptions.ui \
				../../src/SVSimulationModelOptions.ui \
				../../src/SVSimulationOutputOptions.ui \
				../../src/SVSimulationPerformanceOptions.ui \
				../../src/SVSimulationRunRequestDialog.ui \
				../../src/SVSimulationStartNandrad.ui \
				../../src/SVSimulationStartNetworkSim.ui \
				../../src/SVSmartSelectDialog.ui \
				../../src/SVWelcomeScreen.ui

TRANSLATIONS += ../../resources/translations/SIM-VICUS_de.ts
CODECFORSRC = UTF-8

RESOURCES += \
				../../resources/SIM-VICUS.qrc \
				../../resources/qdarkstyle/style.qrc \
				../../src/shaders/shaders.qrc




<|MERGE_RESOLUTION|>--- conflicted
+++ resolved
@@ -93,11 +93,8 @@
 				../../src/SVDBZoneControlThermostatTableModel.cpp \
 				../../src/SVDBZoneControlVentilationNaturalEditWidget.cpp \
 				../../src/SVDBZoneControlVentilationNaturalTableModel.cpp \
-<<<<<<< HEAD
 				../../src/SVSimulationExportFMIDialog.cpp \
-=======
 				../../src/SVView3D.cpp \
->>>>>>> d1365c61
 				../../src/actions/SVUndoAddBuilding.cpp \
 				../../src/actions/SVUndoAddBuildingLevel.cpp \
 				../../src/actions/SVUndoAddNetwork.cpp \
@@ -233,11 +230,8 @@
 				../../src/SVDBZoneControlThermostatTableModel.h \
 				../../src/SVDBZoneControlVentilationNaturalEditWidget.h \
 				../../src/SVDBZoneControlVentilationNaturalTableModel.h \
-<<<<<<< HEAD
 				../../src/SVSimulationExportFMIDialog.h \
-=======
 				../../src/SVView3D.h \
->>>>>>> d1365c61
 				../../src/actions/SVUndoAddBuilding.h \
 				../../src/actions/SVUndoAddBuildingLevel.h \
 				../../src/actions/SVUndoAddNetwork.h \
