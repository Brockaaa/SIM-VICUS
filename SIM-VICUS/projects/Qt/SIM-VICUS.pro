--- conflicted
+++ resolved
@@ -19,19 +19,11 @@
 	CONFIG += console
 }
 
-<<<<<<< HEAD
-linux {
-	QMAKE_CXXFLAGS += -Wno-deprecated-copy
-}
-
-LIBS += \
-=======
 unix {
 	QMAKE_CXXFLAGS += -Wno-deprecated-copy
 }
 
 LIBS += -L../../../lib$${DIR_PREFIX} \
->>>>>>> 99c3e46a
 	-lNandrad \
 	-lQtExt \
 	-lQuaZIP \
