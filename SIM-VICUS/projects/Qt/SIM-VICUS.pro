# Project file for SIM-VICUS
#
# remember to set DYLD_FALLBACK_LIBRARY_PATH on MacOSX
# set LD_LIBRARY_PATH on Linux

TARGET = SIM-VICUS
TEMPLATE = app

# this pri must be sourced from all our applications
include( ../../../externals/IBK/projects/Qt/IBK.pri )

QT += xml opengl network printsupport widgets svg

CONFIG += c++11

unix {
								QMAKE_CXXFLAGS += -std=c++11
}

LIBS += -L../../../lib$${DIR_PREFIX} \
								-lNandrad \
								-lQtExt \
								-lQuaZIP \
								-lTiCPP \
								-lGenericBuildings \
								-lVicus \
								-lShading \
								-lDataIO \
								-lCCM \
								-lIBK \
								-lIBKMK \
								-lqwt6

win32 {
								LIBS += -luser32
								LIBS += -lopengl32
}
linux {
								LIBS += -lGLU -lGL
}
mac {
								LIBS += -framework OpenGL
}

INCLUDEPATH = \
								../../src \
								../../src/actions \
								../../src/core3D \
								../../../externals/CCM/src \
								../../../externals/Shading/src \
								../../../externals/IBK/src \
								../../../externals/IBKMK/src \
								../../../externals/Nandrad/src \
								../../../externals/Nandrad/srcTranslations \
								../../../externals/Vicus/src \
								../../../externals/Vicus/srcTranslations \
								../../../externals/TiCPP/src \
								../../../externals/qwt/src \
								../../../externals/QuaZIP/src \
								../../../externals/QuaZIP/src/zlib \
								../../../externals/GenericBuildings/src \
								../../../externals/QtExt/src

DEPENDPATH = $${INCLUDEPATH}

win32 {
PRE_TARGETDEPS += \
								$$PWD/../../../externals/lib$${DIR_PREFIX}/IBK.lib \
								$$PWD/../../../externals/lib$${DIR_PREFIX}/CCM.lib \
								$$PWD/../../../externals/lib$${DIR_PREFIX}/Shading.lib \
								$$PWD/../../../externals/lib$${DIR_PREFIX}/QtExt.lib \
								$$PWD/../../../externals/lib$${DIR_PREFIX}/qwt6.lib \
								$$PWD/../../../externals/lib$${DIR_PREFIX}/QuaZIP.lib \
								$$PWD/../../../externals/lib$${DIR_PREFIX}/Vicus.lib \
								$$PWD/../../../externals/lib$${DIR_PREFIX}/Nandrad.lib \
								$$PWD/../../../externals/lib$${DIR_PREFIX}/TiCPP.lib \
								$$PWD/../../../externals/lib$${DIR_PREFIX}/GenericBuildings.lib \
								$$PWD/../../../externals/lib$${DIR_PREFIX}/IBKMK.lib
}


SOURCES += \
								../../../externals/Nandrad/srcTranslations/NANDRAD_KeywordListQt.cpp \
								../../../externals/Vicus/srcTranslations/VICUS_KeywordListQt.cpp \
<<<<<<< HEAD
								../../src/SVDBInfiltrationEditWidget.cpp \
								../../src/SVDBInfiltrationTableModel.cpp \
								../../src/SVDBInternalLoadsElectricEquipmentEditWidget.cpp \
								../../src/SVDBInternalLoadsLightsEditWidget.cpp \
								../../src/SVDBInternalLoadsOtherEditWidget.cpp \
								../../src/SVDBNetworkControllerEditWidget.cpp \
								../../src/SVDBNetworkControllerTableModel.cpp \
								../../src/SVDBNetworkFluidEditWidget.cpp \
								../../src/SVDBNetworkFluidTableModel.cpp \
								../../src/SVDBSubNetworkEditWidget.cpp \
								../../src/SVDBSubNetworkTableModel.cpp \
								../../src/SVDBSubSurfaceComponentEditWidget.cpp \
								../../src/SVDBSubSurfaceComponentTableModel.cpp \
								../../src/SVDBVentilationNaturalEditWidget.cpp \
								../../src/SVDBVentilationNaturalTableModel.cpp \
								../../src/SVDBWindowGlazingSystemEditWidget.cpp \
								../../src/SVDBWindowGlazingSystemTableModel.cpp \
								../../src/SVDBWindowTableModel.cpp \
								../../src/SVDBZoneControlShadingEditWidget.cpp \
								../../src/SVDBZoneControlShadingTableModel.cpp \
								../../src/SVDBZoneControlThermostatEditWidget.cpp \
								../../src/SVDBZoneControlThermostatTableModel.cpp \
								../../src/SVDBZoneControlVentilationNaturalEditWidget.cpp \
								../../src/SVDBZoneControlVentilationNaturalTableModel.cpp \
								../../src/SVDBZoneIdealHeatingCoolingEditWidget.cpp \
								../../src/SVDBZoneIdealHeatingCoolingTableModel.cpp \
								../../src/SVNetworkDialogSelectPipes.cpp \
								../../src/SVPropAddWindowWidget.cpp \
								../../src/SVShadingCalculationDialog.cpp \
								../../src/SVSimulationNetworkOptions.cpp \
								../../src/SVView3DDialog.cpp \
=======
								../../src/SVPropSurfaceHeatingDelegate.cpp \
								../../src/SVSimulationShadingOptions.cpp \
>>>>>>> 87bc91be
								../../src/actions/SVUndoAddBuilding.cpp \
								../../src/actions/SVUndoAddBuildingLevel.cpp \
								../../src/actions/SVUndoAddNetwork.cpp \
								../../src/actions/SVUndoAddSurface.cpp \
								../../src/actions/SVUndoAddZone.cpp \
								../../src/actions/SVUndoCommandBase.cpp \
								../../src/actions/SVUndoCopySurfaces.cpp \
								../../src/actions/SVUndoCopyZones.cpp \
								../../src/actions/SVUndoDeleteBuilding.cpp \
								../../src/actions/SVUndoDeleteBuildingLevel.cpp \
								../../src/actions/SVUndoDeleteNetwork.cpp \
								../../src/actions/SVUndoDeleteSelected.cpp \
								../../src/actions/SVUndoModifyBuilding.cpp \
								../../src/actions/SVUndoModifyBuildingLevel.cpp \
								../../src/actions/SVUndoModifyBuildingTopology.cpp \
								../../src/actions/SVUndoModifyComponentInstances.cpp \
								../../src/actions/SVUndoModifyNetwork.cpp \
								../../src/actions/SVUndoModifyObjectName.cpp \
								../../src/actions/SVUndoModifyProject.cpp \
								../../src/actions/SVUndoModifyRoomZoneTemplateAssociation.cpp \
								../../src/actions/SVUndoModifySiteData.cpp \
								../../src/actions/SVUndoModifySubSurfaceComponentInstances.cpp \
								../../src/actions/SVUndoModifySurfaceGeometry.cpp \
								../../src/actions/SVUndoTreeNodeState.cpp \
								../../src/core3D/Vic3DCoordinateSystemObject.cpp \
								../../src/core3D/Vic3DGeometryHelpers.cpp \
								../../src/core3D/Vic3DGridObject.cpp \
								../../src/core3D/Vic3DKeyboardMouseHandler.cpp \
								../../src/core3D/Vic3DNewGeometryObject.cpp \
								../../src/core3D/Vic3DNewSubSurfaceObject.cpp \
								../../src/core3D/Vic3DOpaqueGeometryObject.cpp \
								../../src/core3D/Vic3DOpenGLWindow.cpp \
								../../src/core3D/Vic3DOrbitControllerObject.cpp \
								../../src/core3D/Vic3DPickObject.cpp \
								../../src/core3D/Vic3DScene.cpp \
								../../src/core3D/Vic3DSceneView.cpp \
								../../src/core3D/Vic3DShaderProgram.cpp \
								../../src/core3D/Vic3DSmallCoordinateSystemObject.cpp \
								../../src/core3D/Vic3DSurfaceNormalsObject.cpp \
								../../src/core3D/Vic3DTransform3D.cpp \
								../../src/core3D/Vic3DWireFrameObject.cpp \
								../../src/main.cpp \
								../../src/SVAboutDialog.cpp \
								../../src/SVAbstractDatabaseEditWidget.cpp \
								../../src/SVChartUtils.cpp \
								../../src/SVClimateDataSortFilterProxyModel.cpp \
								../../src/SVClimateDataTableModel.cpp \
								../../src/SVClimateFileInfo.cpp \
								../../src/SVConstants.cpp \
								../../src/SVDatabase.cpp \
								../../src/SVDatabaseEditDialog.cpp \
								../../src/SVDBBoundaryConditionEditWidget.cpp \
								../../src/SVDBBoundaryConditionTableModel.cpp \
								../../src/SVDBComponentEditWidget.cpp \
								../../src/SVDBComponentTableModel.cpp \
								../../src/SVDBConstructionEditWidget.cpp \
								../../src/SVDBConstructionTableModel.cpp \
								../../src/SVDBDailyCycleInputWidget.cpp \
								../../src/SVDBInfiltrationEditWidget.cpp \
								../../src/SVDBInfiltrationTableModel.cpp \
								../../src/SVDBInternalLoadsElectricEquipmentEditWidget.cpp \
								../../src/SVDBInternalLoadsLightsEditWidget.cpp \
								../../src/SVDBInternalLoadsOtherEditWidget.cpp \
								../../src/SVDBInternalLoadsPersonEditWidget.cpp \
								../../src/SVDBInternalLoadsTableModel.cpp \
								../../src/SVDBMaterialEditWidget.cpp \
								../../src/SVDBMaterialTableModel.cpp \
								../../src/SVDBModelDelegate.cpp \
								../../src/SVDBNetworkComponentEditWidget.cpp \
								../../src/SVDBNetworkComponentTableModel.cpp \
								../../src/SVDBNetworkFluidEditWidget.cpp \
								../../src/SVDBNetworkFluidTableModel.cpp \
								../../src/SVDBPipeEditWidget.cpp \
								../../src/SVDBPipeTableModel.cpp \
								../../src/SVDBScheduleAddDialog.cpp \
								../../src/SVDBScheduleDailyCycleEditWidget.cpp \
								../../src/SVDBScheduleEditWidget.cpp \
								../../src/SVDBScheduleTableModel.cpp \
								../../src/SVDBSubSurfaceComponentEditWidget.cpp \
								../../src/SVDBSubSurfaceComponentTableModel.cpp \
								../../src/SVDBSurfaceHeatingEditWidget.cpp \
								../../src/SVDBSurfaceHeatingTableModel.cpp \
								../../src/SVDBVentilationNaturalEditWidget.cpp \
								../../src/SVDBVentilationNaturalTableModel.cpp \
								../../src/SVDBWindowEditWidget.cpp \
								../../src/SVDBWindowGlazingSystemEditWidget.cpp \
								../../src/SVDBWindowGlazingSystemTableModel.cpp \
								../../src/SVDBWindowTableModel.cpp \
								../../src/SVDBZoneControlShadingEditWidget.cpp \
								../../src/SVDBZoneControlShadingTableModel.cpp \
								../../src/SVDBZoneControlThermostatEditWidget.cpp \
								../../src/SVDBZoneControlThermostatTableModel.cpp \
								../../src/SVDBZoneControlVentilationNaturalEditWidget.cpp \
								../../src/SVDBZoneControlVentilationNaturalTableModel.cpp \
								../../src/SVDBZoneIdealHeatingCoolingEditWidget.cpp \
								../../src/SVDBZoneIdealHeatingCoolingTableModel.cpp \
								../../src/SVDBZoneTemplateEditDialog.cpp \
								../../src/SVDBZoneTemplateEditWidget.cpp \
								../../src/SVDBZoneTemplateTreeModel.cpp \
								../../src/SVDebugApplication.cpp \
								../../src/SVGeometryView.cpp \
								../../src/SVImportIDFDialog.cpp \
								../../src/SVInternalLoadsPersonDetailedWidget.cpp \
								../../src/SVInternalLoadsPersonManagerWidget.cpp \
								../../src/SVLCA.cpp \
								../../src/SVLocalCoordinateView.cpp \
								../../src/SVLogFileDialog.cpp \
								../../src/SVLogWidget.cpp \
								../../src/SVMainWindow.cpp \
								../../src/SVMessageHandler.cpp \
								../../src/SVNavigationTreeItemDelegate.cpp \
								../../src/SVNavigationTreeWidget.cpp \
								../../src/SVNetworkControllerDialog.cpp \
								../../src/SVNetworkDialogSelectPipes.cpp \
								../../src/SVNetworkImportDialog.cpp \
								../../src/SVPostProcBindings.cpp \
								../../src/SVPostProcHandler.cpp \
								../../src/SVPreferencesDialog.cpp \
								../../src/SVPreferencesPageStyle.cpp \
								../../src/SVPreferencesPageTools.cpp \
								../../src/SVProjectHandler.cpp \
								../../src/SVPropAddWindowWidget.cpp \
								../../src/SVPropBuildingEditWidget.cpp \
								../../src/SVPropEditGeometry.cpp \
								../../src/SVPropertyWidget.cpp \
								../../src/SVPropFloorManagerItemDelegate.cpp \
								../../src/SVPropFloorManagerWidget.cpp \
								../../src/SVPropModeSelectionWidget.cpp \
								../../src/SVPropNetworkEditWidget.cpp \
								../../src/SVPropSiteWidget.cpp \
								../../src/SVPropVertexListWidget.cpp \
								../../src/SVScheduleHolidayWidget.cpp \
								../../src/SVSettings.cpp \
								../../src/SVSimulationLocationOptions.cpp \
								../../src/SVSimulationModelOptions.cpp \
								../../src/SVSimulationOutputOptions.cpp \
								../../src/SVSimulationPerformanceOptions.cpp \
								../../src/SVSimulationRunRequestDialog.cpp \
								../../src/SVSimulationStartNandrad.cpp \
								../../src/SVSmartSelectDialog.cpp \
								../../src/SVStyle.cpp \
								../../src/SVThreadBase.cpp \
								../../src/SVUtils.cpp \
								../../src/SVView3DDialog.cpp \
								../../src/SVViewState.cpp \
								../../src/SVViewStateHandler.cpp \
								../../src/SVWelcomeScreen.cpp

HEADERS  += \
<<<<<<< HEAD
								../../src/SVDBInfiltrationEditWidget.h \
								../../src/SVDBInfiltrationTableModel.h \
								../../src/SVDBInternalLoadsElectricEquipmentEditWidget.h \
								../../src/SVDBInternalLoadsLightsEditWidget.h \
								../../src/SVDBInternalLoadsOtherEditWidget.h \
								../../src/SVDBNetworkControllerEditWidget.h \
								../../src/SVDBNetworkControllerTableModel.h \
								../../src/SVDBNetworkFluidEditWidget.h \
								../../src/SVDBNetworkFluidTableModel.h \
								../../src/SVDBSubNetworkEditWidget.h \
								../../src/SVDBSubNetworkTableModel.h \
								../../src/SVDBSubSurfaceComponentEditWidget.h \
								../../src/SVDBSubSurfaceComponentTableModel.h \
								../../src/SVDBVentilationNaturalEditWidget.h \
								../../src/SVDBVentilationNaturalTableModel.h \
								../../src/SVDBWindowGlazingSystemEditWidget.h \
								../../src/SVDBWindowGlazingSystemTableModel.h \
								../../src/SVDBWindowTableModel.h \
								../../src/SVDBZoneControlShadingEditWidget.h \
								../../src/SVDBZoneControlShadingTableModel.h \
								../../src/SVDBZoneControlThermostatEditWidget.h \
								../../src/SVDBZoneControlThermostatTableModel.h \
								../../src/SVDBZoneControlVentilationNaturalEditWidget.h \
								../../src/SVDBZoneControlVentilationNaturalTableModel.h \
								../../src/SVDBZoneIdealHeatingCoolingEditWidget.h \
								../../src/SVDBZoneIdealHeatingCoolingTableModel.h \
								../../src/SVNetworkDialogSelectPipes.h \
								../../src/SVPropAddWindowWidget.h \
								../../src/SVShadingCalculationDialog.h \
								../../src/SVSimulationNetworkOptions.h \
								../../src/SVView3DDialog.h \
=======
								../../src/SVPropSurfaceHeatingDelegate.h \
								../../src/SVSimulationShadingOptions.h \
>>>>>>> 87bc91be
								../../src/actions/SVUndoAddBuilding.h \
								../../src/actions/SVUndoAddBuildingLevel.h \
								../../src/actions/SVUndoAddNetwork.h \
								../../src/actions/SVUndoAddSurface.h \
								../../src/actions/SVUndoAddZone.h \
								../../src/actions/SVUndoCommandBase.h \
								../../src/actions/SVUndoCopySurfaces.h \
								../../src/actions/SVUndoCopyZones.h \
								../../src/actions/SVUndoDeleteBuilding.h \
								../../src/actions/SVUndoDeleteBuildingLevel.h \
								../../src/actions/SVUndoDeleteNetwork.h \
								../../src/actions/SVUndoDeleteSelected.h \
								../../src/actions/SVUndoModifyBuilding.h \
								../../src/actions/SVUndoModifyBuildingLevel.h \
								../../src/actions/SVUndoModifyBuildingTopology.h \
								../../src/actions/SVUndoModifyComponentInstances.h \
								../../src/actions/SVUndoModifyNetwork.h \
								../../src/actions/SVUndoModifyObjectName.h \
								../../src/actions/SVUndoModifyProject.h \
								../../src/actions/SVUndoModifyRoomZoneTemplateAssociation.h \
								../../src/actions/SVUndoModifySiteData.h \
								../../src/actions/SVUndoModifySubSurfaceComponentInstances.h \
								../../src/actions/SVUndoModifySurfaceGeometry.h \
								../../src/actions/SVUndoTreeNodeState.h \
								../../src/core3D/Vic3DCamera.h \
								../../src/core3D/Vic3DConstants.h \
								../../src/core3D/Vic3DCoordinateSystemObject.h \
								../../src/core3D/Vic3DGeometryHelpers.h \
								../../src/core3D/Vic3DGridObject.h \
								../../src/core3D/Vic3DKeyboardMouseHandler.h \
								../../src/core3D/Vic3DNewGeometryObject.h \
								../../src/core3D/Vic3DNewSubSurfaceObject.h \
								../../src/core3D/Vic3DOpaqueGeometryObject.h \
								../../src/core3D/Vic3DOpenGLException.h \
								../../src/core3D/Vic3DOpenGLWindow.h \
								../../src/core3D/Vic3DOrbitControllerObject.h \
								../../src/core3D/Vic3DPickObject.h \
								../../src/core3D/Vic3DScene.h \
								../../src/core3D/Vic3DSceneView.h \
								../../src/core3D/Vic3DShaderProgram.h \
								../../src/core3D/Vic3DSmallCoordinateSystemObject.h \
								../../src/core3D/Vic3DSurfaceNormalsObject.h \
								../../src/core3D/Vic3DTransform3D.h \
								../../src/core3D/Vic3DVertex.h \
								../../src/core3D/Vic3DWireFrameObject.h \
								../../src/SVAboutDialog.h \
								../../src/SVAbstractDatabaseEditWidget.h \
								../../src/SVChartUtils.h \
								../../src/SVClimateDataSortFilterProxyModel.h \
								../../src/SVClimateDataTableModel.h \
								../../src/SVClimateFileInfo.h \
								../../src/SVConstants.h \
								../../src/SVDatabaseEditDialog.h \
								../../src/SVDatabase.h \
								../../src/SVDBBoundaryConditionEditWidget.h \
								../../src/SVDBBoundaryConditionTableModel.h \
								../../src/SVDBComponentEditWidget.h \
								../../src/SVDBComponentTableModel.h \
								../../src/SVDBConstructionEditWidget.h \
								../../src/SVDBConstructionTableModel.h \
								../../src/SVDBDailyCycleInputWidget.h \
								../../src/SVDBInfiltrationEditWidget.h \
								../../src/SVDBInfiltrationTableModel.h \
								../../src/SVDBInternalLoadsElectricEquipmentEditWidget.h \
								../../src/SVDBInternalLoadsLightsEditWidget.h \
								../../src/SVDBInternalLoadsOtherEditWidget.h \
								../../src/SVDBInternalLoadsPersonEditWidget.h \
								../../src/SVDBInternalLoadsTableModel.h \
								../../src/SVDBMaterialEditWidget.h \
								../../src/SVDBMaterialTableModel.h \
								../../src/SVDBModelDelegate.h \
								../../src/SVDBNetworkComponentEditWidget.h \
								../../src/SVDBNetworkComponentTableModel.h \
								../../src/SVDBNetworkFluidEditWidget.h \
								../../src/SVDBNetworkFluidTableModel.h \
								../../src/SVDBPipeEditWidget.h \
								../../src/SVDBPipeTableModel.h \
								../../src/SVDBScheduleAddDialog.h \
								../../src/SVDBScheduleDailyCycleEditWidget.h \
								../../src/SVDBScheduleEditWidget.h \
								../../src/SVDBScheduleTableModel.h \
								../../src/SVDBSubSurfaceComponentEditWidget.h \
								../../src/SVDBSubSurfaceComponentTableModel.h \
								../../src/SVDBSurfaceHeatingEditWidget.h \
								../../src/SVDBSurfaceHeatingTableModel.h \
								../../src/SVDBVentilationNaturalEditWidget.h \
								../../src/SVDBVentilationNaturalTableModel.h \
								../../src/SVDBWindowEditWidget.h \
								../../src/SVDBWindowGlazingSystemEditWidget.h \
								../../src/SVDBWindowGlazingSystemTableModel.h \
								../../src/SVDBWindowTableModel.h \
								../../src/SVDBZoneControlShadingEditWidget.h \
								../../src/SVDBZoneControlShadingTableModel.h \
								../../src/SVDBZoneControlThermostatEditWidget.h \
								../../src/SVDBZoneControlThermostatTableModel.h \
								../../src/SVDBZoneControlVentilationNaturalEditWidget.h \
								../../src/SVDBZoneControlVentilationNaturalTableModel.h \
								../../src/SVDBZoneIdealHeatingCoolingEditWidget.h \
								../../src/SVDBZoneIdealHeatingCoolingTableModel.h \
								../../src/SVDBZoneTemplateEditDialog.h \
								../../src/SVDBZoneTemplateEditWidget.h \
								../../src/SVDBZoneTemplateTreeModel.h \
								../../src/SVDebugApplication.h \
								../../src/SVGeometryView.h \
								../../src/SVImportIDFDialog.h \
								../../src/SVInternalLoadsPersonDetailedWidget.h \
								../../src/SVInternalLoadsPersonManagerWidget.h \
								../../src/SVLCA.h \
								../../src/SVLocalCoordinateView.h \
								../../src/SVLogFileDialog.h \
								../../src/SVLogWidget.h \
								../../src/SVMainWindow.h \
								../../src/SVMessageHandler.h \
								../../src/SVNavigationTreeItemDelegate.h \
								../../src/SVNavigationTreeWidget.h \
								../../src/SVNetworkControllerDialog.h \
								../../src/SVNetworkDialogSelectPipes.h \
								../../src/SVNetworkImportDialog.h \
								../../src/SVPostProcBindings.h \
								../../src/SVPostProcHandler.h \
								../../src/SVPreferencesDialog.h \
								../../src/SVPreferencesPageStyle.h \
								../../src/SVPreferencesPageTools.h \
								../../src/SVProjectHandler.h \
								../../src/SVPropAddWindowWidget.h \
								../../src/SVPropBuildingEditWidget.h \
								../../src/SVPropEditGeometry.h \
								../../src/SVPropertyWidget.h \
								../../src/SVPropFloorManagerItemDelegate.h \
								../../src/SVPropFloorManagerWidget.h \
								../../src/SVPropModeSelectionWidget.h \
								../../src/SVPropNetworkEditWidget.h \
								../../src/SVPropSiteWidget.h \
								../../src/SVPropVertexListWidget.h \
								../../src/SVScheduleHolidayWidget.h \
								../../src/SVSettings.h \
								../../src/SVSimulationLocationOptions.h \
								../../src/SVSimulationModelOptions.h \
								../../src/SVSimulationOutputOptions.h \
								../../src/SVSimulationPerformanceOptions.h \
								../../src/SVSimulationRunRequestDialog.h \
								../../src/SVSimulationStartNandrad.h \
								../../src/SVSmartSelectDialog.h \
								../../src/SVStyle.h \
								../../src/SVThreadBase.h \
								../../src/SVUtils.h \
								../../src/SVView3DDialog.h \
								../../src/SVViewState.h \
								../../src/SVViewStateHandler.h \
								../../src/SVWelcomeScreen.h

FORMS    += \
								../../src/SVAboutDialog.ui \
<<<<<<< HEAD
								../../src/SVDBInfiltrationEditWidget.ui \
								../../src/SVDBInternalLoadsElectricEquipmentEditWidget.ui \
								../../src/SVDBInternalLoadsLightsEditWidget.ui \
								../../src/SVDBInternalLoadsOtherEditWidget.ui \
								../../src/SVDBNetworkControllerEditWidget.ui \
								../../src/SVDBNetworkFluidEditWidget.ui \
								../../src/SVDBSubNetworkEditWidget.ui \
								../../src/SVDBSubSurfaceComponentEditWidget.ui \
								../../src/SVDBVentilationNaturalEditWidget.ui \
								../../src/SVDBWindowGlazingSystemEditWidget.ui \
								../../src/SVDBZoneControlShadingEditWidget.ui \
								../../src/SVDBZoneControlThermostatEditWidget.ui \
								../../src/SVDBZoneControlVentilationNaturalEditWidget.ui \
								../../src/SVDBZoneIdealHeatingCoolingEditWidget.ui \
=======
>>>>>>> 87bc91be
								../../src/SVDatabaseEditDialog.ui \
								../../src/SVDBBoundaryConditionEditWidget.ui \
								../../src/SVDBComponentEditWidget.ui \
								../../src/SVDBConstructionEditWidget.ui \
								../../src/SVDBInfiltrationEditWidget.ui \
								../../src/SVDBInternalLoadsElectricEquipmentEditWidget.ui \
								../../src/SVDBInternalLoadsLightsEditWidget.ui \
								../../src/SVDBInternalLoadsOtherEditWidget.ui \
								../../src/SVDBInternalLoadsPersonEditWidget.ui \
								../../src/SVDBMaterialEditWidget.ui \
								../../src/SVDBNetworkComponentEditWidget.ui \
								../../src/SVDBNetworkFluidEditWidget.ui \
								../../src/SVDBPipeEditWidget.ui \
								../../src/SVDBScheduleAddDialog.ui \
								../../src/SVDBScheduleDailyCycleEditWidget.ui \
								../../src/SVDBScheduleEditWidget.ui \
								../../src/SVDBSubSurfaceComponentEditWidget.ui \
								../../src/SVDBSurfaceHeatingEditWidget.ui \
								../../src/SVDBVentilationNaturalEditWidget.ui \
								../../src/SVDBWindowEditWidget.ui \
								../../src/SVDBWindowGlazingSystemEditWidget.ui \
								../../src/SVDBZoneControlShadingEditWidget.ui \
								../../src/SVDBZoneControlThermostatEditWidget.ui \
								../../src/SVDBZoneControlVentilationNaturalEditWidget.ui \
								../../src/SVDBZoneIdealHeatingCoolingEditWidget.ui \
								../../src/SVDBZoneTemplateEditDialog.ui \
								../../src/SVDBZoneTemplateEditWidget.ui \
								../../src/SVImportIDFDialog.ui \
								../../src/SVInternalLoadsPersonDetailedWidget.ui \
								../../src/SVInternalLoadsPersonManagerWidget.ui \
								../../src/SVLocalCoordinateView.ui \
								../../src/SVLogFileDialog.ui \
								../../src/SVMainWindow.ui \
								../../src/SVNavigationTreeWidget.ui \
								../../src/SVNetworkDialogSelectPipes.ui \
								../../src/SVNetworkImportDialog.ui \
								../../src/SVPreferencesDialog.ui \
								../../src/SVPreferencesPageStyle.ui \
								../../src/SVPreferencesPageTools.ui \
								../../src/SVPropAddWindowWidget.ui \
								../../src/SVPropBuildingEditWidget.ui \
								../../src/SVPropEditGeometry.ui \
								../../src/SVPropFloorManagerWidget.ui \
								../../src/SVPropModeSelectionWidget.ui \
								../../src/SVPropNetworkEditWidget.ui \
								../../src/SVPropSiteWidget.ui \
								../../src/SVPropVertexListWidget.ui \
								../../src/SVScheduleHolidayWidget.ui \
								../../src/SVSimulationLocationOptions.ui \
								../../src/SVSimulationModelOptions.ui \
								../../src/SVSimulationNetworkOptions.ui \
								../../src/SVSimulationOutputOptions.ui \
								../../src/SVSimulationPerformanceOptions.ui \
								../../src/SVSimulationRunRequestDialog.ui \
								../../src/SVSimulationShadingOptions.ui \
								../../src/SVSimulationStartNandrad.ui \
								../../src/SVSmartSelectDialog.ui \
								../../src/SVWelcomeScreen.ui

TRANSLATIONS += ../../resources/translations/SIM-VICUS_de.ts
CODECFORSRC = UTF-8

RESOURCES += \
								../../resources/SIM-VICUS.qrc \
								../../resources/qdarkstyle/style.qrc \
								../../src/shaders/shaders.qrc




<|MERGE_RESOLUTION|>--- conflicted
+++ resolved
@@ -82,42 +82,8 @@
 SOURCES += \
 								../../../externals/Nandrad/srcTranslations/NANDRAD_KeywordListQt.cpp \
 								../../../externals/Vicus/srcTranslations/VICUS_KeywordListQt.cpp \
-<<<<<<< HEAD
-								../../src/SVDBInfiltrationEditWidget.cpp \
-								../../src/SVDBInfiltrationTableModel.cpp \
-								../../src/SVDBInternalLoadsElectricEquipmentEditWidget.cpp \
-								../../src/SVDBInternalLoadsLightsEditWidget.cpp \
-								../../src/SVDBInternalLoadsOtherEditWidget.cpp \
-								../../src/SVDBNetworkControllerEditWidget.cpp \
-								../../src/SVDBNetworkControllerTableModel.cpp \
-								../../src/SVDBNetworkFluidEditWidget.cpp \
-								../../src/SVDBNetworkFluidTableModel.cpp \
-								../../src/SVDBSubNetworkEditWidget.cpp \
-								../../src/SVDBSubNetworkTableModel.cpp \
-								../../src/SVDBSubSurfaceComponentEditWidget.cpp \
-								../../src/SVDBSubSurfaceComponentTableModel.cpp \
-								../../src/SVDBVentilationNaturalEditWidget.cpp \
-								../../src/SVDBVentilationNaturalTableModel.cpp \
-								../../src/SVDBWindowGlazingSystemEditWidget.cpp \
-								../../src/SVDBWindowGlazingSystemTableModel.cpp \
-								../../src/SVDBWindowTableModel.cpp \
-								../../src/SVDBZoneControlShadingEditWidget.cpp \
-								../../src/SVDBZoneControlShadingTableModel.cpp \
-								../../src/SVDBZoneControlThermostatEditWidget.cpp \
-								../../src/SVDBZoneControlThermostatTableModel.cpp \
-								../../src/SVDBZoneControlVentilationNaturalEditWidget.cpp \
-								../../src/SVDBZoneControlVentilationNaturalTableModel.cpp \
-								../../src/SVDBZoneIdealHeatingCoolingEditWidget.cpp \
-								../../src/SVDBZoneIdealHeatingCoolingTableModel.cpp \
-								../../src/SVNetworkDialogSelectPipes.cpp \
-								../../src/SVPropAddWindowWidget.cpp \
-								../../src/SVShadingCalculationDialog.cpp \
-								../../src/SVSimulationNetworkOptions.cpp \
-								../../src/SVView3DDialog.cpp \
-=======
 								../../src/SVPropSurfaceHeatingDelegate.cpp \
 								../../src/SVSimulationShadingOptions.cpp \
->>>>>>> 87bc91be
 								../../src/actions/SVUndoAddBuilding.cpp \
 								../../src/actions/SVUndoAddBuildingLevel.cpp \
 								../../src/actions/SVUndoAddNetwork.cpp \
@@ -267,42 +233,9 @@
 								../../src/SVWelcomeScreen.cpp
 
 HEADERS  += \
-<<<<<<< HEAD
-								../../src/SVDBInfiltrationEditWidget.h \
-								../../src/SVDBInfiltrationTableModel.h \
-								../../src/SVDBInternalLoadsElectricEquipmentEditWidget.h \
-								../../src/SVDBInternalLoadsLightsEditWidget.h \
-								../../src/SVDBInternalLoadsOtherEditWidget.h \
-								../../src/SVDBNetworkControllerEditWidget.h \
-								../../src/SVDBNetworkControllerTableModel.h \
-								../../src/SVDBNetworkFluidEditWidget.h \
-								../../src/SVDBNetworkFluidTableModel.h \
-								../../src/SVDBSubNetworkEditWidget.h \
-								../../src/SVDBSubNetworkTableModel.h \
-								../../src/SVDBSubSurfaceComponentEditWidget.h \
-								../../src/SVDBSubSurfaceComponentTableModel.h \
-								../../src/SVDBVentilationNaturalEditWidget.h \
-								../../src/SVDBVentilationNaturalTableModel.h \
-								../../src/SVDBWindowGlazingSystemEditWidget.h \
-								../../src/SVDBWindowGlazingSystemTableModel.h \
-								../../src/SVDBWindowTableModel.h \
-								../../src/SVDBZoneControlShadingEditWidget.h \
-								../../src/SVDBZoneControlShadingTableModel.h \
-								../../src/SVDBZoneControlThermostatEditWidget.h \
-								../../src/SVDBZoneControlThermostatTableModel.h \
-								../../src/SVDBZoneControlVentilationNaturalEditWidget.h \
-								../../src/SVDBZoneControlVentilationNaturalTableModel.h \
-								../../src/SVDBZoneIdealHeatingCoolingEditWidget.h \
-								../../src/SVDBZoneIdealHeatingCoolingTableModel.h \
-								../../src/SVNetworkDialogSelectPipes.h \
-								../../src/SVPropAddWindowWidget.h \
-								../../src/SVShadingCalculationDialog.h \
-								../../src/SVSimulationNetworkOptions.h \
-								../../src/SVView3DDialog.h \
-=======
+
 								../../src/SVPropSurfaceHeatingDelegate.h \
 								../../src/SVSimulationShadingOptions.h \
->>>>>>> 87bc91be
 								../../src/actions/SVUndoAddBuilding.h \
 								../../src/actions/SVUndoAddBuildingLevel.h \
 								../../src/actions/SVUndoAddNetwork.h \
@@ -456,23 +389,6 @@
 
 FORMS    += \
 								../../src/SVAboutDialog.ui \
-<<<<<<< HEAD
-								../../src/SVDBInfiltrationEditWidget.ui \
-								../../src/SVDBInternalLoadsElectricEquipmentEditWidget.ui \
-								../../src/SVDBInternalLoadsLightsEditWidget.ui \
-								../../src/SVDBInternalLoadsOtherEditWidget.ui \
-								../../src/SVDBNetworkControllerEditWidget.ui \
-								../../src/SVDBNetworkFluidEditWidget.ui \
-								../../src/SVDBSubNetworkEditWidget.ui \
-								../../src/SVDBSubSurfaceComponentEditWidget.ui \
-								../../src/SVDBVentilationNaturalEditWidget.ui \
-								../../src/SVDBWindowGlazingSystemEditWidget.ui \
-								../../src/SVDBZoneControlShadingEditWidget.ui \
-								../../src/SVDBZoneControlThermostatEditWidget.ui \
-								../../src/SVDBZoneControlVentilationNaturalEditWidget.ui \
-								../../src/SVDBZoneIdealHeatingCoolingEditWidget.ui \
-=======
->>>>>>> 87bc91be
 								../../src/SVDatabaseEditDialog.ui \
 								../../src/SVDBBoundaryConditionEditWidget.ui \
 								../../src/SVDBComponentEditWidget.ui \
