/*	SIM-VICUS - Building and District Energy Simulation Tool.

	Copyright (c) 2020-today, Institut für Bauklimatik, TU Dresden, Germany

	Primary authors:
	  Andreas Nicolai  <andreas.nicolai -[at]- tu-dresden.de>
	  Dirk Weiss  <dirk.weiss -[at]- tu-dresden.de>
	  Stephan Hirth  <stephan.hirth -[at]- tu-dresden.de>
	  Hauke Hirsch  <hauke.hirsch -[at]- tu-dresden.de>

	  ... all the others from the SIM-VICUS team ... :-)

	This program is part of SIM-VICUS (https://github.com/ghorwin/SIM-VICUS)

	This program is free software: you can redistribute it and/or modify
	it under the terms of the GNU General Public License as published by
	the Free Software Foundation, either version 3 of the License, or
	(at your option) any later version.

	This program is distributed in the hope that it will be useful,
	but WITHOUT ANY WARRANTY; without even the implied warranty of
	MERCHANTABILITY or FITNESS FOR A PARTICULAR PURPOSE.  See the
	GNU General Public License for more details.
*/

#include "SVDatabase.h"

#include <IBK_messages.h>
#include <IBK_FormatString.h>

#include <VICUS_KeywordList.h>

#include <QtExt_Directories.h>

#include <QMessageBox>

#include "SVProjectHandler.h"

/*
- Materialien: 1010000-1020000
- Constructions: 1020000-1030000
- Components: 1000001-1010000
- BC: 1030000-1031000
- WindowGlazingSystems: 1031000-1035000
- AcousticBoundaryConditions 1085001-1090000
- AcousticSoundAbsorption 1090001-1950000
- Windows: 1035000-1040000
- SubSurfaceComponents: 1040000-1042000
- SurfaceHeatings: 1050000-1050500
- Schedules: 1060000-1065000
- InternalLoads: 1065000-1067500
- ZoneControlThermostat: 1067500-1070000
- ZoneControlShading: 1070000-1072500
- ZoneControlVentilation: 1072500-1075000
- ZoneIdealHeatingCooling: 1075000-1077500
- VentilationNatural: 1077500-1080000
- Infiltration: 1080000-1082500
- ZoneTemplates: 1082500-1085000
- SoundAbsorptions: 1085001-1090000
ToDo Hauke prüfen bitte Network würde ich dann bei ID-Space 1100000 anfangen lassen
- Pipes: 1100000-1102500
- Fluids: 1102500-1105000
- NetworkComponents: 1105000-1107500
- NetworkControllers: 1107500-1110000
- SubNetworks: 1110000-1112500
*/

SVDatabase::SVDatabase() :
	m_materials(1010000),
	m_constructions(1020000),
	m_windows(1035000),
	m_windowGlazingSystems(1031000),
	m_acousticBoundaryConditions(1085001),
	m_boundaryConditions(1030000),
	m_components(1000001),
	m_subSurfaceComponents(1040000),
	m_surfaceHeatings(1050000),
	m_pipes(1100000),
	m_fluids(1102500),
	m_networkComponents(1105000),
	m_networkControllers(1107500),
	m_subNetworks(1110000),
	m_supplySystems(1085000),
	m_epdDatasets(1090000),
	m_schedules(1060000),
	m_internalLoads(1065000),
	m_zoneControlThermostat(1067500),
	m_zoneControlShading(1070000),
	m_zoneControlVentilationNatural(1072500),
	m_zoneIdealHeatingCooling(1075000),
	m_ventilationNatural(1077500),
	m_infiltration(1080000),
	m_zoneTemplates(1082500),
	//	SubNetworks: 1110000-1112500
	m_acousticTemplates(1400100),
	m_acousticSoundProtectionTemplates(507000),
	m_acousticSoundAbsorptions(1035000),
	m_acousticReferenceComponents(1600000),
	m_acousticBuildingTemplates(407000)

  //TODO Anton Start Id ist glaube ich nicht richtig implementiert
  //	 wird beachtet für VICUS::DB.add(), aber beim lesen der XML Dateien werden die in XML Dateinen angegebenen Ids genommen
  //	 davon starten manche bei 1 und manche bei 10.000.000 ???
{}


void SVDatabase::readDatabases(DatabaseTypes t) {
	// built-in databases

	// built-in dbs are only read when no filter is applied (i.e. general initialization)
	if (t == NUM_DT) {
		IBK::Path dbDir(QtExt::Directories::databasesDir().toStdString());

		m_materials.readXML(				dbDir / "db_materials.xml", "Materials", "Material", true);
		m_constructions.readXML(			dbDir / "db_constructions.xml", "Constructions", "Construction", true);
		m_windows.readXML(					dbDir / "db_windows.xml", "Windows", "Window", true);
		m_windowGlazingSystems.readXML(		dbDir / "db_windowGlazingSystems.xml", "WindowGlazingSystems", "WindowGlazingSystem", true);
		m_acousticBoundaryConditions.readXML(dbDir / "db_acousticBoundaryConditions.xml", "AcousticBoundaryConditions", "AcousticBoundaryCondition", true);
		m_acousticSoundAbsorptions.readXML(	dbDir / "db_acousticSoundAbsorptions.xml", "AcousticSoundAbsorptions", "AcousticSoundAbsorption", true);
		m_boundaryConditions.readXML(		dbDir / "db_boundaryConditions.xml", "BoundaryConditions", "BoundaryCondition", true);
		m_components.readXML(				dbDir / "db_components.xml", "Components", "Component", true);
		m_subSurfaceComponents.readXML(		dbDir / "db_subSurfaceComponents.xml", "SubSurfaceComponents", "SubSurfaceComponent", true);
		m_surfaceHeatings.readXML(			dbDir / "db_surfaceHeatings.xml", "SurfaceHeatings", "SurfaceHeating", true);
		m_pipes.readXML(					dbDir / "db_pipes.xml", "NetworkPipes", "NetworkPipe", true);
		m_fluids.readXML(					dbDir / "db_fluids.xml", "NetworkFluids", "NetworkFluid", true);
		m_networkComponents.readXML(		dbDir / "db_networkComponents.xml", "NetworkComponents", "NetworkComponent", true);
		m_networkControllers.readXML(		dbDir / "db_networkControllers.xml", "NetworkControllers", "NetworkController", true);
		m_subNetworks.readXML		(		dbDir / "db_subNetworks.xml", "SubNetworks", "SubNetwork", true);
		m_schedules.readXML(				dbDir / "db_schedules.xml", "Schedules", "Schedule", true);
		m_internalLoads.readXML(			dbDir / "db_internalLoads.xml", "InternalLoads", "InternalLoad", true);
		m_zoneControlThermostat.readXML(	dbDir / "db_zoneControlThermostat.xml", "ZoneControlThermostats", "ZoneControlThermostat", true);
		m_zoneControlShading.readXML(		dbDir / "db_zoneControlShading.xml", "ZoneControlShadings", "ZoneControlShading", true);
		m_zoneControlVentilationNatural.readXML(	dbDir / "db_zoneControlVentilationNatural.xml", "ZoneControlVentilationNaturals", "ZoneControlVentilationNatural", true);
		m_zoneIdealHeatingCooling.readXML(	dbDir / "db_zoneIdealHeatingCooling.xml", "ZoneIdealHeatingCoolings", "ZoneIdealHeatingCooling", true);
		m_ventilationNatural.readXML(		dbDir / "db_ventilationNatural.xml", "VentilationNaturals", "VentilationNatural", true);
		m_infiltration.readXML(				dbDir / "db_infiltration.xml", "Infiltrations", "Infiltration", true);
		m_zoneTemplates.readXML(			dbDir / "db_zoneTemplates.xml", "ZoneTemplates", "ZoneTemplate", true);
		m_supplySystems.readXML(			dbDir / "db_supplySystems.xml", "SupplySystems", "SupplySystem", true);
		m_acousticTemplates.readXML(		dbDir / "db_acousticTemplates.xml", "AcousticTemplates", "AcousticTemplate", true);
		m_supplySystems.readXML(			dbDir / "db_supplySystems.xml", "SupplySystems", "SupplySystem", true);
		m_epdDatasets.readXML(				dbDir / "db_epdDatasets.xml", "EpdDatasets", "EpdDataset", true);
		m_acousticReferenceComponents.readXML(	dbDir / "db_acousticReferenceComponents.xml", "AcousticReferenceComponents", "AcousticReferenceComponent", true);
		m_acousticBuildingTemplates.readXML(	dbDir / "db_acousticBuildingTemplates.xml", "AcousticBuildingTemplates", "AcousticBuildingTemplate", true);
		m_acousticSoundProtectionTemplates.readXML(		dbDir / "db_acousticSoundProtectionTemplates.xml", "AcousticSoundProtectionTemplates", "AcousticSoundProtectionTemplate", true);
	}

	// user databases

	IBK::Path userDbDir(QtExt::Directories::userDataDir().toStdString());

	// now read user databases - for dialogs which request reloading of an individual user DB, the parameter
	// t indicates which database to read. By default t is NUM_DT (at program start), which means: read all user DB files.
	if (t == NUM_DT || t == DT_Materials)
		m_materials.readXML(				userDbDir / "db_materials.xml", "Materials", "Material", false);
	if (t == NUM_DT || t == DT_Constructions)
		m_constructions.readXML(			userDbDir / "db_constructions.xml", "Constructions", "Construction", false);
	if (t == NUM_DT || t == DT_Windows)
		m_windows.readXML(					userDbDir / "db_windows.xml", "Windows", "Window", false);
	if (t == NUM_DT || t == DT_WindowGlazingSystems)
		m_windowGlazingSystems.readXML(		userDbDir / "db_windowGlazingSystems.xml", "WindowGlazingSystems", "WindowGlazingSystem", false);
	if (t == NUM_DT || t == DT_AcousticBoundaryConditions)
		m_acousticBoundaryConditions.readXML(		userDbDir / "db_acousticBoundaryConditions.xml", "AcousticBoundaryConditions", "AcousticBoundaryCondition", false);
	if (t == NUM_DT || t == DT_AcousticSoundAbsorptions)
		m_acousticSoundAbsorptions.readXML(		userDbDir / "db_acousticSoundAbsorptions.xml", "AcousticSoundAbsorptions", "AcousticSoundAbsorption", false);
	if (t == NUM_DT || t == DT_BoundaryConditions)
		m_boundaryConditions.readXML(		userDbDir / "db_boundaryConditions.xml", "BoundaryConditions", "BoundaryCondition", false);
	if (t == NUM_DT || t == DT_Components)
		m_components.readXML(				userDbDir / "db_components.xml", "Components", "Component", false);
	if (t == NUM_DT || t == DT_SubSurfaceComponents)
		m_subSurfaceComponents.readXML(		userDbDir / "db_subSurfaceComponents.xml", "SubSurfaceComponents", "SubSurfaceComponent", false);
	if (t == NUM_DT || t == DT_SurfaceHeating)
		m_surfaceHeatings.readXML(			userDbDir / "db_surfaceHeatings.xml", "SurfaceHeatings", "SurfaceHeating", false);
	if (t == NUM_DT || t == DT_Pipes)
		m_pipes.readXML(					userDbDir / "db_pipes.xml", "NetworkPipes", "NetworkPipe", false);
	if (t == NUM_DT || t == DT_Fluids)
		m_fluids.readXML(					userDbDir / "db_fluids.xml", "NetworkFluids", "NetworkFluid", false);
	if (t == NUM_DT || t == DT_NetworkComponents)
		m_networkComponents.readXML(		userDbDir / "db_networkComponents.xml", "NetworkComponents", "NetworkComponent", false);
	if (t == NUM_DT || t == DT_NetworkControllers)
		m_networkControllers.readXML(		userDbDir / "db_networkControllers.xml", "NetworkControllers", "NetworkController", false);
	if (t == NUM_DT || t == DT_SubNetworks)
		m_subNetworks.readXML(				userDbDir / "db_subNetworks.xml", "SubNetworks", "SubNetwork", false);
	if (t == NUM_DT || t == DT_SupplySystems)
		m_supplySystems.readXML(			userDbDir / "db_supplySystems.xml", "SupplySystems", "SupplySystem", false);
	if (t == NUM_DT || t == DT_EpdDatasets)
		m_epdDatasets.readXML(				userDbDir / "db_epdDatasets.xml", "EpdDatasets", "EpdDataset", false);
	if (t == NUM_DT || t == DT_Schedules)
		m_schedules.readXML(				userDbDir / "db_schedules.xml", "Schedules", "Schedule", false);
	if (t == NUM_DT || t == DT_InternalLoads)
		m_internalLoads.readXML(			userDbDir / "db_internalLoads.xml", "InternalLoads", "InternalLoad", false);
	if (t == NUM_DT || t == DT_ZoneControlThermostat)
		m_zoneControlThermostat.readXML(	userDbDir / "db_zoneControlThermostat.xml", "ZoneControlThermostats", "ZoneControlThermostat", false);
	if (t == NUM_DT || t == DT_ZoneControlShading)
		m_zoneControlShading.readXML(		userDbDir / "db_zoneControlShading.xml", "ZoneControlShadings", "ZoneControlShading", false);
	if (t == NUM_DT || t == DT_ZoneControlNaturalVentilation)
		m_zoneControlVentilationNatural.readXML(	userDbDir / "db_zoneControlVentilationNatural.xml", "ZoneControlVentilationNaturals", "ZoneControlVentilationNatural", false);
	if (t == NUM_DT || t == DT_ZoneIdealHeatingCooling)
		m_zoneIdealHeatingCooling.readXML(	userDbDir / "db_zoneIdealHeatingCooling.xml", "ZoneIdealHeatingCoolings", "ZoneIdealHeatingCooling", false);
	if (t == NUM_DT || t == DT_VentilationNatural)
		m_ventilationNatural.readXML(		userDbDir / "db_ventilationNatural.xml", "VentilationNaturals", "VentilationNatural", false);
	if (t == NUM_DT || t == DT_Infiltration)
		m_infiltration.readXML(				userDbDir / "db_infiltration.xml", "Infiltrations", "Infiltration", false);
	if (t == NUM_DT || t == DT_ZoneTemplates)
		m_zoneTemplates.readXML(			userDbDir / "db_zoneTemplates.xml", "ZoneTemplates", "ZoneTemplate", false);
	if (t == NUM_DT || t == DT_AcousticTemplates)
		m_acousticTemplates.readXML(			userDbDir / "db_acousticTemplates.xml", "AcousticTemplates", "AcousticTemplate", false);

}


void SVDatabase::writeDatabases(DatabaseTypes t) const {
	// we only write user databases

	IBK::Path userDbDir(QtExt::Directories::userDataDir().toStdString());

	if (t == NUM_DT || t == DT_Materials)
		m_materials.writeXML(			userDbDir / "db_materials.xml", "Materials");
	if (t == NUM_DT || t == DT_Constructions)
		m_constructions.writeXML(		userDbDir / "db_constructions.xml", "Constructions");
	if (t == NUM_DT || t == DT_Windows)
		m_windows.writeXML(				userDbDir / "db_windows.xml", "Windows");
	if (t == NUM_DT || t == DT_WindowGlazingSystems)
		m_windowGlazingSystems.writeXML(userDbDir / "db_windowGlazingSystems.xml", "WindowGlazingSystems");
	if (t == NUM_DT || t == DT_AcousticBoundaryConditions)
		m_acousticBoundaryConditions.writeXML(	userDbDir / "db_acousticBoundaryConditions.xml", "AcousticBoundaryConditions");
	if (t == NUM_DT || t == DT_AcousticSoundAbsorptions)
		m_acousticSoundAbsorptions.writeXML(	userDbDir / "db_acousticSoundAbsorptions.xml", "AcousticSoundAbsorptions");
	if (t == NUM_DT || t == DT_BoundaryConditions)
		m_boundaryConditions.writeXML(	userDbDir / "db_boundaryConditions.xml", "BoundaryConditions");
	if (t == NUM_DT || t == DT_Components)
		m_components.writeXML(			userDbDir / "db_components.xml", "Components");
	if (t == NUM_DT || t == DT_SubSurfaceComponents)
		m_subSurfaceComponents.writeXML(userDbDir / "db_subSurfaceComponents.xml", "SubSurfaceComponents");
	if (t == NUM_DT || t == DT_SurfaceHeating)
		m_surfaceHeatings.writeXML(		userDbDir / "db_surfaceHeatings.xml", "SurfaceHeatings");
	if (t == NUM_DT || t == DT_Pipes)
		m_pipes.writeXML(				userDbDir / "db_pipes.xml", "NetworkPipes");
	if (t == NUM_DT || t == DT_Fluids)
		m_fluids.writeXML(				userDbDir / "db_fluids.xml", "NetworkFluids");
	if (t == NUM_DT || t == DT_NetworkComponents)
		m_networkComponents.writeXML(	userDbDir / "db_networkComponents.xml", "NetworkComponents");
	if (t == NUM_DT || t == DT_NetworkControllers)
		m_networkControllers.writeXML(	userDbDir / "db_networkControllers.xml", "NetworkControllers");
	if (t == NUM_DT || t == DT_SubNetworks)
		m_subNetworks.writeXML		(	userDbDir / "db_subNetworks.xml", "SubNetworks");
	if (t == NUM_DT || t == DT_SupplySystems)
		m_supplySystems.writeXML(		userDbDir / "db_supplySystems.xml", "SupplySystems");
	if (t == NUM_DT || t == DT_Schedules)
		m_schedules.writeXML(			userDbDir / "db_schedules.xml", "Schedules");
	if (t == NUM_DT || t == DT_InternalLoads)
		m_internalLoads.writeXML(		userDbDir / "db_internalLoads.xml", "InternalLoads");
	if (t == NUM_DT || t == DT_ZoneControlThermostat)
		m_zoneControlThermostat.writeXML(userDbDir / "db_zoneControlThermostat.xml", "ZoneControlThermostats");
	if (t == NUM_DT || t == DT_ZoneControlShading)
		m_zoneControlShading.writeXML(	userDbDir / "db_zoneControlShading.xml", "ZoneControlShadings");
	if (t == NUM_DT || t == DT_ZoneControlNaturalVentilation)
		m_zoneControlVentilationNatural.writeXML(userDbDir / "db_zoneControlVentilationNatural.xml", "ZoneControlVentilationNaturals");
	if (t == NUM_DT || t == DT_ZoneIdealHeatingCooling)
		m_zoneIdealHeatingCooling.writeXML(	userDbDir / "db_zoneIdealHeatingCooling.xml", "ZoneIdealHeatingCoolings");
	if (t == NUM_DT || t == DT_VentilationNatural)
		m_ventilationNatural.writeXML(	userDbDir / "db_ventilationNatural.xml", "VentilationNaturals");
	if (t == NUM_DT || t == DT_Infiltration)
		m_infiltration.writeXML(		userDbDir / "db_infiltration.xml", "Infiltrations");
	if (t == NUM_DT || t == DT_ZoneTemplates)
		m_zoneTemplates.writeXML(		userDbDir / "db_zoneTemplates.xml", "ZoneTemplates");
	if (t == NUM_DT || t == DT_EpdDatasets)
		m_epdDatasets.writeXML(			userDbDir / "db_epdDatasets.xml", "EpdDatasets");
	if (t == NUM_DT || t == DT_AcousticSoundProtectionTemplates)
		m_acousticSoundProtectionTemplates.writeXML(	userDbDir / "db_acousticSoundProtectionTemplates.xml", "AcousticSoundProtectionTemplates");


}


void SVDatabase::mergeDatabases(const SVDatabase & db) {
	// process all databases and import not yet existing elements
	m_materials.import(db.m_materials);
	m_constructions.import(db.m_constructions);
	m_windows.import(db.m_windows);
	m_windowGlazingSystems.import(db.m_windowGlazingSystems);
	m_acousticBoundaryConditions.import(db.m_acousticBoundaryConditions);
	m_boundaryConditions.import(db.m_boundaryConditions);
	m_acousticSoundAbsorptions.import(db.m_acousticSoundAbsorptions);
	m_components.import(db.m_components);
	m_subSurfaceComponents.import(db.m_subSurfaceComponents);
	m_surfaceHeatings.import(db.m_surfaceHeatings);
	m_pipes.import(db.m_pipes);
	m_fluids.import(db.m_fluids);
	m_networkComponents.import(db.m_networkComponents);
	m_networkControllers.import(db.m_networkControllers);
	m_subNetworks.import(db.m_subNetworks);
	m_supplySystems.import(db.m_supplySystems);
	m_schedules.import(db.m_schedules);
	m_internalLoads.import(db.m_internalLoads);
	m_zoneControlThermostat.import(db.m_zoneControlThermostat);
	m_zoneControlShading.import(db.m_zoneControlShading);
	m_zoneControlVentilationNatural.import(db.m_zoneControlVentilationNatural);
	m_zoneIdealHeatingCooling.import(db.m_zoneIdealHeatingCooling);
	m_ventilationNatural.import(db.m_ventilationNatural);
	m_infiltration.import(db.m_infiltration);
	m_zoneTemplates.import(db.m_zoneTemplates);
	m_acousticTemplates.import(db.m_acousticTemplates);
	m_acousticReferenceComponents.import(db.m_acousticReferenceComponents);
	m_acousticBuildingTemplates.import(db.m_acousticBuildingTemplates);
	m_acousticSoundProtectionTemplates.import(db.m_acousticSoundProtectionTemplates);
}


// Local sort operator, so sort AbstractDBElement vectors by m_id member
struct SortByID : public std::binary_function<VICUS::AbstractDBElement, VICUS::AbstractDBElement, bool> {
	bool operator()(VICUS::AbstractDBElement & x, VICUS::AbstractDBElement & y) const {
		return x.m_id < y.m_id;
	}

};


// Local utility function used to transfer DB elements that are marked as "referenced" or "local" into a sequential vector
template <typename T>
void storeVector(std::vector<T> & vec, const VICUS::Database<T> & src) {
	// clear target vector
	vec.clear();
	// store objects of correct type but skip nullptr
	for (typename std::map<unsigned int, T>::const_iterator it = src.begin(); it != src.end(); ++it) {
		if (it->second.m_isReferenced || it->second.m_local)
			vec.push_back(it->second);
	}
	std::sort(vec.begin(), vec.end(), SortByID());
}


/*! Local utility function. Stores pointers to all DB Elements which are local in the container */
template <typename T>
void collectLocalElements(const VICUS::Database<T> & db, std::set<const T*> & container) {
	for (auto it=db.begin(); it!=db.end(); ++it){
		if (it->second.m_local)
			container.insert(&it->second);
	}
}




void SVDatabase::updateEmbeddedDatabase(VICUS::Project & p) {

	// collect all database elements that are referenced from project or from other DB elements
	updateReferencedElements(p); // now all reference elements have m_isReferenced = true

	// transfer now only those DB elements that are marked as referenced or marked as local
	// i.e. we transfer all elements which are
	// - currently used in the project or
	// - which are currently not used but not stored in the user DB
	storeVector(p.m_embeddedDB.m_materials, m_materials);
	storeVector(p.m_embeddedDB.m_constructions, m_constructions);
	storeVector(p.m_embeddedDB.m_windows, m_windows);
	storeVector(p.m_embeddedDB.m_windowGlazingSystems, m_windowGlazingSystems);
	storeVector(p.m_embeddedDB.m_acousticBoundaryConditions, m_acousticBoundaryConditions);
	storeVector(p.m_embeddedDB.m_acousticSoundAbsorptions, m_acousticSoundAbsorptions);
	storeVector(p.m_embeddedDB.m_boundaryConditions, m_boundaryConditions);
	storeVector(p.m_embeddedDB.m_components, m_components);
	storeVector(p.m_embeddedDB.m_subSurfaceComponents, m_subSurfaceComponents);
	storeVector(p.m_embeddedDB.m_surfaceHeatings, m_surfaceHeatings);
	storeVector(p.m_embeddedDB.m_pipes, m_pipes);
	storeVector(p.m_embeddedDB.m_fluids, m_fluids);
	storeVector(p.m_embeddedDB.m_networkComponents, m_networkComponents);
	storeVector(p.m_embeddedDB.m_networkControllers, m_networkControllers);
	storeVector(p.m_embeddedDB.m_subNetworks, m_subNetworks);
	storeVector(p.m_embeddedDB.m_supplySystems, m_supplySystems);
	storeVector(p.m_embeddedDB.m_EPDDatasets, m_epdDatasets);
	storeVector(p.m_embeddedDB.m_schedules, m_schedules);
	storeVector(p.m_embeddedDB.m_internalLoads, m_internalLoads);
	storeVector(p.m_embeddedDB.m_zoneControlThermostats, m_zoneControlThermostat);
	storeVector(p.m_embeddedDB.m_zoneControlShading, m_zoneControlShading);
	storeVector(p.m_embeddedDB.m_zoneControlVentilationNatural, m_zoneControlVentilationNatural);
	storeVector(p.m_embeddedDB.m_zoneIdealHeatingCooling, m_zoneIdealHeatingCooling);
	storeVector(p.m_embeddedDB.m_ventilationNatural, m_ventilationNatural);
	storeVector(p.m_embeddedDB.m_infiltration, m_infiltration);
	storeVector(p.m_embeddedDB.m_zoneTemplates, m_zoneTemplates);
}


void SVDatabase::updateReferencedElements(const VICUS::Project &p) {

	// set all elements referenced-property to false
	for (auto it=m_materials.begin(); it!=m_materials.end(); ++it)
		it->second.m_isReferenced = false;
	for (auto it=m_constructions.begin(); it!=m_constructions.end(); ++it)
		it->second.m_isReferenced = false;
	for (auto it=m_windows.begin(); it!=m_windows.end(); ++it)
		it->second.m_isReferenced = false;
	for (auto it=m_windowGlazingSystems.begin(); it!=m_windowGlazingSystems.end(); ++it)
		it->second.m_isReferenced = false;
	for (auto it=m_acousticBoundaryConditions.begin(); it!=m_acousticBoundaryConditions.end(); ++it)
		it->second.m_isReferenced = false;
	for (auto it=m_acousticSoundAbsorptions.begin(); it!=m_acousticSoundAbsorptions.end(); ++it)
		it->second.m_isReferenced = false;
	for (auto it=m_boundaryConditions.begin(); it!=m_boundaryConditions.end(); ++it)
		it->second.m_isReferenced = false;
	for (auto it=m_components.begin(); it!=m_components.end(); ++it)
		it->second.m_isReferenced = false;
	for (auto it=m_subSurfaceComponents.begin(); it!=m_subSurfaceComponents.end(); ++it)
		it->second.m_isReferenced = false;
	for (auto it=m_surfaceHeatings.begin(); it!=m_surfaceHeatings.end(); ++it)
		it->second.m_isReferenced = false;
	for (auto it=m_pipes.begin(); it!=m_pipes.end(); ++it)
		it->second.m_isReferenced = false;
	for (auto it=m_fluids.begin(); it!=m_fluids.end(); ++it)
		it->second.m_isReferenced = false;
	for (auto it=m_subNetworks.begin(); it!=m_subNetworks.end(); ++it)
		it->second.m_isReferenced = false;
	for (auto it=m_networkComponents.begin(); it!=m_networkComponents.end(); ++it)
		it->second.m_isReferenced = false;
	for (auto it=m_networkControllers.begin(); it!=m_networkControllers.end(); ++it)
		it->second.m_isReferenced = false;
	for (auto it=m_schedules.begin(); it!=m_schedules.end(); ++it)
		it->second.m_isReferenced = false;
	for (auto it=m_internalLoads.begin(); it!=m_internalLoads.end(); ++it)
		it->second.m_isReferenced = false;
	for (auto it=m_zoneControlThermostat.begin(); it!=m_zoneControlThermostat.end(); ++it)
		it->second.m_isReferenced = false;
	for (auto it=m_zoneControlShading.begin(); it!=m_zoneControlShading.end(); ++it)
		it->second.m_isReferenced = false;
	for (auto it=m_zoneControlVentilationNatural.begin(); it!=m_zoneControlVentilationNatural.end(); ++it)
		it->second.m_isReferenced = false;
	for (auto it=m_zoneIdealHeatingCooling.begin(); it!=m_zoneIdealHeatingCooling.end(); ++it)
		it->second.m_isReferenced = false;
	for (auto it=m_ventilationNatural.begin(); it!=m_ventilationNatural.end(); ++it)
		it->second.m_isReferenced = false;
	for (auto it=m_infiltration.begin(); it!=m_infiltration.end(); ++it)
		it->second.m_isReferenced = false;
	for (auto it=m_zoneTemplates.begin(); it!=m_zoneTemplates.end(); ++it)
		it->second.m_isReferenced = false;
	for (auto it=m_supplySystems.begin(); it!=m_supplySystems.end(); ++it)
		it->second.m_isReferenced = false;
	for (auto it=m_epdDatasets.begin(); it!=m_epdDatasets.end(); ++it)
		it->second.m_isReferenced = false;
	for (auto it=m_acousticSoundProtectionTemplates.begin(); it!=m_acousticSoundProtectionTemplates.end(); ++it)
		it->second.m_isReferenced = false;


	// Now collect all directly referenced elements from project

	std::set<const VICUS::AbstractDBElement*> referencedElements;

	// -> Buildings
	// Components and surface heating
	for (const VICUS::ComponentInstance & ci : p.m_componentInstances) {
		referencedElements.insert(m_components[ci.m_idComponent]);
		referencedElements.insert(m_surfaceHeatings[ci.m_idSurfaceHeating]);
		referencedElements.insert(m_supplySystems[ci.m_idSupplySystem]);
	}

	// SubSurfaceComponent
	for (const VICUS::SubSurfaceComponentInstance & ci : p.m_subSurfaceComponentInstances)
		referencedElements.insert(m_subSurfaceComponents[ci.m_idSubSurfaceComponent]);

	// ZoneTemplate
	for (const VICUS::Building & b : p.m_buildings)
		for (const VICUS::BuildingLevel & bl : b.m_buildingLevels)
			for (const VICUS::Room &  r : bl.m_rooms)
				referencedElements.insert(m_zoneTemplates[r.m_idZoneTemplate]);

	// -> Networks
	for (const VICUS::Network &net: p.m_geometricNetworks){
		// fluids
		referencedElements.insert(m_fluids[net.m_idFluid]);
		// pipes
		for (const VICUS::NetworkEdge &edge: net.m_edges)
			referencedElements.insert(m_pipes[edge.m_idPipe]);
		// sub networks
		for (const VICUS::NetworkNode &node: net.m_nodes)
			referencedElements.insert(m_subNetworks[node.m_idSubNetwork]);
	}

	// Update all children
	updateElementChildren();

	// Now collect all children elements of referenced elements
	for (const VICUS::AbstractDBElement * el: referencedElements){
		if (el != nullptr)
			el->collectChildren(referencedElements);
	}

	// And finally remember all referenced elements
	for (const VICUS::AbstractDBElement * el: referencedElements){
		if (el != nullptr)
			el->m_isReferenced = true;
	}
}


void SVDatabase::updateElementChildren() {

	// In this function, only DB element interdependencies are searched for and
	// marked in m_isReferenced members.
	// However, top-level elements that are referenced from project objects are not yet
	// marked. This is done in function updateReferencedElements() which internally calls this
	// function first.

	// clear all children, parent relations
	m_materials.clearChildren();
	m_constructions.clearChildren();
	m_windows.clearChildren();
	m_windowGlazingSystems.clearChildren();
	m_acousticBoundaryConditions.clearChildren();
	m_acousticSoundAbsorptions.clearChildren();
	m_boundaryConditions.clearChildren();
	m_components.clearChildren();
	m_subSurfaceComponents.clearChildren();
	m_surfaceHeatings.clearChildren();
	m_pipes.clearChildren();
	m_fluids.clearChildren();
	m_networkComponents.clearChildren();
	m_networkControllers.clearChildren();
	m_subNetworks.clearChildren();
	m_schedules.clearChildren();
	m_internalLoads.clearChildren();
	m_zoneControlThermostat.clearChildren();
	m_zoneControlShading.clearChildren();
	m_zoneControlVentilationNatural.clearChildren();
	m_zoneIdealHeatingCooling.clearChildren();
	m_ventilationNatural.clearChildren();
	m_infiltration.clearChildren();
	m_zoneTemplates.clearChildren();
	m_supplySystems.clearChildren();
	m_epdDatasets.clearChildren();
	m_acousticSoundProtectionTemplates.clearChildren();
	m_acousticTemplates.clearChildren();


	// Now set all children relations

	// *** Buildings ***

	// referenced from constructions
	for (auto it = m_constructions.begin(); it != m_constructions.end(); ++it) {
		VICUS::Construction &c = it->second;
		for (const VICUS::MaterialLayer & ml : c.m_materialLayers)
			c.m_childrenRefs.insert(m_materials[ml.m_idMaterial]);
	}
	// referenced from window (frame+divider)
	for (auto it = m_windows.begin(); it != m_windows.end(); ++it) {
		VICUS::Window &c = it->second;
		c.m_childrenRefs.insert(m_materials[c.m_frame.m_idMaterial]);
		c.m_childrenRefs.insert(m_materials[c.m_divider.m_idMaterial]);
	}

	// referenced from components
	for (auto it = m_components.begin(); it != m_components.end(); ++it) {
		VICUS::Component &c = it->second;

		// constructions
		c.m_childrenRefs.insert(m_constructions[c.m_idConstruction]);

		// BCs
		VICUS::BoundaryCondition *bcA = m_boundaryConditions[c.m_idSideABoundaryCondition];
		if (bcA != nullptr) {
			c.m_childrenRefs.insert(bcA);
			// schedules
			if(bcA->m_heatConduction.m_otherZoneType == VICUS::InterfaceHeatConduction::OZ_Scheduled)
				bcA->m_childrenRefs.insert(m_schedules[bcA->m_heatConduction.m_idSchedule]);
		}

		VICUS::BoundaryCondition *bcB = m_boundaryConditions[c.m_idSideBBoundaryCondition];
		if (bcB != nullptr) {
			c.m_childrenRefs.insert(bcB);
			// schedules
			if(bcB->m_heatConduction.m_otherZoneType == VICUS::InterfaceHeatConduction::OZ_Scheduled)
				bcB->m_childrenRefs.insert(m_schedules[bcB->m_heatConduction.m_idSchedule]);
		}

		VICUS::AcousticBoundaryCondition *abcA = m_acousticBoundaryConditions[c.m_idSideAAcousticBoundaryCondition];
		if (abcA != nullptr) {
			c.m_childrenRefs.insert(abcA);

			for (const VICUS::AcousticSoundAbsorptionPartition &asap : abcA->m_acousticSoundAbsorptionPartitions) {
				VICUS::AcousticSoundAbsorption *asa = m_acousticSoundAbsorptions[asap.m_idSoundAbsorption];
				c.m_childrenRefs.insert(asa);
			}
		}

		VICUS::AcousticBoundaryCondition *abcB = m_acousticBoundaryConditions[c.m_idSideBAcousticBoundaryCondition];
		if (abcB != nullptr) {
			c.m_childrenRefs.insert(abcB);

			for (const VICUS::AcousticSoundAbsorptionPartition &asap : abcB->m_acousticSoundAbsorptionPartitions) {
				VICUS::AcousticSoundAbsorption *asa = m_acousticSoundAbsorptions[asap.m_idSoundAbsorption];
				c.m_childrenRefs.insert(asa);
			}
		}
	}

	// referenced from SubSurfaceComponentInstance
	for (auto it = m_subSurfaceComponents.begin(); it != m_subSurfaceComponents.end(); ++it) {
		VICUS::SubSurfaceComponent &c = it->second;

		// BCs
		c.m_childrenRefs.insert(m_boundaryConditions[c.m_idSideABoundaryCondition]);
		c.m_childrenRefs.insert(m_boundaryConditions[c.m_idSideBBoundaryCondition]);

		// windows
		VICUS::Window * w = m_windows[c.m_idWindow];
		if (w != nullptr) {
			c.m_childrenRefs.insert(w);
			w->m_childrenRefs.insert(m_windowGlazingSystems[w->m_idGlazingSystem]);
		}
	}

	// referenced from SurfaceHeatings
	for (auto it = m_surfaceHeatings.begin(); it != m_surfaceHeatings.end(); ++it) {
		VICUS::SurfaceHeating &sh = it->second;
		sh.m_childrenRefs.insert(m_pipes[sh.m_idPipe]);
	}

	// referenced from zone templates
	for (auto it = m_zoneTemplates.begin(); it != m_zoneTemplates.end(); ++it) {
		VICUS::ZoneTemplate &zt = it->second;

		for (unsigned int i=0; i<VICUS::ZoneTemplate::NUM_ST; ++i) {
			IDType idType = zt.m_idReferences[i];
			VICUS::InternalLoad *intLoad = m_internalLoads[idType];
			VICUS::ZoneControlThermostat * thermo = m_zoneControlThermostat[idType];
			VICUS::ZoneIdealHeatingCooling * idealHeatCool = m_zoneIdealHeatingCooling[idType];
			VICUS::Infiltration *inf = m_infiltration[idType];
			VICUS::VentilationNatural *ventiNat = m_ventilationNatural[idType];
			VICUS::ZoneControlShading *ctrlShad = m_zoneControlShading[idType];
			VICUS::ZoneControlNaturalVentilation *ctrlNatVent = m_zoneControlVentilationNatural[idType];
			if (intLoad	!= nullptr) {
				zt.m_childrenRefs.insert(intLoad);
				VICUS::ZoneTemplate::SubTemplateType tempType = (VICUS::ZoneTemplate::SubTemplateType)i;
				switch (tempType) {
					case VICUS::ZoneTemplate::ST_IntLoadPerson: {
						intLoad->m_childrenRefs.insert(m_schedules[intLoad->m_idActivitySchedule]);
						intLoad->m_childrenRefs.insert(m_schedules[intLoad->m_idOccupancySchedule]);
						VICUS::Schedule *moistSchedule = m_schedules[intLoad->m_idMoistureProductionRatePerAreaSchedule];
						// moisture production rate is optional
						if(moistSchedule != nullptr)
							intLoad->m_childrenRefs.insert(moistSchedule);
					}
					break;
					case VICUS::ZoneTemplate::ST_IntLoadEquipment:
					case VICUS::ZoneTemplate::ST_IntLoadLighting:
					case VICUS::ZoneTemplate::ST_IntLoadOther:
						intLoad->m_childrenRefs.insert(m_schedules[intLoad->m_idPowerManagementSchedule]);
					break;
					case VICUS::ZoneTemplate::ST_ControlShading:
					case VICUS::ZoneTemplate::ST_ControlThermostat:
					case VICUS::ZoneTemplate::ST_ControlVentilationNatural:
					case VICUS::ZoneTemplate::ST_Infiltration:
					case VICUS::ZoneTemplate::ST_VentilationNatural:
					case VICUS::ZoneTemplate::ST_IdealHeatingCooling:
					case VICUS::ZoneTemplate::NUM_ST:
					break;
				}
			}
			else if(thermo != nullptr) {
				zt.m_childrenRefs.insert(thermo);
				thermo->m_childrenRefs.insert(m_schedules[thermo->m_idHeatingSetpointSchedule]);
				thermo->m_childrenRefs.insert(m_schedules[thermo->m_idCoolingSetpointSchedule]);
			}
			else if (inf != nullptr) {
				zt.m_childrenRefs.insert(inf);
			}
			else if (ventiNat != nullptr) {
				zt.m_childrenRefs.insert(ventiNat);
				ventiNat->m_childrenRefs.insert(m_schedules[ventiNat->m_idSchedule]);
			}
			else if(idealHeatCool != nullptr)
				zt.m_childrenRefs.insert(idealHeatCool);
			else if(ctrlShad != nullptr)
				zt.m_childrenRefs.insert(ctrlShad);
			else if(ctrlNatVent != nullptr)
				zt.m_childrenRefs.insert(ctrlNatVent);
		}
	}

	// referenced from supply systems
	for (auto it=m_supplySystems.begin(); it!=m_supplySystems.end(); ++it) {
		VICUS::SupplySystem &sup = it->second;
		sup.m_childrenRefs.insert(m_subNetworks[it->second.m_idSubNetwork]);
	}


	// *** Networks elements ***

	// referenced from  sub networks
	for (auto it=m_subNetworks.begin(); it!=m_subNetworks.end(); ++it) {

		VICUS::SubNetwork &sub = it->second;

		for (const VICUS::NetworkElement &elem: sub.m_elements){
			// network controller
			VICUS::NetworkController * ctr = m_networkControllers[elem.m_controlElementId];
			if (ctr != nullptr)
				sub.m_childrenRefs.insert(ctr);

			// network components
			VICUS::NetworkComponent * comp = m_networkComponents[elem.m_componentId];
			if (comp != nullptr) {
				sub.m_childrenRefs.insert(comp);

				// schedules
				for (unsigned int i: comp->m_scheduleIds){
					VICUS::Schedule * sched = m_schedules[i];
					if (sched != nullptr)
						comp->m_childrenRefs.insert(sched);
				}

				// pipes
				VICUS::NetworkPipe * pipe = m_pipes[comp->m_pipePropertiesId];
				if (pipe != nullptr)
					comp->m_childrenRefs.insert(pipe);
			}
		}
	}
}



// local search function to identify duplicates in DBs
template <typename T>
void findDublicates(const VICUS::Database<T> & db, std::vector<SVDatabase::DuplicateInfo> & dupInfos) {
	std::set<unsigned int> duplicateIDs; // stores all IDs of all already found duplicates
	// process all database elements
	for (typename std::map<unsigned int, T>::const_iterator it = db.begin(); it != db.end(); ++it) {
		// skip elements already marked as duplicates
		if (duplicateIDs.find(it->first) != duplicateIDs.end() ) continue;

		// process all other elements
		for (typename std::map<unsigned int, T>::const_iterator it2 = db.begin(); it2 != db.end(); ++it2) {
			// skip ourselves
			if (it->first == it2->first) continue;
			// skip elements already marked as duplicates
			if (duplicateIDs.find(it2->first) != duplicateIDs.end() ) continue;

			// are we sufficiently similar
			VICUS::AbstractDBElement::ComparisonResult compRes = it->second.equal(&it2->second);
			if (compRes != VICUS::AbstractDBElement::Different) {
				SVDatabase::DuplicateInfo info;
				info.m_idFirst = it->first;
				info.m_idSecond = it2->first;
				// we compare if both elements are identical and also wether both are builtIn or not, this avoids replacing builtin elements
				info.m_identical = (compRes == VICUS::AbstractDBElement::Equal) && (it->second.m_builtIn == it2->second.m_builtIn);
				dupInfos.push_back(info);
				duplicateIDs.insert(it->first);
				duplicateIDs.insert(it2->first);
				break;
			}
		}
	}
}



void SVDatabase::determineDuplicates(std::vector<std::vector<SVDatabase::DuplicateInfo> > & duplicatePairs) const {
	duplicatePairs.resize(NUM_DT);

	// process all databases and search for duplicates
	findDublicates(m_materials, duplicatePairs[DT_Materials]);
	findDublicates(m_constructions, duplicatePairs[DT_Constructions]);
	findDublicates(m_windows, duplicatePairs[DT_Windows]);
	findDublicates(m_windowGlazingSystems, duplicatePairs[DT_WindowGlazingSystems]);
	findDublicates(m_acousticBoundaryConditions, duplicatePairs[DT_AcousticBoundaryConditions]);
	findDublicates(m_acousticSoundAbsorptions, duplicatePairs[DT_AcousticSoundAbsorptions]);
	findDublicates(m_boundaryConditions, duplicatePairs[DT_BoundaryConditions]);
	findDublicates(m_components, duplicatePairs[DT_Components]);
	findDublicates(m_subSurfaceComponents, duplicatePairs[DT_SubSurfaceComponents]);
	findDublicates(m_surfaceHeatings, duplicatePairs[DT_SurfaceHeating]);
	findDublicates(m_pipes, duplicatePairs[DT_Pipes]);
	findDublicates(m_fluids, duplicatePairs[DT_Fluids]);
	findDublicates(m_networkComponents, duplicatePairs[DT_NetworkComponents]);
	findDublicates(m_networkControllers, duplicatePairs[DT_NetworkControllers]);
	findDublicates(m_subNetworks, duplicatePairs[DT_SubNetworks]);
	findDublicates(m_supplySystems, duplicatePairs[DT_SupplySystems]);
	//findDublicates(m_epdDatasets, duplicatePairs[DT_EPDDatasets]);
	findDublicates(m_schedules, duplicatePairs[DT_Schedules]);
	findDublicates(m_internalLoads, duplicatePairs[DT_InternalLoads]);
	findDublicates(m_zoneControlThermostat, duplicatePairs[DT_ZoneControlThermostat]);
	findDublicates(m_zoneControlShading, duplicatePairs[DT_ZoneControlShading]);
	findDublicates(m_zoneControlVentilationNatural, duplicatePairs[DT_ZoneControlNaturalVentilation]);
	findDublicates(m_zoneIdealHeatingCooling, duplicatePairs[DT_ZoneIdealHeatingCooling]);
	findDublicates(m_ventilationNatural, duplicatePairs[DT_VentilationNatural]);
	findDublicates(m_infiltration, duplicatePairs[DT_Infiltration]);
	findDublicates(m_zoneTemplates, duplicatePairs[DT_ZoneTemplates]);
	findDublicates(m_acousticTemplates, duplicatePairs[DT_AcousticTemplates]);
	findDublicates(m_acousticSoundProtectionTemplates, duplicatePairs[DT_AcousticSoundProtectionTemplates]);
}


// local convenience function to substitute IDs and mark the respective DB as modified
template <typename T>
void replaceID(unsigned int oldID, unsigned int newId, unsigned int & idVar, T & db) {
	if (idVar == oldID) {
		idVar = newId;
		db.m_modified = true;
	}
}


void SVDatabase::removeDBElement(SVDatabase::DatabaseTypes dbType, unsigned int elementID, unsigned int replacementElementID) {
	// depending on database type, we need to replace references to the element on other dbs as well
	// Note: if we have a project, also replace directly referenced DB elements in project
	//       - Components
	//       - SubSurfaceComponents
	//       - ZoneTemplate
	//       - SurfaceHeating
	//       - NetworkPipes
	//       - NetworkFluid
	//       - NetworkComponent
	//       - SubNetwork

	switch (dbType) {

		case DT_Materials : {
			// materials are used in construction layers, window frame and divider
			// replace mat ID everywhere
			for (const auto & p : m_constructions) {
				VICUS::Construction & con = const_cast<VICUS::Construction &>(p.second); // const-cast is ok here
				for (VICUS::MaterialLayer & ml : con.m_materialLayers)
					replaceID(elementID, replacementElementID, ml.m_idMaterial, m_constructions);
			}
			for (const auto & p : m_windows) {
				VICUS::Window & w = const_cast<VICUS::Window&>(p.second); // const-cast is ok here
				replaceID(elementID, replacementElementID, w.m_frame.m_idMaterial, m_windows);
				replaceID(elementID, replacementElementID, w.m_divider.m_idMaterial, m_windows);
			}
			// finally remove material
			m_materials.remove(elementID);
			m_materials.m_modified = true;
		} break;

		case DT_Constructions : {
			for (const auto & p : m_components) {
				VICUS::Component & c = const_cast<VICUS::Component &>(p.second); // const-cast is ok here
				replaceID(elementID, replacementElementID, c.m_idConstruction, m_components);
			}
			for (const auto & p : m_subSurfaceComponents) {
				VICUS::SubSurfaceComponent & c = const_cast<VICUS::SubSurfaceComponent &>(p.second); // const-cast is ok here
				replaceID(elementID, replacementElementID, c.m_idConstruction, m_subSurfaceComponents);
			}
			m_constructions.remove(elementID);
			m_constructions.m_modified = true;
		} break;

		case SVDatabase::DT_Windows: {
			for (const auto & p : m_subSurfaceComponents) {
				VICUS::SubSurfaceComponent & c = const_cast<VICUS::SubSurfaceComponent &>(p.second); // const-cast is ok here
				replaceID(elementID, replacementElementID, c.m_idWindow, m_subSurfaceComponents);
			}
			m_windows.remove(elementID);
			m_windows.m_modified = true;
		} break;

		case SVDatabase::DT_WindowGlazingSystems: {
			for (const auto & p : m_windows) {
				VICUS::Window & c = const_cast<VICUS::Window &>(p.second); // const-cast is ok here
				replaceID(elementID, replacementElementID, c.m_idGlazingSystem, m_windows);
			}
			m_windowGlazingSystems.remove(elementID);
			m_windowGlazingSystems.m_modified = true;
		} break;

		case SVDatabase::DT_BoundaryConditions: {
			for (const auto & p : m_components) {
				VICUS::Component & c = const_cast<VICUS::Component &>(p.second); // const-cast is ok here
				replaceID(elementID, replacementElementID, c.m_idSideABoundaryCondition, m_components);
				replaceID(elementID, replacementElementID, c.m_idSideBBoundaryCondition, m_components);
			}
			for (const auto & p : m_subSurfaceComponents) {
				VICUS::SubSurfaceComponent & c = const_cast<VICUS::SubSurfaceComponent &>(p.second); // const-cast is ok here
				replaceID(elementID, replacementElementID, c.m_idSideABoundaryCondition, m_subSurfaceComponents);
				replaceID(elementID, replacementElementID, c.m_idSideBBoundaryCondition, m_subSurfaceComponents);
			}
			m_boundaryConditions.remove(elementID);
			m_boundaryConditions.m_modified = true;
		} break;

		case SVDatabase::DT_AcousticSoundAbsorptions: {
			// Acoustic Sound Absorptions are referenced in AcousticBoundaryConditions via Acoustic Sound Absorption Partiions
			for(const auto & p : m_acousticBoundaryConditions) {
				VICUS::AcousticBoundaryCondition & abc = const_cast<VICUS::AcousticBoundaryCondition &>(p.second); // const-cast is ok here
				for (VICUS::AcousticSoundAbsorptionPartition & asap : abc.m_acousticSoundAbsorptionPartitions)
					if (asap.m_idSoundAbsorption == elementID) {
						asap.m_idSoundAbsorption = replacementElementID;
					}

				}
			m_acousticSoundAbsorptions.remove(elementID);
			m_acousticSoundAbsorptions.m_modified = true;
		} break;

		case SVDatabase::DT_Components: {
			// components are referenced from project
			if (SVProjectHandler::instance().isValid()) {
				for (const auto & p : project().m_componentInstances) {
					VICUS::ComponentInstance & c = const_cast<VICUS::ComponentInstance &>(p); // const-cast is ok here
					if (c.m_idComponent == elementID)
						c.m_idComponent = replacementElementID;
				}
			}
			m_components.remove(elementID);
			m_components.m_modified = true;
		} break;

		case SVDatabase::DT_SubSurfaceComponents: {
			// components are referenced from project
			if (SVProjectHandler::instance().isValid()) {
				for (const auto & p : project().m_subSurfaceComponentInstances) {
					VICUS::SubSurfaceComponentInstance & c = const_cast<VICUS::SubSurfaceComponentInstance &>(p); // const-cast is ok here
					if (c.m_idSubSurfaceComponent == elementID)
						c.m_idSubSurfaceComponent = replacementElementID;
				}
			}
			m_subSurfaceComponents.remove(elementID);
			m_subSurfaceComponents.m_modified = true;
		} break;

		case SVDatabase::DT_SurfaceHeating: {
			// referenced from project
			if (SVProjectHandler::instance().isValid()) {
				for (const auto & p : project().m_componentInstances) {
					VICUS::ComponentInstance & c = const_cast<VICUS::ComponentInstance &>(p); // const-cast is ok here
					if (c.m_idSurfaceHeating == elementID)
						c.m_idSurfaceHeating = replacementElementID;
				}
			}
			m_surfaceHeatings.remove(elementID);
			m_surfaceHeatings.m_modified = true;
		} break;

		case SVDatabase::DT_Pipes: {
			// referenced from project
			if (SVProjectHandler::instance().isValid()) {
				for (const auto & p : project().m_geometricNetworks) {
					VICUS::Network & net = const_cast<VICUS::Network &>(p); // const-cast is ok here
					for (unsigned int & np : net.m_availablePipes)
						if (np == elementID)
							np = replacementElementID;
					for (VICUS::NetworkEdge & ne : net.m_edges)
						if (ne.m_idPipe == elementID)
							ne.m_idPipe = replacementElementID;
				}
			}
			for (const auto & p : m_networkComponents) {
				VICUS::NetworkComponent & c = const_cast<VICUS::NetworkComponent &>(p.second); // const-cast is ok here
				replaceID(elementID, replacementElementID, c.m_pipePropertiesId, m_networkComponents);
			}
			for (const auto & p : m_surfaceHeatings) {
				VICUS::SurfaceHeating & c = const_cast<VICUS::SurfaceHeating &>(p.second); // const-cast is ok here
				replaceID(elementID, replacementElementID, c.m_idPipe, m_surfaceHeatings);
			}

			m_pipes.remove(elementID);
			m_pipes.m_modified = true;
		} break;

		case SVDatabase::DT_Fluids: {
			if (SVProjectHandler::instance().isValid()) {
				for (const auto & p : project().m_geometricNetworks) {
					VICUS::Network & net = const_cast<VICUS::Network &>(p); // const-cast is ok here
					replaceID(elementID, replacementElementID, net.m_idFluid, m_fluids);
				}
			}
			m_fluids.remove(elementID);
			m_fluids.m_modified = true;
		} break;

		case SVDatabase::DT_NetworkComponents: {
			for (const auto & p : m_subNetworks) {
				VICUS::SubNetwork & s = const_cast<VICUS::SubNetwork &>(p.second); // const-cast is ok here
				for (VICUS::NetworkElement & el: s.m_elements)
					replaceID(elementID, replacementElementID, el.m_componentId, m_subNetworks);
			}
			m_networkComponents.remove(elementID);
			m_networkComponents.m_modified = true;
		} break;

		case SVDatabase::DT_NetworkControllers: {
			for (const auto & p : m_subNetworks) {
				VICUS::SubNetwork & s = const_cast<VICUS::SubNetwork &>(p.second); // const-cast is ok here
				for (VICUS::NetworkElement & el: s.m_elements)
					replaceID(elementID, replacementElementID, el.m_controlElementId, m_subNetworks);
			}
			m_networkControllers.remove(elementID);
			m_networkControllers.m_modified = true;
		} break;

		case SVDatabase::DT_SubNetworks: {
			if (SVProjectHandler::instance().isValid()) {
				for (const auto & p : project().m_geometricNetworks) {
					VICUS::Network & net = const_cast<VICUS::Network &>(p); // const-cast is ok here
					for (VICUS::NetworkNode & no: net.m_nodes){
						if (no.m_idSubNetwork == elementID)
							no.m_idSubNetwork = replacementElementID;
					}
				}
			}
			m_subNetworks.remove(elementID);
			m_subNetworks.m_modified = true;
		} break;

		case SVDatabase::DT_SupplySystems: {
			for (const auto & p : m_supplySystems) {
				VICUS::SupplySystem & c = const_cast<VICUS::SupplySystem &>(p.second); // const-cast is ok here
				replaceID(elementID, replacementElementID, c.m_id, m_supplySystems);
			}
			m_supplySystems.remove(elementID);
			m_supplySystems.m_modified = true;
		} break;


		case SVDatabase::DT_EpdDatasets: {
			for (const auto & p : m_epdDatasets) {
				VICUS::EpdDataset & c = const_cast<VICUS::EpdDataset &>(p.second); // const-cast is ok here
				replaceID(elementID, replacementElementID, c.m_id, m_epdDatasets);
			}
			m_epdDatasets.remove(elementID);
			m_epdDatasets.m_modified = true;
		} break;


		case SVDatabase::DT_Schedules:
			for (const auto & p : m_internalLoads) {
				VICUS::InternalLoad & c = const_cast<VICUS::InternalLoad &>(p.second); // const-cast is ok here
				// might be any of the following four
				replaceID(elementID, replacementElementID, c.m_idActivitySchedule, m_internalLoads);
				replaceID(elementID, replacementElementID, c.m_idMoistureProductionRatePerAreaSchedule, m_internalLoads);
				replaceID(elementID, replacementElementID, c.m_idOccupancySchedule, m_internalLoads);
				replaceID(elementID, replacementElementID, c.m_idPowerManagementSchedule, m_internalLoads);
			}
			for (const auto & p : m_ventilationNatural) {
				VICUS::VentilationNatural & c = const_cast<VICUS::VentilationNatural &>(p.second); // const-cast is ok here
				replaceID(elementID, replacementElementID, c.m_idSchedule, m_ventilationNatural);
			}
			for (const auto & p : m_zoneControlThermostat) {
				VICUS::ZoneControlThermostat & c = const_cast<VICUS::ZoneControlThermostat &>(p.second); // const-cast is ok here
				replaceID(elementID, replacementElementID, c.m_idCoolingSetpointSchedule, m_zoneControlThermostat);
				replaceID(elementID, replacementElementID, c.m_idHeatingSetpointSchedule, m_zoneControlThermostat);
			}
			for (const auto & p : m_zoneControlVentilationNatural) {
				VICUS::ZoneControlNaturalVentilation & c = const_cast<VICUS::ZoneControlNaturalVentilation &>(p.second); // const-cast is ok here
				for (int j=0; j<VICUS::ZoneControlNaturalVentilation::NUM_P; ++j)
					replaceID(elementID, replacementElementID, c.m_idSchedules[j], m_zoneControlVentilationNatural);
			}
			for (const auto & p : m_networkComponents) {
				VICUS::NetworkComponent & c = const_cast<VICUS::NetworkComponent &>(p.second); // const-cast is ok here
				for (unsigned int & id: c.m_scheduleIds)
					replaceID(elementID, replacementElementID, id, m_networkComponents);
			}

			m_schedules.remove(elementID);
			m_schedules.m_modified = true;
		break;

		case SVDatabase::DT_InternalLoads: {
			for (const auto & p : m_zoneTemplates) {
				VICUS::ZoneTemplate & c = const_cast<VICUS::ZoneTemplate &>(p.second); // const-cast is ok here
				// might be any of the following four
				replaceID(elementID, replacementElementID, c.m_idReferences[VICUS::ZoneTemplate::ST_IntLoadPerson], m_zoneTemplates);
				replaceID(elementID, replacementElementID, c.m_idReferences[VICUS::ZoneTemplate::ST_IntLoadLighting], m_zoneTemplates);
				replaceID(elementID, replacementElementID, c.m_idReferences[VICUS::ZoneTemplate::ST_IntLoadEquipment], m_zoneTemplates);
				replaceID(elementID, replacementElementID, c.m_idReferences[VICUS::ZoneTemplate::ST_IntLoadOther], m_zoneTemplates);
			}
			m_internalLoads.remove(elementID);
			m_internalLoads.m_modified = true;
		} break;

		case SVDatabase::DT_ZoneControlThermostat: {
			for (const auto & p : m_zoneTemplates) {
				VICUS::ZoneTemplate & c = const_cast<VICUS::ZoneTemplate &>(p.second); // const-cast is ok here
				replaceID(elementID, replacementElementID, c.m_idReferences[VICUS::ZoneTemplate::ST_ControlThermostat], m_zoneTemplates);
			}
			m_zoneControlThermostat.remove(elementID);
			m_zoneControlThermostat.m_modified = true;
		} break;

		case SVDatabase::DT_ZoneControlShading:  {
			for (const auto & p : m_zoneTemplates) {
				// TODO Dirk : add as soon as available
				// 	VICUS::ZoneTemplate & c = const_cast<VICUS::ZoneTemplate &>(p.second); // const-cast is ok here
				// replaceID(elementID, replacementElementID, c.m_idReferences[VICUS::ZoneTemplate::ST_], m_zoneTemplates);
			}
			m_zoneControlShading.remove(elementID);
			m_zoneControlShading.m_modified = true;
		} break;

		case SVDatabase::DT_ZoneControlNaturalVentilation:  {
			for (const auto & p : m_zoneTemplates) {
				VICUS::ZoneTemplate & c = const_cast<VICUS::ZoneTemplate &>(p.second); // const-cast is ok here
				replaceID(elementID, replacementElementID, c.m_idReferences[VICUS::ZoneTemplate::ST_ControlVentilationNatural], m_zoneTemplates);
			}
			m_zoneControlVentilationNatural.remove(elementID);
			m_zoneControlVentilationNatural.m_modified = true;
		} break;

		case SVDatabase::DT_ZoneIdealHeatingCooling:  {
			for (const auto & p : m_zoneTemplates) {
				VICUS::ZoneTemplate & c = const_cast<VICUS::ZoneTemplate &>(p.second); // const-cast is ok here
				replaceID(elementID, replacementElementID, c.m_idReferences[VICUS::ZoneTemplate::ST_IdealHeatingCooling], m_zoneTemplates);
			}
			m_zoneIdealHeatingCooling.remove(elementID);
			m_zoneIdealHeatingCooling.m_modified = true;
		} break;

		case SVDatabase::DT_VentilationNatural:   {
			for (const auto & p : m_zoneTemplates) {
				VICUS::ZoneTemplate & c = const_cast<VICUS::ZoneTemplate &>(p.second); // const-cast is ok here
				replaceID(elementID, replacementElementID, c.m_idReferences[VICUS::ZoneTemplate::ST_VentilationNatural], m_zoneTemplates);
			}
			m_ventilationNatural.remove(elementID);
			m_ventilationNatural.m_modified = true;
		} break;

		case SVDatabase::DT_Infiltration:   {
			for (const auto & p : m_zoneTemplates) {
				VICUS::ZoneTemplate & c = const_cast<VICUS::ZoneTemplate &>(p.second); // const-cast is ok here
				replaceID(elementID, replacementElementID, c.m_idReferences[VICUS::ZoneTemplate::ST_Infiltration], m_zoneTemplates);
			}
			m_infiltration.remove(elementID);
			m_infiltration.m_modified = true;
		} break;

		case SVDatabase::DT_ZoneTemplates:
			// components are referenced from project
			if (SVProjectHandler::instance().isValid()) {
				for (const VICUS::Building & b : project().m_buildings)
					for (const VICUS::BuildingLevel & bl : b.m_buildingLevels)
						for (const VICUS::Room & r : bl.m_rooms) {
							VICUS::Room & c = const_cast<VICUS::Room &>(r); // const-cast is ok here
							if (c.m_idZoneTemplate == elementID)
								c.m_idZoneTemplate = replacementElementID;
						}
			}
			m_zoneTemplates.remove(elementID);
			m_zoneTemplates.m_modified = true;
		break;
<<<<<<< HEAD
		case DT_AcousticTemplates:
			// components are referenced from project
=======

		case DT_AcousticBoundaryConditions:
			m_acousticBoundaryConditions.remove(elementID);
			m_acousticBoundaryConditions.m_modified = true;
		break;

		case DT_AcousticTemplates:
			// AcousticTemplates are referenced from project
			if (SVProjectHandler::instance().isValid()) {
				for (const VICUS::Building & b : project().m_buildings)
					for (const VICUS::BuildingLevel & bl : b.m_buildingLevels)
						for (const VICUS::Room & r : bl.m_rooms) {
							VICUS::Room & c = const_cast<VICUS::Room &>(r); // const-cast is ok here
							if (c.m_idAcousticTemplate == elementID)
								c.m_idAcousticTemplate = replacementElementID;
						}
			}
		break;
		case DT_AcousticSoundProtectionTemplates:
			// SoundProtectionTemplates are referenced from project
>>>>>>> 864a230c
			if (SVProjectHandler::instance().isValid()) {
				for (const VICUS::Building & b : project().m_buildings)
					for (const VICUS::BuildingLevel & bl : b.m_buildingLevels)
						for (const VICUS::Room & r : bl.m_rooms) {
							VICUS::Room & c = const_cast<VICUS::Room &>(r); // const-cast is ok here
<<<<<<< HEAD
							if (c.m_idZoneTemplate == elementID)
								c.m_idZoneTemplate = replacementElementID;
						}
			}
			m_zoneTemplates.remove(elementID);
			m_zoneTemplates.m_modified = true;
=======
							if (c.m_idSoundProtectionTemplate == elementID)
								c.m_idSoundProtectionTemplate = replacementElementID;
						}
			}
>>>>>>> 864a230c
		break;
		case SVDatabase::NUM_DT: ; // just to make compiler happy
		break;
	}
}


void SVDatabase::removeLocalElements() {
	m_materials.removeLocalElements();
	m_constructions.removeLocalElements();
	m_windows.removeLocalElements();
	m_epdDatasets.removeLocalElements();
	m_windowGlazingSystems.removeLocalElements();
	m_acousticBoundaryConditions.removeLocalElements();
	m_acousticSoundAbsorptions.removeLocalElements();
	m_boundaryConditions.removeLocalElements();
	m_components.removeLocalElements();
	m_subSurfaceComponents.removeLocalElements();
	m_surfaceHeatings.removeLocalElements();
	m_pipes.removeLocalElements();
	m_fluids.removeLocalElements();
	m_networkComponents.removeLocalElements();
	m_networkControllers.removeLocalElements();
	m_subNetworks.removeLocalElements();
	m_schedules.removeLocalElements();
	m_internalLoads.removeLocalElements();
	m_zoneControlThermostat.removeLocalElements();
	m_zoneControlShading.removeLocalElements();
	m_zoneControlVentilationNatural.removeLocalElements();
	m_zoneIdealHeatingCooling.removeLocalElements();
	m_ventilationNatural.removeLocalElements();
	m_infiltration.removeLocalElements();
	m_acousticTemplates.removeLocalElements();
	m_acousticSoundProtectionTemplates.removeLocalElements();
	m_acousticSoundAbsorptions.removeLocalElements();
}


void SVDatabase::removeNotReferencedLocalElements(SVDatabase::DatabaseTypes dbType, const VICUS::Project &p) {
	updateReferencedElements(p);

	switch (dbType) {
		case DT_Materials:
			m_materials.removeNotReferencedLocalElements(); break;
		case DT_Constructions:
			m_constructions.removeNotReferencedLocalElements(); break;
		case DT_Windows:
			m_windows.removeNotReferencedLocalElements(); break;
		case DT_WindowGlazingSystems:
			m_windowGlazingSystems.removeNotReferencedLocalElements(); break;
		case DT_AcousticBoundaryConditions:
			m_acousticBoundaryConditions.removeNotReferencedLocalElements(); break;
		case DT_AcousticSoundAbsorptions:
			m_acousticSoundAbsorptions.removeNotReferencedLocalElements(); break;
		case DT_BoundaryConditions:
			m_boundaryConditions.removeNotReferencedLocalElements(); break;
		case DT_Components:
			m_components.removeNotReferencedLocalElements(); break;
		case DT_SubSurfaceComponents:
			m_subSurfaceComponents.removeNotReferencedLocalElements(); break;
		case DT_SurfaceHeating:
			m_surfaceHeatings.removeNotReferencedLocalElements(); break;
		case DT_Pipes:
			m_pipes.removeNotReferencedLocalElements(); break;
		case DT_Fluids:
			m_fluids.removeNotReferencedLocalElements(); break;
		case DT_SubNetworks:
			m_subNetworks.removeNotReferencedLocalElements(); break;
		case DT_SupplySystems:
			m_supplySystems.removeNotReferencedLocalElements(); break;
		case DT_EpdDatasets:
			m_epdDatasets.removeNotReferencedLocalElements(); break;
		case DT_NetworkControllers:
			m_networkControllers.removeNotReferencedLocalElements();  break;
		case DT_NetworkComponents:
			m_networkComponents.removeNotReferencedLocalElements(); break;
		case DT_Schedules:
			m_schedules.removeNotReferencedLocalElements(); break;
		case DT_InternalLoads:
			m_internalLoads.removeNotReferencedLocalElements(); break;
		case DT_ZoneControlThermostat:
			m_zoneControlThermostat.removeNotReferencedLocalElements(); break;
		case DT_ZoneControlShading:
			m_zoneControlShading.removeNotReferencedLocalElements(); break;
		case DT_ZoneControlNaturalVentilation:
			m_zoneControlVentilationNatural.removeNotReferencedLocalElements(); break;
		case DT_ZoneIdealHeatingCooling:
			m_zoneIdealHeatingCooling.removeNotReferencedLocalElements(); break;
		case DT_VentilationNatural:
			m_ventilationNatural.removeNotReferencedLocalElements(); break;
		case DT_Infiltration:
			m_infiltration.removeNotReferencedLocalElements(); break;
		case DT_ZoneTemplates:
			m_zoneTemplates.removeNotReferencedLocalElements(); break;
		break;
		case DT_AcousticTemplates:
			m_acousticTemplates.removeNotReferencedLocalElements(); break;
		break;
		case DT_AcousticSoundProtectionTemplates:
			m_acousticSoundProtectionTemplates.removeNotReferencedLocalElements(); break;
		case NUM_DT:
		break;
	}
}


const VICUS::AbstractDBElement * SVDatabase::lookupSubTemplate(VICUS::ZoneTemplate::SubTemplateType st, const IDType idReferenceArray[]) const {
	IBK_ASSERT(st < VICUS::ZoneTemplate::NUM_ST);
	unsigned int id = idReferenceArray[st];
	if (id == VICUS::INVALID_ID)
		return nullptr;

	switch (st) {
		case VICUS::ZoneTemplate::ST_IntLoadPerson:
		case VICUS::ZoneTemplate::ST_IntLoadEquipment:
		case VICUS::ZoneTemplate::ST_IntLoadLighting:
		case VICUS::ZoneTemplate::ST_IntLoadOther:					return m_internalLoads[id];
		case VICUS::ZoneTemplate::ST_ControlThermostat:				return m_zoneControlThermostat[id];
		case VICUS::ZoneTemplate::ST_ControlShading:				return m_zoneControlShading[id];
		case VICUS::ZoneTemplate::ST_ControlVentilationNatural:		return m_zoneControlVentilationNatural[id];
		case VICUS::ZoneTemplate::ST_Infiltration:					return m_infiltration[id];
		case VICUS::ZoneTemplate::ST_VentilationNatural:			return m_ventilationNatural[id];
		case VICUS::ZoneTemplate::ST_IdealHeatingCooling:			return m_zoneIdealHeatingCooling[id];
		case VICUS::ZoneTemplate::NUM_ST:							; // just to make compiler happy
	}

	return nullptr;
}


void SVDatabase::findLocalChildren(DatabaseTypes dbType, unsigned int id,
								   std::set<VICUS::AbstractDBElement *> &localChildren) {

	updateElementChildren();

	Q_ASSERT(id!=VICUS::INVALID_ID);

	switch (dbType) {
		case DT_Materials:
			Q_ASSERT(m_materials[id] != nullptr);
			m_materials[id]->collectLocalChildren(localChildren); break;
		case DT_Constructions:
			Q_ASSERT(m_constructions[id] != nullptr);
			m_constructions[id]->collectLocalChildren(localChildren); break;
		case DT_Windows:
			Q_ASSERT(m_windows[id] != nullptr);
			m_windows[id]->collectLocalChildren(localChildren); break;
		case DT_WindowGlazingSystems:
			Q_ASSERT(m_windowGlazingSystems[id] != nullptr);
			m_windowGlazingSystems[id]->collectLocalChildren(localChildren); break;
		case DT_AcousticBoundaryConditions:
			Q_ASSERT(m_acousticBoundaryConditions[id] != nullptr);
			m_acousticBoundaryConditions[id]->collectLocalChildren(localChildren); break;
		case DT_AcousticSoundAbsorptions:
			Q_ASSERT(m_acousticSoundAbsorptions[id] != nullptr);
			m_acousticSoundAbsorptions[id]->collectLocalChildren(localChildren); break;
		case DT_BoundaryConditions:
			Q_ASSERT(m_boundaryConditions[id] != nullptr);
			m_boundaryConditions[id]->collectLocalChildren(localChildren); break;
		case DT_Components:
			Q_ASSERT(m_components[id] != nullptr);
			m_components[id]->collectLocalChildren(localChildren); break;
		case DT_SubSurfaceComponents:
			Q_ASSERT(m_subSurfaceComponents[id] != nullptr);
			m_subSurfaceComponents[id]->collectLocalChildren(localChildren); break;
		case DT_SurfaceHeating:
			Q_ASSERT(m_surfaceHeatings[id] != nullptr);
			m_surfaceHeatings[id]->collectLocalChildren(localChildren); break;
		case DT_Pipes:
			Q_ASSERT(m_pipes[id] != nullptr);
			m_pipes[id]->collectLocalChildren(localChildren); break;
		case DT_Fluids:
			Q_ASSERT(m_fluids[id] != nullptr);
			m_fluids[id]->collectLocalChildren(localChildren); break;
		case DT_SubNetworks:
			Q_ASSERT(m_subNetworks[id] != nullptr);
			m_subNetworks[id]->collectLocalChildren(localChildren); break;
		case DT_SupplySystems:
			Q_ASSERT(m_supplySystems[id] != nullptr);
			m_supplySystems[id]->collectLocalChildren(localChildren); break;
		case DT_EpdDatasets:
			Q_ASSERT(m_epdDatasets[id] != nullptr);
			m_epdDatasets[id]->collectLocalChildren(localChildren); break;
		case DT_NetworkControllers:
			Q_ASSERT(m_networkControllers[id] != nullptr);
			m_networkControllers[id]->collectLocalChildren(localChildren);  break;
		case DT_NetworkComponents:
			Q_ASSERT(m_networkComponents[id] != nullptr);
			m_networkComponents[id]->collectLocalChildren(localChildren); break;
		case DT_Schedules:
			Q_ASSERT(m_schedules[id] != nullptr);
			m_schedules[id]->collectLocalChildren(localChildren); break;
		case DT_InternalLoads:
			Q_ASSERT(m_internalLoads[id] != nullptr);
			m_internalLoads[id]->collectLocalChildren(localChildren); break;
		case DT_ZoneControlThermostat:
			Q_ASSERT(m_zoneControlThermostat[id] != nullptr);
			m_zoneControlThermostat[id]->collectLocalChildren(localChildren); break;
		case DT_ZoneControlShading:
			Q_ASSERT(m_zoneControlShading[id] != nullptr);
			m_zoneControlShading[id]->collectLocalChildren(localChildren); break;
		case DT_ZoneControlNaturalVentilation:
			Q_ASSERT(m_zoneControlVentilationNatural[id] != nullptr);
			m_zoneControlVentilationNatural[id]->collectLocalChildren(localChildren); break;
		case DT_ZoneIdealHeatingCooling:
			Q_ASSERT(m_zoneIdealHeatingCooling[id] != nullptr);
			m_zoneIdealHeatingCooling[id]->collectLocalChildren(localChildren); break;
		case DT_VentilationNatural:
			Q_ASSERT(m_ventilationNatural[id] != nullptr);
			m_ventilationNatural[id]->collectLocalChildren(localChildren); break;
		case DT_Infiltration:
			Q_ASSERT(m_infiltration[id] != nullptr);
			m_infiltration[id]->collectLocalChildren(localChildren); break;
		case DT_ZoneTemplates:
			Q_ASSERT(m_zoneTemplates[id] != nullptr);
			m_zoneTemplates[id]->collectLocalChildren(localChildren); break;
		case DT_AcousticTemplates:
			Q_ASSERT(m_acousticTemplates[id] != nullptr);
			m_acousticTemplates[id]->collectLocalChildren(localChildren); break;
		case DT_AcousticSoundProtectionTemplates:
			Q_ASSERT(m_acousticSoundProtectionTemplates[id] != nullptr);
			m_acousticSoundProtectionTemplates[id]->collectLocalChildren(localChildren); break;
		case NUM_DT:
		break;
	}
}


<|MERGE_RESOLUTION|>--- conflicted
+++ resolved
@@ -1134,10 +1134,6 @@
 			m_zoneTemplates.remove(elementID);
 			m_zoneTemplates.m_modified = true;
 		break;
-<<<<<<< HEAD
-		case DT_AcousticTemplates:
-			// components are referenced from project
-=======
 
 		case DT_AcousticBoundaryConditions:
 			m_acousticBoundaryConditions.remove(elementID);
@@ -1158,25 +1154,15 @@
 		break;
 		case DT_AcousticSoundProtectionTemplates:
 			// SoundProtectionTemplates are referenced from project
->>>>>>> 864a230c
 			if (SVProjectHandler::instance().isValid()) {
 				for (const VICUS::Building & b : project().m_buildings)
 					for (const VICUS::BuildingLevel & bl : b.m_buildingLevels)
 						for (const VICUS::Room & r : bl.m_rooms) {
 							VICUS::Room & c = const_cast<VICUS::Room &>(r); // const-cast is ok here
-<<<<<<< HEAD
-							if (c.m_idZoneTemplate == elementID)
-								c.m_idZoneTemplate = replacementElementID;
-						}
-			}
-			m_zoneTemplates.remove(elementID);
-			m_zoneTemplates.m_modified = true;
-=======
 							if (c.m_idSoundProtectionTemplate == elementID)
 								c.m_idSoundProtectionTemplate = replacementElementID;
 						}
 			}
->>>>>>> 864a230c
 		break;
 		case SVDatabase::NUM_DT: ; // just to make compiler happy
 		break;
