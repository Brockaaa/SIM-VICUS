--- conflicted
+++ resolved
@@ -191,30 +191,6 @@
 void SVDatabase::updateEmbeddedDatabase(VICUS::Project & p) {
 
 	// create sets for objects that are referenced from other objects
-<<<<<<< HEAD
-	std::set<const VICUS::Material *>				referencedMaterials;
-	std::set<const VICUS::Construction *>			referencedConstructions;
-	std::set<const VICUS::Window *>					referencedWindows;
-	std::set<const VICUS::WindowGlazingSystem *>	referencedGlazingSystems;
-	std::set<const VICUS::BoundaryCondition *>		referencedBC;
-	std::set<const VICUS::Component *>				referencedComponents;
-	std::set<const VICUS::SubSurfaceComponent *>	referencedSubSurfaceComponents;
-	std::set<const VICUS::SurfaceHeating *>			referencedSurfaceHeatings;
-	std::set<const VICUS::Schedule *>				referencedSchedule;
-	std::set<const VICUS::InternalLoad *>			referencedInternalLoads;
-	std::set<const VICUS::ZoneControlThermostat *>	referencedThermostats;
-	std::set<const VICUS::ZoneIdealHeatingCooling *> referencedIdealHeatCool;
-	std::set<const VICUS::VentilationNatural *>		referencedVentilation;
-	std::set<const VICUS::Infiltration *>			referencedInfiltration;
-	std::set<const VICUS::ZoneTemplate *>			referencedZoneTemplates;
-
-	std::set<const VICUS::NetworkPipe*>				referencedNetworkPipes;
-	std::set<const VICUS::NetworkComponent *>		referencedNetworkComponents;
-	std::set<const VICUS::NetworkController *>		referencedNetworkControllers;
-	std::set<const VICUS::SubNetwork *>				referencedSubNetworks;
-	std::set<const VICUS::NetworkFluid *>			referencedNetworkFluids;
-
-=======
 	std::set<const VICUS::Material *>					referencedMaterials;
 	std::set<const VICUS::Construction *>				referencedConstructions;
 	std::set<const VICUS::Window *>						referencedWindows;
@@ -225,15 +201,19 @@
 	std::set<const VICUS::SurfaceHeating *>				referencedSurfaceHeatings;
 	std::set<const VICUS::Schedule *>					referencedSchedule;
 	std::set<const VICUS::InternalLoad *>				referencedInternalLoads;
-	std::set<const VICUS::ZoneControlThermostat	*>		referencedThermostats;
-	std::set<const VICUS::ZoneIdealHeatingCooling *>	referencedIdealHeatCool;
+	std::set<const VICUS::ZoneControlThermostat *>		referencedThermostats;
+	std::set<const VICUS::ZoneIdealHeatingCooling *> 	referencedIdealHeatCool;
 	std::set<const VICUS::VentilationNatural *>			referencedVentilation;
 	std::set<const VICUS::Infiltration *>				referencedInfiltration;
 	std::set<const VICUS::ZoneTemplate *>				referencedZoneTemplates;
 	std::set<const VICUS::ZoneControlNaturalVentilation *>	referencedCtrlNaturalVentilation;
 
-	//std::set<const VICUS::NetworkPipe*>					referencedPipes;
->>>>>>> 2f30cdc2
+	std::set<const VICUS::NetworkPipe*>				referencedNetworkPipes;
+	std::set<const VICUS::NetworkComponent *>		referencedNetworkComponents;
+	std::set<const VICUS::NetworkController *>		referencedNetworkControllers;
+	std::set<const VICUS::SubNetwork *>				referencedSubNetworks;
+	std::set<const VICUS::NetworkFluid *>			referencedNetworkFluids;
+
 
 	// we first collect all objects that are not referenced themselves
 	// then, we collect objects that are referenced from an already collected object
@@ -257,9 +237,6 @@
 
 		// do we have surface heating referenced?
 		referencedSurfaceHeatings.insert(m_surfaceHeatings[ci.m_surfaceHeatingID]);
-//		for(VICUS::NetworkPipe &pipe : p.m_pipes){
-//			referencedPipes.insert()
-//		}
 	}
 
 	// *** sub-surface components ***
@@ -431,13 +408,6 @@
 	storeVector(p.m_embeddedDB.m_subNetworks, referencedSubNetworks);
 
 
-<<<<<<< HEAD
-=======
-	// TODO m_pipes
-	//storeVector(p.m_embeddedDB.m_pipes, refer
-	// TODO m_fluids
-	// TODO m_networkComponents
->>>>>>> 2f30cdc2
 	// TODO m_EPDElements
 
 	storeVector(p.m_embeddedDB.m_schedules, referencedSchedule);
