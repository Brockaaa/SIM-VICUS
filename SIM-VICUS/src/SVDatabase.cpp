--- conflicted
+++ resolved
@@ -122,15 +122,11 @@
 	if (t == NUM_DT || t == DT_Fluids)
 		m_fluids.readXML(					userDbDir / "db_fluids.xml", "NetworkFluids", "NetworkFluid", false);
 	if (t == NUM_DT || t == DT_NetworkComponents)
-<<<<<<< HEAD
-		m_networkComponents.readXML(userDbDir / "db_networkComponents.xml", "NetworkComponents", "NetworkComponent", false);
+		m_networkComponents.readXML(		userDbDir / "db_networkComponents.xml", "NetworkComponents", "NetworkComponent", false);
 	if (t == NUM_DT || t == DT_NetworkControllers)
-		m_networkControllers.readXML(userDbDir / "db_networkControllers.xml", "NetworkControllers", "NetworkController", false);
+		m_networkControllers.readXML(		userDbDir / "db_networkControllers.xml", "NetworkControllers", "NetworkController", false);
 	if (t == NUM_DT || t == DT_SubNetworks)
-		m_subNetworks.readXML(userDbDir / "db_subNetworks.xml", "SubNetworks", "SubNetwork", false);
-=======
-		m_networkComponents.readXML(		userDbDir / "db_networkComponents.xml", "NetworkComponents", "NetworkComponent", false);
->>>>>>> 87bc91be
+		m_subNetworks.readXML(				userDbDir / "db_subNetworks.xml", "SubNetworks", "SubNetwork", false);
 	if (t == NUM_DT || t == DT_Schedules)
 		m_schedules.readXML(				userDbDir / "db_schedules.xml", "Schedules", "Schedule", false);
 	if (t == NUM_DT || t == DT_InternalLoads)
