﻿/*	SIM-VICUS - Building and District Energy Simulation Tool.

	Copyright (c) 2020-today, Institut für Bauklimatik, TU Dresden, Germany

	Primary authors:
	  Andreas Nicolai  <andreas.nicolai -[at]- tu-dresden.de>
	  Dirk Weiss  <dirk.weiss -[at]- tu-dresden.de>
	  Stephan Hirth  <stephan.hirth -[at]- tu-dresden.de>
	  Hauke Hirsch  <hauke.hirsch -[at]- tu-dresden.de>

	  ... all the others from the SIM-VICUS team ... :-)

	This program is part of SIM-VICUS (https://github.com/ghorwin/SIM-VICUS)

	This program is free software: you can redistribute it and/or modify
	it under the terms of the GNU General Public License as published by
	the Free Software Foundation, either version 3 of the License, or
	(at your option) any later version.

	This program is distributed in the hope that it will be useful,
	but WITHOUT ANY WARRANTY; without even the implied warranty of
	MERCHANTABILITY or FITNESS FOR A PARTICULAR PURPOSE.  See the
	GNU General Public License for more details.
*/

#include "SVDatabase.h"

#include <IBK_messages.h>
#include <IBK_FormatString.h>

#include <VICUS_KeywordList.h>

#include <QtExt_Directories.h>

#include "SVProjectHandler.h"

const unsigned int USER_ID_SPACE_START = 10000;


SVDatabase::SVDatabase() :
	m_materials(USER_ID_SPACE_START),
	m_constructions(2*USER_ID_SPACE_START),
	m_windows(3*USER_ID_SPACE_START),
	m_windowGlazingSystems(30*USER_ID_SPACE_START),
	m_boundaryConditions(4*USER_ID_SPACE_START),
	m_components(5*USER_ID_SPACE_START),
	m_subSurfaceComponents(16*USER_ID_SPACE_START),
	m_surfaceHeatings(35*USER_ID_SPACE_START),
	m_pipes(USER_ID_SPACE_START*100),
	m_fluids(USER_ID_SPACE_START*1001),
	m_networkComponents(USER_ID_SPACE_START*1002),
	m_networkControllers(USER_ID_SPACE_START*1003),
	m_subNetworks(USER_ID_SPACE_START*1004),
//	m_EPDElements(USER_ID_SPACE_START),
	m_schedules(6*USER_ID_SPACE_START),
	m_internalLoads(7*USER_ID_SPACE_START),
	m_zoneControlThermostat(11*USER_ID_SPACE_START),
	m_zoneControlShading(13*USER_ID_SPACE_START),
	m_zoneControlVentilationNatural(12*USER_ID_SPACE_START),
	m_zoneIdealHeatingCooling(20*USER_ID_SPACE_START),
	m_ventilationNatural(15*USER_ID_SPACE_START),
	m_infiltration(14*USER_ID_SPACE_START),
	m_zoneTemplates(8*USER_ID_SPACE_START)
{
}


void SVDatabase::readDatabases(DatabaseTypes t) {
	// built-in databases

	// built-in dbs are only read when no filter is applied (i.e. general initialization)
	if (t == NUM_DT) {
		IBK::Path dbDir(QtExt::Directories::databasesDir().toStdString());

		m_materials.readXML(				dbDir / "db_materials.xml", "Materials", "Material", true);
		m_constructions.readXML(			dbDir / "db_constructions.xml", "Constructions", "Construction", true);
		m_windows.readXML(					dbDir / "db_windows.xml", "Windows", "Window", true);
		m_windowGlazingSystems.readXML(		dbDir / "db_windowGlazingSystems.xml", "WindowGlazingSystems", "WindowGlazingSystem", true);
		m_boundaryConditions.readXML(		dbDir / "db_boundaryConditions.xml", "BoundaryConditions", "BoundaryCondition", true);
		m_components.readXML(				dbDir / "db_components.xml", "Components", "Component", true);
		m_subSurfaceComponents.readXML(		dbDir / "db_subSurfaceComponents.xml", "SubSurfaceComponents", "SubSurfaceComponent", true);
		m_surfaceHeatings.readXML(			dbDir / "db_surfaceHeatings.xml", "SurfaceHeatings", "SurfaceHeating", true);
		m_pipes.readXML(					dbDir / "db_pipes.xml", "NetworkPipes", "NetworkPipe", true);
		m_fluids.readXML(					dbDir / "db_fluids.xml", "NetworkFluids", "NetworkFluid", true);
		m_networkComponents.readXML(		dbDir / "db_networkComponents.xml", "NetworkComponents", "NetworkComponent", true);
		m_networkControllers.readXML(		dbDir / "db_networkControllers.xml", "NetworkControllers", "NetworkController", true);
		m_subNetworks.readXML		(		dbDir / "db_subNetworks.xml", "SubNetworks", "SubNetwork", true);
		m_schedules.readXML(				dbDir / "db_schedules.xml", "Schedules", "Schedule", true);
		m_internalLoads.readXML(			dbDir / "db_internalLoads.xml", "InternalLoads", "InternalLoad", true);
		m_zoneControlThermostat.readXML(	dbDir / "db_zoneControlThermostat.xml", "ZoneControlThermostats", "ZoneControlThermostat", true);
		m_zoneControlShading.readXML(		dbDir / "db_zoneControlShading.xml", "ZoneControlShadings", "ZoneControlShading", true);
		m_zoneControlVentilationNatural.readXML(	dbDir / "db_zoneControlVentilationNatural.xml", "ZoneControlVentilationNaturals", "ZoneControlVentilationNatural", true);
		m_zoneIdealHeatingCooling.readXML(	dbDir / "db_zoneIdealHeatingCooling.xml", "ZoneIdealHeatingCoolings", "ZoneIdealHeatingCooling", true);
		m_ventilationNatural.readXML(		dbDir / "db_ventilationNatural.xml", "VentilationNaturals", "VentilationNatural", true);
		m_infiltration.readXML(				dbDir / "db_infiltration.xml", "Infiltrations", "Infiltration", true);
		m_zoneTemplates.readXML(			dbDir / "db_zoneTemplates.xml", "ZoneTemplates", "ZoneTemplate", true);

	}

	// user databases

	IBK::Path userDbDir(QtExt::Directories::userDataDir().toStdString());

	// now read user databases - for dialogs which request reloading of an individual user DB, the parameter
	// t indicates which database to read. By default t is NUM_DT (at program start), which means: read all user DB files.
	if (t == NUM_DT || t == DT_Materials)
		m_materials.readXML(				userDbDir / "db_materials.xml", "Materials", "Material", false);
	if (t == NUM_DT || t == DT_Constructions)
		m_constructions.readXML(			userDbDir / "db_constructions.xml", "Constructions", "Construction", false);
	if (t == NUM_DT || t == DT_Windows)
		m_windows.readXML(					userDbDir / "db_windows.xml", "Windows", "Window", false);
	if (t == NUM_DT || t == DT_WindowGlazingSystems)
		m_windowGlazingSystems.readXML(		userDbDir / "db_windowGlazingSystems.xml", "WindowGlazingSystems", "WindowGlazingSystem", false);
	if (t == NUM_DT || t == DT_BoundaryConditions)
		m_boundaryConditions.readXML(		userDbDir / "db_boundaryConditions.xml", "BoundaryConditions", "BoundaryCondition", false);
	if (t == NUM_DT || t == DT_Components)
		m_components.readXML(				userDbDir / "db_components.xml", "Components", "Component", false);
	if (t == NUM_DT || t == DT_SubSurfaceComponents)
		m_subSurfaceComponents.readXML(		userDbDir / "db_subSurfaceComponents.xml", "SubSurfaceComponents", "SubSurfaceComponent", false);
	if (t == NUM_DT || t == DT_SurfaceHeating)
		m_surfaceHeatings.readXML(			userDbDir / "db_surfaceHeatings.xml", "SurfaceHeatings", "SurfaceHeating", false);
	if (t == NUM_DT || t == DT_Pipes)
		m_pipes.readXML(					userDbDir / "db_pipes.xml", "NetworkPipes", "NetworkPipe", false);
	if (t == NUM_DT || t == DT_Fluids)
		m_fluids.readXML(					userDbDir / "db_fluids.xml", "NetworkFluids", "NetworkFluid", false);
	if (t == NUM_DT || t == DT_NetworkComponents)
		m_networkComponents.readXML(		userDbDir / "db_networkComponents.xml", "NetworkComponents", "NetworkComponent", false);
	if (t == NUM_DT || t == DT_NetworkControllers)
		m_networkControllers.readXML(		userDbDir / "db_networkControllers.xml", "NetworkControllers", "NetworkController", false);
	if (t == NUM_DT || t == DT_SubNetworks)
		m_subNetworks.readXML(				userDbDir / "db_subNetworks.xml", "SubNetworks", "SubNetwork", false);
	if (t == NUM_DT || t == DT_Schedules)
		m_schedules.readXML(				userDbDir / "db_schedules.xml", "Schedules", "Schedule", false);
	if (t == NUM_DT || t == DT_InternalLoads)
		m_internalLoads.readXML(			userDbDir / "db_internalLoads.xml", "InternalLoads", "InternalLoad", false);
	if (t == NUM_DT || t == DT_ZoneControlThermostat)
		m_zoneControlThermostat.readXML(	userDbDir / "db_zoneControlThermostat.xml", "ZoneControlThermostats", "ZoneControlThermostat", false);
	if (t == NUM_DT || t == DT_ZoneControlShading)
		m_zoneControlShading.readXML(		userDbDir / "db_zoneControlShading.xml", "ZoneControlShadings", "ZoneControlShading", false);
	if (t == NUM_DT || t == DT_ZoneControlNaturalVentilation)
		m_zoneControlVentilationNatural.readXML(	userDbDir / "db_zoneControlVentilationNatural.xml", "ZoneControlVentilationNaturals", "ZoneControlVentilationNatural", false);
	if (t == NUM_DT || t == DT_ZoneIdealHeatingCooling)
		m_zoneIdealHeatingCooling.readXML(	userDbDir / "db_zoneIdealHeatingCooling.xml", "ZoneIdealHeatingCoolings", "ZoneIdealHeatingCooling", false);
	if (t == NUM_DT || t == DT_VentilationNatural)
		m_ventilationNatural.readXML(		userDbDir / "db_ventilationNatural.xml", "VentilationNaturals", "VentilationNatural", false);
	if (t == NUM_DT || t == DT_Infiltration)
		m_infiltration.readXML(				userDbDir / "db_infiltration.xml", "Infiltrations", "Infiltration", false);
	if (t == NUM_DT || t == DT_ZoneTemplates)
		m_zoneTemplates.readXML(			userDbDir / "db_zoneTemplates.xml", "ZoneTemplates", "ZoneTemplate", false);
}


void SVDatabase::writeDatabases() {
	// we only write user databases

<<<<<<< HEAD
	// At this point the project is closed and we must not have any local DB elements anylonger.
	// There is no easy way to test this.
=======
	// First, remove all local elements. We don't store them to the user DB.
	m_subNetworks.removeLocalElements();
	m_networkComponents.removeLocalElements();
	m_networkControllers.removeLocalElements();

	// TODO: remaining dbs ...


>>>>>>> a4ab3e26

	IBK::Path userDbDir(QtExt::Directories::userDataDir().toStdString());

	m_materials.writeXML(			userDbDir / "db_materials.xml", "Materials");
	m_constructions.writeXML(		userDbDir / "db_constructions.xml", "Constructions");
	m_windows.writeXML(				userDbDir / "db_windows.xml", "Windows");
	m_windowGlazingSystems.writeXML(userDbDir / "db_windowGlazingSystems.xml", "WindowGlazingSystems");
	m_boundaryConditions.writeXML(	userDbDir / "db_boundaryConditions.xml", "BoundaryConditions");
	m_components.writeXML(			userDbDir / "db_components.xml", "Components");
	m_subSurfaceComponents.writeXML(userDbDir / "db_subSurfaceComponents.xml", "SubSurfaceComponents");
	m_surfaceHeatings.writeXML(		userDbDir / "db_surfaceHeatings.xml", "SurfaceHeatings");
	m_pipes.writeXML(				userDbDir / "db_pipes.xml", "NetworkPipes");
	m_fluids.writeXML(				userDbDir / "db_fluids.xml", "NetworkFluids");
	m_networkComponents.writeXML(	userDbDir / "db_networkComponents.xml", "NetworkComponents");
	m_networkControllers.writeXML(	userDbDir / "db_networkControllers.xml", "NetworkControllers");
	m_subNetworks.writeXML		(	userDbDir / "db_subNetworks.xml", "SubNetworks");
	m_schedules.writeXML(			userDbDir / "db_schedules.xml", "Schedules");
	m_internalLoads.writeXML(		userDbDir / "db_internalLoads.xml", "InternalLoads");
	m_zoneControlThermostat.writeXML(userDbDir / "db_zoneControlThermostat.xml", "ZoneControlThermostats");
	m_zoneControlShading.writeXML(	userDbDir / "db_zoneControlShading.xml", "ZoneControlShadings");
	m_zoneControlVentilationNatural.writeXML(userDbDir / "db_zoneControlVentilationNatural.xml", "ZoneControlVentilationNaturals");
	m_zoneIdealHeatingCooling.writeXML(	userDbDir / "db_zoneIdealHeatingCooling.xml", "ZoneIdealHeatingCoolings");
	m_ventilationNatural.writeXML(	userDbDir / "db_ventilationNatural.xml", "VentilationNaturals");
	m_infiltration.writeXML(		userDbDir / "db_infiltration.xml", "Infiltrations");
	m_zoneTemplates.writeXML(		userDbDir / "db_zoneTemplates.xml", "ZoneTemplates");
}

// Local sort operator, so sort AbstractDBElement vectors by m_id member
struct SortByID : public std::binary_function<VICUS::AbstractDBElement, VICUS::AbstractDBElement, bool> {
	bool operator()(VICUS::AbstractDBElement & x, VICUS::AbstractDBElement & y) const {
		return x.m_id < y.m_id;
	}

};


// Local utility function used to convert a set of items to a vector sorted by id
template <typename T>
void storeVector(std::vector<T> & vec, const std::set<const T*> & container) {
	// clear target vector
	vec.clear();
	// store objects but skip nullptr
	for (const T * c : container)
		if (c != nullptr) vec.push_back(*c);
	std::sort(vec.begin(), vec.end(), SortByID());
}


/*! Local utility functionStores pointers to all DB Elements which are local in the container */
template <typename T>
void collectLocalElements(const VICUS::Database<T> & db, std::set<const T*> & container) {
	for (auto it=db.begin(); it!=db.end(); ++it){
		if (it->second.m_local)
			container.insert(&it->second);
	}
}


void SVDatabase::updateEmbeddedDatabase(VICUS::Project & p) {

	// create sets for objects that are referenced from other objects
	std::set<const VICUS::Material *>					referencedMaterials;
	std::set<const VICUS::Construction *>				referencedConstructions;
	std::set<const VICUS::Window *>						referencedWindows;
	std::set<const VICUS::WindowGlazingSystem *>		referencedGlazingSystems;
	std::set<const VICUS::BoundaryCondition *>			referencedBC;
	std::set<const VICUS::Component *>					referencedComponents;
	std::set<const VICUS::SubSurfaceComponent *>		referencedSubSurfaceComponents;
	std::set<const VICUS::SurfaceHeating *>				referencedSurfaceHeatings;

	std::set<const VICUS::NetworkPipe*>					referencedNetworkPipes;
	std::set<const VICUS::NetworkFluid *>				referencedNetworkFluids;
	std::set<const VICUS::NetworkComponent *>			referencedNetworkComponents;
	std::set<const VICUS::NetworkController *>			referencedNetworkControllers;
	std::set<const VICUS::SubNetwork *>					referencedSubNetworks;

	std::set<const VICUS::Schedule *>					referencedSchedule;
	std::set<const VICUS::InternalLoad *>				referencedInternalLoads;
	std::set<const VICUS::ZoneControlThermostat *>		referencedThermostats;
	std::set<const VICUS::ZoneControlShading *>			referencedControlShading;
	std::set<const VICUS::VentilationNatural *>			referencedVentilation;
	std::set<const VICUS::ZoneIdealHeatingCooling *> 	referencedIdealHeatingCooling;
	std::set<const VICUS::ZoneControlNaturalVentilation *>	referencedControlNaturalVentilation;
	std::set<const VICUS::Infiltration *>				referencedInfiltration;
	std::set<const VICUS::ZoneTemplate *>				referencedZoneTemplates;


<<<<<<< HEAD
	// First, collect all local elements
	collectLocalElements(m_subNetworks, referencedSubNetworks);

	// TODO: remaining dbs ...
=======
	// First, collect all local elements (even they are not referenced).
	// we do this to keep unreferenced local elements still in the project (otherwise they would disappear)
	collectLocalElements(m_materials, referencedMaterials);
	collectLocalElements(m_constructions, referencedConstructions);
	collectLocalElements(m_windows, referencedWindows);
	collectLocalElements(m_windowGlazingSystems, referencedGlazingSystems);
	collectLocalElements(m_boundaryConditions, referencedBC);
	collectLocalElements(m_components, referencedComponents);
	collectLocalElements(m_subSurfaceComponents, referencedSubSurfaceComponents);
	collectLocalElements(m_surfaceHeatings, referencedSurfaceHeatings);
	collectLocalElements(m_pipes, referencedNetworkPipes);
	collectLocalElements(m_fluids, referencedNetworkFluids);
	collectLocalElements(m_networkComponents, referencedNetworkComponents);
	collectLocalElements(m_networkControllers, referencedNetworkControllers);
	collectLocalElements(m_subNetworks, referencedSubNetworks);
	collectLocalElements(m_schedules, referencedSchedule);
	collectLocalElements(m_internalLoads, referencedInternalLoads);
	collectLocalElements(m_zoneControlThermostat, referencedThermostats);
	collectLocalElements(m_zoneControlShading, referencedControlShading);
	collectLocalElements(m_zoneControlVentilationNatural, referencedControlNaturalVentilation);
	collectLocalElements(m_zoneIdealHeatingCooling, referencedIdealHeatingCooling);
	collectLocalElements(m_ventilationNatural, referencedVentilation);
	collectLocalElements(m_infiltration, referencedInfiltration);
	collectLocalElements(m_zoneTemplates, referencedZoneTemplates);
>>>>>>> a4ab3e26


	// Now, first collect all objects that are not referenced themselves
	// then, we collect objects that are referenced from an already collected object
	// this is continued until we have collected all objects that are used somewhere in the
	// project

	// Note: we lookup database elements by ID. If ID is INVALID_ID or if the database element
	//       is missing, the lookup call returns a nullptr. This may hence appear also in
	//       the referencedXXX vector. When later a referenced element is processed, we need
	//       to check for nullptr before de-referencing it.


	// *** ComponentInstance and Component ***
	for (const VICUS::ComponentInstance & ci : p.m_componentInstances) {
		const VICUS::Component * c = m_components[ci.m_idComponent];
		referencedSurfaceHeatings.insert(m_surfaceHeatings[ci.m_idSurfaceHeating]);
		if (c == nullptr) continue;

		referencedComponents.insert(c);
		referencedConstructions.insert(m_constructions[c->m_idConstruction]);
		referencedBC.insert(m_boundaryConditions[c->m_idSideABoundaryCondition]);
		referencedBC.insert(m_boundaryConditions[c->m_idSideBBoundaryCondition]);

		const VICUS::BoundaryCondition *bcA = m_boundaryConditions[c->m_idSideABoundaryCondition];
		if(bcA != nullptr){
			if(bcA->m_heatConduction.m_otherZoneType == VICUS::InterfaceHeatConduction::OZ_Scheduled){
				referencedSchedule.insert(m_schedules[bcA->m_heatConduction.m_idSchedule]);
			}
		}

		const VICUS::BoundaryCondition *bcB = m_boundaryConditions[c->m_idSideBBoundaryCondition];
		if(bcB != nullptr){
			if(bcB->m_heatConduction.m_otherZoneType == VICUS::InterfaceHeatConduction::OZ_Scheduled){
				referencedSchedule.insert(m_schedules[bcB->m_heatConduction.m_idSchedule]);
			}
		}
	}

	// *** SubSurfaceComponentInstance, SubSurfaceComponent, Window and WindowGlazingSystems ***
	for (VICUS::SubSurfaceComponentInstance & ci : p.m_subSurfaceComponentInstances) {
		const VICUS::SubSurfaceComponent * c = m_subSurfaceComponents[ci.m_idSubSurfaceComponent];
		referencedSubSurfaceComponents.insert(c);
		if (c == nullptr) continue;

		referencedBC.insert(m_boundaryConditions[c->m_idSideABoundaryCondition]);
		referencedBC.insert(m_boundaryConditions[c->m_idSideBBoundaryCondition]);

		// collect referenced windows
		const VICUS::Window * w = m_windows[c->m_idWindow];
		if (w == nullptr) continue;

		referencedWindows.insert(w);
		referencedGlazingSystems.insert(m_windowGlazingSystems[w->m_idGlazingSystem]);
	}

	// *** SurfaceHeating and Pipes ***
	for (const VICUS::SurfaceHeating * sh : referencedSurfaceHeatings) {
		if (sh == nullptr) continue;
		referencedNetworkPipes.insert(m_pipes[sh->m_idPipe]);
	}

	// *** ZoneTemplate ***
	for (const VICUS::Building & b : p.m_buildings)
		for (const VICUS::BuildingLevel & bl : b.m_buildingLevels)
			for (const VICUS::Room &  r : bl.m_rooms)
				referencedZoneTemplates.insert(m_zoneTemplates[r.m_idZoneTemplate]);


	// *** Materials ***
	//
	// referenced from constructions and window (frame+divider)

	for (const VICUS::Construction * c : referencedConstructions) {
		if (c == nullptr) continue;
		for (const VICUS::MaterialLayer & ml : c->m_materialLayers)
			referencedMaterials.insert(m_materials[ml.m_idMaterial]);
	}
	for (const VICUS::Window * c : referencedWindows) {
		if (c == nullptr) continue;
		referencedMaterials.insert(m_materials[c->m_frame.m_idMaterial]);
		referencedMaterials.insert(m_materials[c->m_divider.m_idMaterial]);
	}


	// *** everything that is referenced from zone templates

	for (const VICUS::ZoneTemplate * zt : referencedZoneTemplates) {
		if(zt == nullptr)
			continue;
		for (unsigned int i=0; i<VICUS::ZoneTemplate::NUM_ST; ++i) {
			IDType idType = zt->m_idReferences[i];
			const VICUS::InternalLoad *intLoad = m_internalLoads[idType];
			const VICUS::ZoneControlThermostat * thermo = m_zoneControlThermostat[idType];
			const VICUS::ZoneIdealHeatingCooling * idealHeatCool = m_zoneIdealHeatingCooling[idType];
			const VICUS::Infiltration *inf = m_infiltration[idType];
			const VICUS::VentilationNatural *ventiNat = m_ventilationNatural[idType];
			if (intLoad	!= nullptr) {
				referencedInternalLoads.insert(intLoad);
				VICUS::ZoneTemplate::SubTemplateType tempType = (VICUS::ZoneTemplate::SubTemplateType)i;
				switch (tempType) {
					case VICUS::ZoneTemplate::ST_IntLoadPerson:
						referencedSchedule.insert(m_schedules[intLoad->m_idActivitySchedule]);
						referencedSchedule.insert(m_schedules[intLoad->m_idOccupancySchedule]);
					break;

					case VICUS::ZoneTemplate::ST_IntLoadEquipment:
					case VICUS::ZoneTemplate::ST_IntLoadLighting:
					case VICUS::ZoneTemplate::ST_IntLoadOther:
						referencedSchedule.insert(m_schedules[intLoad->m_idPowerManagementSchedule]);
					break;

					case VICUS::ZoneTemplate::ST_ControlThermostat:
					case VICUS::ZoneTemplate::ST_ControlVentilationNatural:
					case VICUS::ZoneTemplate::ST_Infiltration:
					case VICUS::ZoneTemplate::ST_VentilationNatural:
					case VICUS::ZoneTemplate::ST_IdealHeatingCooling:
					case VICUS::ZoneTemplate::NUM_ST:
					break;
				}
			}
			else if(thermo != nullptr) {
				referencedThermostats.insert(thermo);

				referencedSchedule.insert(m_schedules[thermo->m_idHeatingSetpointSchedule]);
				referencedSchedule.insert(m_schedules[thermo->m_idCoolingSetpointSchedule]);
			}
			else if (inf != nullptr) {
				referencedInfiltration.insert(inf);
			}
			else if (ventiNat != nullptr) {
				referencedVentilation.insert(ventiNat);
				referencedSchedule.insert(m_schedules[ventiNat->m_idSchedule]);
			}
			else if(idealHeatCool != nullptr)
				referencedIdealHeatingCooling.insert(idealHeatCool);
		}
	}


	// iterate through networks
	for (const VICUS::Network &net: p.m_geometricNetworks){

		// fluids
		referencedNetworkFluids.insert(m_fluids[net.m_idFluid]);

		// pipes
		for (const VICUS::NetworkEdge &edge: net.m_edges)
			referencedNetworkPipes.insert(m_pipes[edge.m_idPipe]);

		// sub networks
		for (const VICUS::NetworkNode &node: net.m_nodes)
			referencedSubNetworks.insert(m_subNetworks[node.m_idSubNetwork]);

	}

	// iterate through collected sub networks
	for (const VICUS::SubNetwork *sub: referencedSubNetworks) {
		if (sub == nullptr) continue;

		// components and controllers referenced from elements
		for (const VICUS::NetworkElement &el: sub->m_elements) {
			referencedNetworkComponents.insert(m_networkComponents[el.m_componentId]);
			referencedNetworkControllers.insert(m_networkControllers[el.m_controlElementId]);
		}
	}

	// iterate through components
	for (const VICUS::NetworkComponent *comp: referencedNetworkComponents) {
		if (comp == nullptr) continue;

		// schedules
		for (unsigned int i: comp->m_scheduleIds)
			referencedSchedule.insert(m_schedules[i]);

		// pipes
		if (comp->m_pipePropertiesId != VICUS::INVALID_ID)
			referencedNetworkPipes.insert(m_pipes[comp->m_pipePropertiesId]);
	}


	// *** transfer collected objects to project's embedded database ***

	storeVector(p.m_embeddedDB.m_materials, referencedMaterials);
	storeVector(p.m_embeddedDB.m_constructions, referencedConstructions);
	storeVector(p.m_embeddedDB.m_windows, referencedWindows);
	storeVector(p.m_embeddedDB.m_windowGlazingSystems, referencedGlazingSystems);
	storeVector(p.m_embeddedDB.m_boundaryConditions, referencedBC);
	storeVector(p.m_embeddedDB.m_components, referencedComponents);
	storeVector(p.m_embeddedDB.m_subSurfaceComponents, referencedSubSurfaceComponents);
	storeVector(p.m_embeddedDB.m_surfaceHeatings, referencedSurfaceHeatings);

	storeVector(p.m_embeddedDB.m_pipes, referencedNetworkPipes);
	storeVector(p.m_embeddedDB.m_fluids, referencedNetworkFluids);
	storeVector(p.m_embeddedDB.m_networkComponents, referencedNetworkComponents);
	storeVector(p.m_embeddedDB.m_networkControllers, referencedNetworkControllers);
	storeVector(p.m_embeddedDB.m_subNetworks, referencedSubNetworks);

	storeVector(p.m_embeddedDB.m_schedules, referencedSchedule);
	storeVector(p.m_embeddedDB.m_internalLoads, referencedInternalLoads);
	storeVector(p.m_embeddedDB.m_zoneControlThermostats, referencedThermostats);
	storeVector(p.m_embeddedDB.m_zoneControlShading, referencedControlShading);
	storeVector(p.m_embeddedDB.m_zoneControlVentilationNatural, referencedControlNaturalVentilation);
	storeVector(p.m_embeddedDB.m_zoneIdealHeatingCooling, referencedIdealHeatingCooling);
	storeVector(p.m_embeddedDB.m_ventilationNatural, referencedVentilation);
	storeVector(p.m_embeddedDB.m_infiltration, referencedInfiltration);
	storeVector(p.m_embeddedDB.m_zoneTemplates, referencedZoneTemplates);
}

// local search function to identify duplicates in DBs
template <typename T>
void findDublicates(const VICUS::Database<T> & db, std::vector<SVDatabase::DuplicateInfo> & dupInfos) {
	std::set<unsigned int> duplicateIDs; // stores all IDs of all already found duplicates
	// process all database elements
	for (typename std::map<unsigned int, T>::const_iterator it = db.begin(); it != db.end(); ++it) {
		// skip elements already marked as duplicates
		if (duplicateIDs.find(it->first) != duplicateIDs.end() ) continue;

		// process all other elements
		for (typename std::map<unsigned int, T>::const_iterator it2 = db.begin(); it2 != db.end(); ++it2) {
			// skip ourselves
			if (it->first == it2->first) continue;
			// skip elements already marked as duplicates
			if (duplicateIDs.find(it2->first) != duplicateIDs.end() ) continue;

			// are we sufficiently similar
			VICUS::AbstractDBElement::ComparisonResult compRes = it->second.equal(&it2->second);
			if (compRes != VICUS::AbstractDBElement::Different) {
				SVDatabase::DuplicateInfo info;
				info.m_idFirst = it->first;
				info.m_idSecond = it2->first;
				info.m_identical = (compRes == VICUS::AbstractDBElement::Equal);
				dupInfos.push_back(info);
				duplicateIDs.insert(it->first);
				duplicateIDs.insert(it2->first);
				break;
			}
		}
	}
}



void SVDatabase::determineDuplicates(std::vector<std::vector<SVDatabase::DuplicateInfo> > & duplicatePairs) const {
	duplicatePairs.resize(NUM_DT);

	// process all databases and search for duplicates
	findDublicates(m_materials, duplicatePairs[DT_Materials]);
	findDublicates(m_constructions, duplicatePairs[DT_Constructions]);
	findDublicates(m_windows, duplicatePairs[DT_Windows]);
	findDublicates(m_windowGlazingSystems, duplicatePairs[DT_WindowGlazingSystems]);
	findDublicates(m_boundaryConditions, duplicatePairs[DT_BoundaryConditions]);
	findDublicates(m_components, duplicatePairs[DT_Components]);
	findDublicates(m_subSurfaceComponents, duplicatePairs[DT_SubSurfaceComponents]);
	findDublicates(m_surfaceHeatings, duplicatePairs[DT_SurfaceHeating]);
	findDublicates(m_pipes, duplicatePairs[DT_Pipes]);
	findDublicates(m_fluids, duplicatePairs[DT_Fluids]);
	findDublicates(m_networkComponents, duplicatePairs[DT_NetworkComponents]);
	findDublicates(m_networkControllers, duplicatePairs[DT_NetworkControllers]);
	findDublicates(m_subNetworks, duplicatePairs[DT_SubNetworks]);
	findDublicates(m_schedules, duplicatePairs[DT_Schedules]);
	findDublicates(m_internalLoads, duplicatePairs[DT_InternalLoads]);
	findDublicates(m_zoneControlThermostat, duplicatePairs[DT_ZoneControlThermostat]);
	findDublicates(m_zoneControlShading, duplicatePairs[DT_ZoneControlShading]);
	findDublicates(m_zoneControlVentilationNatural, duplicatePairs[DT_ZoneControlNaturalVentilation]);
	findDublicates(m_zoneIdealHeatingCooling, duplicatePairs[DT_ZoneIdealHeatingCooling]);
	findDublicates(m_ventilationNatural, duplicatePairs[DT_VentilationNatural]);
	findDublicates(m_infiltration, duplicatePairs[DT_Infiltration]);
	findDublicates(m_zoneTemplates, duplicatePairs[DT_ZoneTemplates]);
}


// local convenience function to substitute IDs and mark the respective DB as modified
template <typename T>
void replaceID(unsigned int oldID, unsigned int newId, unsigned int & idVar, T & db) {
	if (idVar == oldID) {
		idVar = newId;
		db.m_modified = true;
	}
}

void SVDatabase::removeDBElement(SVDatabase::DatabaseTypes dbType, unsigned int elementID, unsigned int replacementElementID) {
	// depending on database type, we need to replace references to the element on other dbs as well
	// Note: if we have a project, also replace directly referenced DB elements in project
	//       - Components
	//       - SubSurfaceComponents
	//       - ZoneTemplate
	//       - SurfaceHeating
	//       - NetworkPipes
	//       - NetworkFluid
	//       - NetworkComponent
	//       - SubNetwork

	switch (dbType) {

		case DT_Materials : {
			// materials are used in construction layers, window frame and divider
			// replace mat ID everywhere
			for (const auto & p : m_constructions) {
				VICUS::Construction & con = const_cast<VICUS::Construction &>(p.second); // const-cast is ok here
				for (VICUS::MaterialLayer & ml : con.m_materialLayers)
					replaceID(elementID, replacementElementID, ml.m_idMaterial, m_constructions);
			}
			for (const auto & p : m_windows) {
				VICUS::Window & w = const_cast<VICUS::Window&>(p.second); // const-cast is ok here
				replaceID(elementID, replacementElementID, w.m_frame.m_idMaterial, m_windows);
				replaceID(elementID, replacementElementID, w.m_divider.m_idMaterial, m_windows);
			}
			// finally remove material
			m_materials.remove(elementID);
			m_materials.m_modified = true;
		} break;

		case DT_Constructions : {
			for (const auto & p : m_components) {
				VICUS::Component & c = const_cast<VICUS::Component &>(p.second); // const-cast is ok here
				replaceID(elementID, replacementElementID, c.m_idConstruction, m_components);
			}
			for (const auto & p : m_subSurfaceComponents) {
				VICUS::SubSurfaceComponent & c = const_cast<VICUS::SubSurfaceComponent &>(p.second); // const-cast is ok here
				replaceID(elementID, replacementElementID, c.m_idConstruction, m_subSurfaceComponents);
			}
			m_constructions.remove(elementID);
			m_constructions.m_modified = true;
		} break;

		case SVDatabase::DT_Windows: {
			for (const auto & p : m_subSurfaceComponents) {
				VICUS::SubSurfaceComponent & c = const_cast<VICUS::SubSurfaceComponent &>(p.second); // const-cast is ok here
				replaceID(elementID, replacementElementID, c.m_idWindow, m_subSurfaceComponents);
			}
			m_windows.remove(elementID);
			m_windows.m_modified = true;
		} break;

		case SVDatabase::DT_WindowGlazingSystems: {
			for (const auto & p : m_windows) {
				VICUS::Window & c = const_cast<VICUS::Window &>(p.second); // const-cast is ok here
				replaceID(elementID, replacementElementID, c.m_idGlazingSystem, m_windows);
			}
			m_windowGlazingSystems.remove(elementID);
			m_windowGlazingSystems.m_modified = true;
		} break;

		case SVDatabase::DT_BoundaryConditions: {
			for (const auto & p : m_components) {
				VICUS::Component & c = const_cast<VICUS::Component &>(p.second); // const-cast is ok here
				replaceID(elementID, replacementElementID, c.m_idSideABoundaryCondition, m_components);
				replaceID(elementID, replacementElementID, c.m_idSideBBoundaryCondition, m_components);
			}
			for (const auto & p : m_subSurfaceComponents) {
				VICUS::SubSurfaceComponent & c = const_cast<VICUS::SubSurfaceComponent &>(p.second); // const-cast is ok here
				replaceID(elementID, replacementElementID, c.m_idSideABoundaryCondition, m_subSurfaceComponents);
				replaceID(elementID, replacementElementID, c.m_idSideBBoundaryCondition, m_subSurfaceComponents);
			}
			m_boundaryConditions.remove(elementID);
			m_boundaryConditions.m_modified = true;
		} break;

		case SVDatabase::DT_Components: {
			// components are referenced from project
			if (SVProjectHandler::instance().isValid()) {
				for (const auto & p : project().m_componentInstances) {
					VICUS::ComponentInstance & c = const_cast<VICUS::ComponentInstance &>(p); // const-cast is ok here
					if (c.m_idComponent == elementID)
						c.m_idComponent = replacementElementID;
				}
			}
			m_components.remove(elementID);
			m_components.m_modified = true;
		} break;

		case SVDatabase::DT_SubSurfaceComponents: {
			// components are referenced from project
			if (SVProjectHandler::instance().isValid()) {
				for (const auto & p : project().m_subSurfaceComponentInstances) {
					VICUS::SubSurfaceComponentInstance & c = const_cast<VICUS::SubSurfaceComponentInstance &>(p); // const-cast is ok here
					if (c.m_idSubSurfaceComponent == elementID)
						c.m_idSubSurfaceComponent = replacementElementID;
				}
			}
			m_subSurfaceComponents.remove(elementID);
			m_subSurfaceComponents.m_modified = true;
		} break;

		case SVDatabase::DT_SurfaceHeating: {
			// referenced from project
			if (SVProjectHandler::instance().isValid()) {
				for (const auto & p : project().m_componentInstances) {
					VICUS::ComponentInstance & c = const_cast<VICUS::ComponentInstance &>(p); // const-cast is ok here
					if (c.m_idSurfaceHeating == elementID)
						c.m_idSurfaceHeating = replacementElementID;
				}
			}
			m_surfaceHeatings.remove(elementID);
			m_surfaceHeatings.m_modified = true;
		} break;

		case SVDatabase::DT_Pipes: {
			// referenced from project
			if (SVProjectHandler::instance().isValid()) {
				for (const auto & p : project().m_geometricNetworks) {
					VICUS::Network & net = const_cast<VICUS::Network &>(p); // const-cast is ok here
					for (unsigned int & np : net.m_availablePipes)
						if (np == elementID)
							np = replacementElementID;
					for (VICUS::NetworkEdge & ne : net.m_edges)
						if (ne.m_idPipe == elementID)
							ne.m_idPipe = replacementElementID;
				}
			}
			for (const auto & p : m_networkComponents) {
				VICUS::NetworkComponent & c = const_cast<VICUS::NetworkComponent &>(p.second); // const-cast is ok here
				replaceID(elementID, replacementElementID, c.m_pipePropertiesId, m_networkComponents);
			}
			for (const auto & p : m_surfaceHeatings) {
				VICUS::SurfaceHeating & c = const_cast<VICUS::SurfaceHeating &>(p.second); // const-cast is ok here
				replaceID(elementID, replacementElementID, c.m_idPipe, m_surfaceHeatings);
			}

			m_pipes.remove(elementID);
			m_pipes.m_modified = true;
		} break;

		case SVDatabase::DT_Fluids: {
			if (SVProjectHandler::instance().isValid()) {
				for (const auto & p : project().m_geometricNetworks) {
					VICUS::Network & net = const_cast<VICUS::Network &>(p); // const-cast is ok here
					replaceID(elementID, replacementElementID, net.m_idFluid, m_fluids);
				}
			}
			m_fluids.remove(elementID);
			m_fluids.m_modified = true;
		} break;

		case SVDatabase::DT_NetworkComponents: {
			for (const auto & p : m_subNetworks) {
				VICUS::SubNetwork & s = const_cast<VICUS::SubNetwork &>(p.second); // const-cast is ok here
				for (VICUS::NetworkElement & el: s.m_elements)
					replaceID(elementID, replacementElementID, el.m_componentId, m_subNetworks);
			}
			m_networkComponents.remove(elementID);
			m_networkComponents.m_modified = true;
		} break;

		case SVDatabase::DT_NetworkControllers: {
			for (const auto & p : m_subNetworks) {
				VICUS::SubNetwork & s = const_cast<VICUS::SubNetwork &>(p.second); // const-cast is ok here
				for (VICUS::NetworkElement & el: s.m_elements)
					replaceID(elementID, replacementElementID, el.m_controlElementId, m_subNetworks);
			}
			m_networkControllers.remove(elementID);
			m_networkControllers.m_modified = true;
		} break;

		case SVDatabase::DT_SubNetworks: {
			if (SVProjectHandler::instance().isValid()) {
				for (const auto & p : project().m_geometricNetworks) {
					VICUS::Network & net = const_cast<VICUS::Network &>(p); // const-cast is ok here
					for (VICUS::NetworkNode & no: net.m_nodes){
						if (no.m_idSubNetwork == elementID)
							no.m_idSubNetwork = replacementElementID;
					}
				}
			}
			m_subNetworks.remove(elementID);
			m_subNetworks.m_modified = true;
		} break;


		case SVDatabase::DT_Schedules:
			for (const auto & p : m_internalLoads) {
				VICUS::InternalLoad & c = const_cast<VICUS::InternalLoad &>(p.second); // const-cast is ok here
				// might be any of the following four
				replaceID(elementID, replacementElementID, c.m_idActivitySchedule, m_internalLoads);
				replaceID(elementID, replacementElementID, c.m_idOccupancySchedule, m_internalLoads);
				replaceID(elementID, replacementElementID, c.m_idPowerManagementSchedule, m_internalLoads);
			}
			for (const auto & p : m_ventilationNatural) {
				VICUS::VentilationNatural & c = const_cast<VICUS::VentilationNatural &>(p.second); // const-cast is ok here
				replaceID(elementID, replacementElementID, c.m_idSchedule, m_ventilationNatural);
			}
			for (const auto & p : m_zoneControlThermostat) {
				VICUS::ZoneControlThermostat & c = const_cast<VICUS::ZoneControlThermostat &>(p.second); // const-cast is ok here
				replaceID(elementID, replacementElementID, c.m_idCoolingSetpointSchedule, m_zoneControlThermostat);
				replaceID(elementID, replacementElementID, c.m_idHeatingSetpointSchedule, m_zoneControlThermostat);
			}
			for (const auto & p : m_zoneControlVentilationNatural) {
				VICUS::ZoneControlNaturalVentilation & c = const_cast<VICUS::ZoneControlNaturalVentilation &>(p.second); // const-cast is ok here
				for (int j=0; j<VICUS::ZoneControlNaturalVentilation::NUM_ST; ++j)
					replaceID(elementID, replacementElementID, c.m_idSchedules[j], m_zoneControlVentilationNatural);
			}
			for (const auto & p : m_networkComponents) {
				VICUS::NetworkComponent & c = const_cast<VICUS::NetworkComponent &>(p.second); // const-cast is ok here
				for (unsigned int & id: c.m_scheduleIds)
					replaceID(elementID, replacementElementID, id, m_networkComponents);
			}

			m_schedules.remove(elementID);
			m_schedules.m_modified = true;
		break;

		case SVDatabase::DT_InternalLoads: {
			for (const auto & p : m_zoneTemplates) {
				VICUS::ZoneTemplate & c = const_cast<VICUS::ZoneTemplate &>(p.second); // const-cast is ok here
				// might be any of the following four
				replaceID(elementID, replacementElementID, c.m_idReferences[VICUS::ZoneTemplate::ST_IntLoadPerson], m_zoneTemplates);
				replaceID(elementID, replacementElementID, c.m_idReferences[VICUS::ZoneTemplate::ST_IntLoadLighting], m_zoneTemplates);
				replaceID(elementID, replacementElementID, c.m_idReferences[VICUS::ZoneTemplate::ST_IntLoadEquipment], m_zoneTemplates);
				replaceID(elementID, replacementElementID, c.m_idReferences[VICUS::ZoneTemplate::ST_IntLoadOther], m_zoneTemplates);
			}
			m_internalLoads.remove(elementID);
			m_internalLoads.m_modified = true;
		} break;

		case SVDatabase::DT_ZoneControlThermostat: {
			for (const auto & p : m_zoneTemplates) {
				VICUS::ZoneTemplate & c = const_cast<VICUS::ZoneTemplate &>(p.second); // const-cast is ok here
				replaceID(elementID, replacementElementID, c.m_idReferences[VICUS::ZoneTemplate::ST_ControlThermostat], m_zoneTemplates);
			}
			m_zoneControlThermostat.remove(elementID);
			m_zoneControlThermostat.m_modified = true;
		} break;

		case SVDatabase::DT_ZoneControlShading:  {
			for (const auto & p : m_zoneTemplates) {
				VICUS::ZoneTemplate & c = const_cast<VICUS::ZoneTemplate &>(p.second); // const-cast is ok here
				// TODO Dirk : add as soon as available
				//replaceID(elementID, replacementElementID, c.m_idReferences[VICUS::ZoneTemplate::ST_], m_zoneTemplates);
			}
			m_zoneControlShading.remove(elementID);
			m_zoneControlShading.m_modified = true;
		} break;

		case SVDatabase::DT_ZoneControlNaturalVentilation:  {
			for (const auto & p : m_zoneTemplates) {
				VICUS::ZoneTemplate & c = const_cast<VICUS::ZoneTemplate &>(p.second); // const-cast is ok here
				replaceID(elementID, replacementElementID, c.m_idReferences[VICUS::ZoneTemplate::ST_ControlVentilationNatural], m_zoneTemplates);
			}
			m_zoneControlVentilationNatural.remove(elementID);
			m_zoneControlVentilationNatural.m_modified = true;
		} break;

		case SVDatabase::DT_ZoneIdealHeatingCooling:  {
			for (const auto & p : m_zoneTemplates) {
				VICUS::ZoneTemplate & c = const_cast<VICUS::ZoneTemplate &>(p.second); // const-cast is ok here
				replaceID(elementID, replacementElementID, c.m_idReferences[VICUS::ZoneTemplate::ST_IdealHeatingCooling], m_zoneTemplates);
			}
			m_zoneIdealHeatingCooling.remove(elementID);
			m_zoneIdealHeatingCooling.m_modified = true;
		} break;

		case SVDatabase::DT_VentilationNatural:   {
			for (const auto & p : m_zoneTemplates) {
				VICUS::ZoneTemplate & c = const_cast<VICUS::ZoneTemplate &>(p.second); // const-cast is ok here
				replaceID(elementID, replacementElementID, c.m_idReferences[VICUS::ZoneTemplate::ST_VentilationNatural], m_zoneTemplates);
			}
			m_ventilationNatural.remove(elementID);
			m_ventilationNatural.m_modified = true;
		} break;

		case SVDatabase::DT_Infiltration:   {
			for (const auto & p : m_zoneTemplates) {
				VICUS::ZoneTemplate & c = const_cast<VICUS::ZoneTemplate &>(p.second); // const-cast is ok here
				replaceID(elementID, replacementElementID, c.m_idReferences[VICUS::ZoneTemplate::ST_Infiltration], m_zoneTemplates);
			}
			m_infiltration.remove(elementID);
			m_infiltration.m_modified = true;
		} break;

		case SVDatabase::DT_ZoneTemplates:
			// components are referenced from project
			if (SVProjectHandler::instance().isValid()) {
				for (const VICUS::Building & b : project().m_buildings)
					for (const VICUS::BuildingLevel & bl : b.m_buildingLevels)
						for (const VICUS::Room & r : bl.m_rooms) {
							VICUS::Room & c = const_cast<VICUS::Room &>(r); // const-cast is ok here
							if (c.m_idZoneTemplate == elementID)
								c.m_idZoneTemplate = replacementElementID;
						}
			}
			m_zoneTemplates.remove(elementID);
			m_zoneTemplates.m_modified = true;
		break;

		case SVDatabase::NUM_DT: ; // just to make compiler happy
	}

}


void SVDatabase::removeLocalElements() {
	m_materials.removeLocalElements();
	m_constructions.removeLocalElements();
	m_windows.removeLocalElements();
	m_windowGlazingSystems.removeLocalElements();
	m_boundaryConditions.removeLocalElements();
	m_components.removeLocalElements();
	m_subSurfaceComponents.removeLocalElements();
	m_surfaceHeatings.removeLocalElements();
	m_pipes.removeLocalElements();
	m_fluids.removeLocalElements();
	m_networkComponents.removeLocalElements();
	m_networkControllers.removeLocalElements();
	m_subNetworks.removeLocalElements();
	m_schedules.removeLocalElements();
	m_internalLoads.removeLocalElements();
	m_zoneControlThermostat.removeLocalElements();
	m_zoneControlShading.removeLocalElements();
	m_zoneControlVentilationNatural.removeLocalElements();
	m_zoneIdealHeatingCooling.removeLocalElements();
	m_ventilationNatural.removeLocalElements();
	m_infiltration.removeLocalElements();
	m_zoneTemplates.removeLocalElements();
}


const VICUS::AbstractDBElement * SVDatabase::lookupSubTemplate(VICUS::ZoneTemplate::SubTemplateType st, const IDType idReferenceArray[]) const {
	IBK_ASSERT(st < VICUS::ZoneTemplate::NUM_ST);
	unsigned int id = idReferenceArray[st];
	if (id == VICUS::INVALID_ID)
		return nullptr;

	switch (st) {
		case VICUS::ZoneTemplate::ST_IntLoadPerson:
		case VICUS::ZoneTemplate::ST_IntLoadEquipment:
		case VICUS::ZoneTemplate::ST_IntLoadLighting:
		case VICUS::ZoneTemplate::ST_IntLoadOther:					return m_internalLoads[id];
		case VICUS::ZoneTemplate::ST_ControlThermostat:				return m_zoneControlThermostat[id];
		case VICUS::ZoneTemplate::ST_ControlVentilationNatural:		return m_zoneControlVentilationNatural[id];
		case VICUS::ZoneTemplate::ST_Infiltration:					return m_infiltration[id];
		case VICUS::ZoneTemplate::ST_VentilationNatural:			return m_ventilationNatural[id];
		case VICUS::ZoneTemplate::ST_IdealHeatingCooling:			return m_zoneIdealHeatingCooling[id];
		case VICUS::ZoneTemplate::NUM_ST:							; // just to make compiler happy
	}

	return nullptr;
}

<|MERGE_RESOLUTION|>--- conflicted
+++ resolved
@@ -153,19 +153,8 @@
 void SVDatabase::writeDatabases() {
 	// we only write user databases
 
-<<<<<<< HEAD
 	// At this point the project is closed and we must not have any local DB elements anylonger.
 	// There is no easy way to test this.
-=======
-	// First, remove all local elements. We don't store them to the user DB.
-	m_subNetworks.removeLocalElements();
-	m_networkComponents.removeLocalElements();
-	m_networkControllers.removeLocalElements();
-
-	// TODO: remaining dbs ...
-
-
->>>>>>> a4ab3e26
 
 	IBK::Path userDbDir(QtExt::Directories::userDataDir().toStdString());
 
@@ -253,12 +242,6 @@
 	std::set<const VICUS::ZoneTemplate *>				referencedZoneTemplates;
 
 
-<<<<<<< HEAD
-	// First, collect all local elements
-	collectLocalElements(m_subNetworks, referencedSubNetworks);
-
-	// TODO: remaining dbs ...
-=======
 	// First, collect all local elements (even they are not referenced).
 	// we do this to keep unreferenced local elements still in the project (otherwise they would disappear)
 	collectLocalElements(m_materials, referencedMaterials);
@@ -283,7 +266,6 @@
 	collectLocalElements(m_ventilationNatural, referencedVentilation);
 	collectLocalElements(m_infiltration, referencedInfiltration);
 	collectLocalElements(m_zoneTemplates, referencedZoneTemplates);
->>>>>>> a4ab3e26
 
 
 	// Now, first collect all objects that are not referenced themselves
