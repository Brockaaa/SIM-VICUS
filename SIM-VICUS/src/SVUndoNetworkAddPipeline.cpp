--- conflicted
+++ resolved
@@ -17,12 +17,7 @@
 
 	std::swap(*net, m_previousNetwork);
 
-<<<<<<< HEAD
-	// color and pointer update
-	net->setDefaultColors();
-=======
 	// pointer update
->>>>>>> 7277ae45
 	theProject().updatePointers();
 
 	SVProjectHandler::instance().setModified( SVProjectHandler::NetworkGeometryChanged);
@@ -38,10 +33,7 @@
 
 	// add all nodes as Mixer
 	std::vector<unsigned int> addedNodeIds;
-<<<<<<< HEAD
-=======
 	std::vector<unsigned int> addedEdgeIds;
->>>>>>> 7277ae45
 	unsigned int nextId = theProject().nextUnusedID();
 	for (const IBKMK::Vector3D &vec: m_polyLine) {
 		unsigned int nodeId = net->addNode(++nextId, vec, VICUS::NetworkNode::NT_Mixer);
@@ -50,12 +42,8 @@
 
 	// add edges
 	for (unsigned int i=1; i<addedNodeIds.size(); ++i){
-<<<<<<< HEAD
-		net->addEdge(++nextId, addedNodeIds[i-1], addedNodeIds[i], true, m_pipeId);
-=======
 		addedEdgeIds.push_back(++nextId);
 		net->addEdge(addedEdgeIds.back(), addedNodeIds[i-1], addedNodeIds[i], true, m_pipeId);
->>>>>>> 7277ae45
 	}
 
 	net->updateNodeEdgeConnectionPointers();
