--- conflicted
+++ resolved
@@ -81,8 +81,6 @@
 	void toggleTranslateCoordinateSystem();
 	/*! Called when the global hot key has been pressed, simply relays the call to the main scene.. */
 	void toggleMeasurementMode();
-	/*! Called when the global hot key has been pressed, simply relays the call to the main scene.. */
-//	void toggleRubberbandMode();
 
 	/*! Resets the camera position to be looking nicely onto the scene.
 		See SVGeometryView::resetCamera().
@@ -93,15 +91,10 @@
 	double calculateCameraOffset(const IBKMK::Vector3D &boundingBoxDimension,
 							   const IBKMK::Vector3D &scalingFactors);
 
-<<<<<<< HEAD
 	/*! Called from geometry view whenever a key was pressed (only if scene view is visible). */
 	void handleKeyPressEvent(QKeyEvent *event);
 	/*! Called from geometry view whenever a key was released (only if scene view is visible). */
 	void handleKeyReleaseEvent(QKeyEvent *event);
-=======
-	/*! Re-generates entire geometry without changing colors, needed when colors have been updated from outside. */
-	void repaintGeometry();
->>>>>>> f1eb87c9
 
 public slots:
 
