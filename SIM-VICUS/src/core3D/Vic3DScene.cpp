--- conflicted
+++ resolved
@@ -353,13 +353,9 @@
 				/* near */           0.1f,
 				/* far */            farDistance
 				);
-<<<<<<< HEAD
 	// Mind: do not use 0.0 for near plane, otherwise depth buffering and depth testing won't work!
-//	m_projection.ortho(-.02*width, .02*width, -.02*height, .02*height, -farDistance, farDistance);
-=======
-
-	// Mind: do not use 0.0 for near plane, otherwise depth buffering and depth testing won't work!
->>>>>>> 88d9a951
+
+	// ToDo: parallel projection can be done herewith m_projection.ortho(-.02*width, .02*width, -.02*height, .02*height, -farDistance, farDistance);
 	// the small view projection matrix is constant
 	m_smallViewProjection.setToIdentity();
 	// create projection matrix, i.e. camera lens
@@ -2750,13 +2746,8 @@
 
 	// process all grid planes - being transparent, these are picked from both sides
 	for (unsigned int i=0; i< project().m_viewSettings.m_gridPlanes.size(); ++i) {
-<<<<<<< HEAD
 		// Note: intersectsLine() only handles plane if currently set to visible and active, no need to test this extra
 		if (project().m_viewSettings.m_gridPlanes[i].intersectsLine(nearPoint, direction, t, intersectionPoint)) {
-=======
-		if (project().m_viewSettings.m_gridPlanes[i].m_isVisible &&
-				project().m_viewSettings.m_gridPlanes[i].intersectsLine(nearPoint, direction, t, intersectionPoint)) {
->>>>>>> 88d9a951
 			// got an intersection point, store it
 			PickObject::PickResult r;
 			r.m_resultType = PickObject::RT_GridPlane;
