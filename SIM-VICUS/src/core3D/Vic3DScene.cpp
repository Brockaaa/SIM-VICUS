/*	SIM-VICUS - Building and District Energy Simulation Tool.

	Copyright (c) 2020-today, Institut für Bauklimatik, TU Dresden, Germany

	Primary authors:
	  Andreas Nicolai  <andreas.nicolai -[at]- tu-dresden.de>
	  Dirk Weiss  <dirk.weiss -[at]- tu-dresden.de>
	  Stephan Hirth  <stephan.hirth -[at]- tu-dresden.de>
	  Hauke Hirsch  <hauke.hirsch -[at]- tu-dresden.de>

	  ... all the others from the SIM-VICUS team ... :-)

	This program is part of SIM-VICUS (https://github.com/ghorwin/SIM-VICUS)

	This program is free software: you can redistribute it and/or modify
	it under the terms of the GNU General Public License as published by
	the Free Software Foundation, either version 3 of the License, or
	(at your option) any later version.

	This program is distributed in the hope that it will be useful,
	but WITHOUT ANY WARRANTY; without even the implied warranty of
	MERCHANTABILITY or FITNESS FOR A PARTICULAR PURPOSE.  See the
	GNU General Public License for more details.
*/

#include "Vic3DScene.h"

#include <QOpenGLShaderProgram>
#include <QDebug>
#include <QCursor>
#include <QPalette>

#include <VICUS_Project.h>
#include <QtExt_Conversions.h>
#include <VICUS_ViewSettings.h>
#include <VICUS_NetworkLine.h>
#include <QtExt_Conversions.h>

#include <IBKMK_3DCalculations.h>

#include "Vic3DShaderProgram.h"
#include "Vic3DKeyboardMouseHandler.h"
#include "Vic3DPickObject.h"
#include "Vic3DGeometryHelpers.h"
#include "Vic3DConstants.h"
#include "Vic3DSceneView.h"

#include "SVProjectHandler.h"
#include "SVPropEditGeometry.h"
#include "SVViewStateHandler.h"
#include "SVViewState.h"
#include "SVSettings.h"
#include "SVUndoTreeNodeState.h"
#include "SVUndoDeleteSelected.h"
#include "SVPropModeSelectionWidget.h"

const float TRANSLATION_SPEED = 1.2f;
const float MOUSE_ROTATION_SPEED = 0.5f;

// Size of the local coordinate system window
const int SUBWINDOWSIZE = 150;

/// \todo All: adjust the THRESHOLD based on DPI/Screenresolution or have it as user option
const float MOUSE_MOVE_DISTANCE_ORBIT_CONTROLLER = 5;

namespace Vic3D {

void Scene::create(SceneView * parent, std::vector<ShaderProgram> & shaderPrograms) {
	m_parent = parent;
	m_gridShader = &shaderPrograms[SHADER_GRID];
	m_surfaceNormalsShader = &shaderPrograms[SHADER_LINES];
	m_buildingShader = &shaderPrograms[SHADER_OPAQUE_GEOMETRY];
	m_fixedColorTransformShader = &shaderPrograms[SHADER_WIREFRAME];
	m_coordinateSystemShader = &shaderPrograms[SHADER_COORDINATE_SYSTEM];
	m_transparencyShader = &shaderPrograms[SHADER_TRANSPARENT_GEOMETRY];

	// the orbit controller object is static in geometry, so it can be created already here
	m_orbitControllerObject.create(m_fixedColorTransformShader);

	// same for the coordinate system object
	m_coordinateSystemObject.create(m_coordinateSystemShader);

	// and for the small coordinate system object
	m_smallCoordinateSystemObject.create(m_coordinateSystemShader, m_transparencyShader);

	// we create the new geometry object here, but data is added once it is used
	m_newGeometryObject.create(m_fixedColorTransformShader);
	m_newSubSurfaceObject.create(m_buildingShader->shaderProgram());

	// create surface normals object already, though we update vertex buffer object later when we actually have geometry
	m_surfaceNormalsObject.create(m_surfaceNormalsShader);

	m_gridPlanes.push_back( VICUS::PlaneGeometry(VICUS::Polygon3D::T_Triangle,
												 IBKMK::Vector3D(0,0,0), IBKMK::Vector3D(1,0,0), IBKMK::Vector3D(0,1,0)) );
}


void Scene::onModified(int modificationType, ModificationInfo * /*data*/) {

	// no shader - not initialized yet, skip modified event
	if (m_gridShader == nullptr)
		return;

	bool updateGrid = false;
	bool updateNetwork = false;
	bool updateBuilding = false;
	bool updateCamera = false;
	bool updateSelection = false;
	// filter out all modification types that we handle
	SVProjectHandler::ModificationTypes mod = (SVProjectHandler::ModificationTypes)modificationType;
	switch (mod) {
		case SVProjectHandler::AllModified : {
			updateGrid = true;
			updateBuilding = true;
			updateNetwork = true;
			updateCamera = true;
			updateSelection = true;
			// clear new polygon drawing object
			m_newGeometryObject.clear();
			// set scene operation mode to "normal" if we are in place vertex mode
			SVViewState vs = SVViewStateHandler::instance().viewState();
			if (vs.m_viewMode == SVViewState::VM_GeometryEditMode) {
				vs.m_sceneOperationMode = SVViewState::NUM_OM;
				vs.m_propertyWidgetMode = SVViewState::PM_AddEditGeometry;
			}

			// clear selection object, to avoid accessing invalidated pointers
			m_selectedGeometryObject.m_selectedObjects.clear();
			SVViewStateHandler::instance().setViewState(vs);
		} break;

		case SVProjectHandler::BuildingTopologyChanged :
			refreshColors();
		break;

		case SVProjectHandler::BuildingGeometryChanged :
			updateBuilding = true;
			updateSelection = true;
			break;

		case SVProjectHandler::GridModified :
			updateGrid = true;
			break;

		case SVProjectHandler::NetworkModified :
			updateNetwork = true;
			updateSelection = true;
			break;

		case SVProjectHandler::ComponentInstancesModified : {
			const SVViewState & vs = SVViewStateHandler::instance().viewState();
			if (vs.m_viewMode == SVViewState::VM_PropertyEditMode)
				refreshColors();
			return;
		}

		case SVProjectHandler::SubSurfaceComponentInstancesModified : {
			// changes in sub-surface assignments may change the transparency of constructions, hence
			// requires a re-setup of building geometry
			updateBuilding = true;
			break;
		}

		// *** selection and visibility properties changed ***
		case SVProjectHandler::NodeStateModified : {
			// we need to implement the following logic:
			//
			// a) object is visible, but not selected -> draw object with regular geometry shader
			// b) object is visible and selected -> object is hidden from regular geometry shader but shown in wireframe object
			// c) object is not visible and either selected/not selected -> object is hidden
			//
			// In the loop below we first update the colors painted with the opaque regular geometry shaders.
			// All visible and not selected objects/surfaces (option a) will get painted with the
			// current property color.
			// In order to keep the memory transfor to the GPU small, we remember first and last vertex index to be changed
			// and only copy the affected color buffer into GPU memory.
#if 0
			// we need to update the colors of some building elements
			bool updateOpaqueGeometryNeeded = false;
			unsigned int smallestVertexIndexOpaqueGeometry = m_opaqueGeometryObject.m_vertexBufferData.size();
			unsigned int largestVertexIndexOpaqueGeometry = 0;
			bool updateNetworkGeometryNeeded = false;
			unsigned int smallestVertexIndexNetworks = m_networkGeometryObject.m_vertexBufferData.size();
			unsigned int largestVertexIndexNetworks = 0;

			// first decode the modification info object
			// we determine which objects need to be recolored and memory range needs to be pushed to the GPU
			const SVUndoTreeNodeState::ModifiedNodes * info = dynamic_cast<SVUndoTreeNodeState::ModifiedNodes *>(data);
			Q_ASSERT(info != nullptr);

			for (const std::pair<SVUndoTreeNodeState::ModifiedNodes::ObjectType, unsigned int> & modIDs : info->m_nodeIDs) {
				switch (modIDs.first) {
					case SVUndoTreeNodeState::ModifiedNodes::OT_OpaqueBuilding :
						updateOpaqueGeometryNeeded = true;
						smallestVertexIndexOpaqueGeometry = std::min(smallestVertexIndexOpaqueGeometry, modIDs.second);
						largestVertexIndexOpaqueGeometry = std::max(smallestVertexIndexOpaqueGeometry, modIDs.second);
					break;

					case SVUndoTreeNodeState::ModifiedNodes::OT_NetworkElement :
						updateNetworkGeometryNeeded = true;
						smallestVertexIndexNetworks = std::min(smallestVertexIndexNetworks, modIDs.second);
						largestVertexIndexNetworks = std::max(largestVertexIndexNetworks, modIDs.second);
					break;

					// TODO : Transparent windows
				}
			}
#endif
			// finally, transfer only the modified portion of the color buffer to GPU memory
			refreshColors(); // For now, this updates everything - works in all cases but is slow in large models

			// TODO : Andreas, performance upgrade: instead of using refreshColors() above that also
			//        regenerates the entire geometry and pushes everything to the GPU buffer,
			//        we can just modify the affected surfaces and push only the necessary changes to the GPU
#if 0
			if (updateOpaqueGeometryNeeded)
				m_opaqueGeometryObject.updateColorBuffer(smallestVertexIndexOpaqueGeometry, largestVertexIndexOpaqueGeometry-smallestVertexIndexOpaqueGeometry);
			if (updateNetworkGeometryNeeded)
				m_networkGeometryObject.updateColorBuffer(smallestVertexIndexNetworks, largestVertexIndexNetworks-smallestVertexIndexNetworks);
#endif
			// Now check if our new selection set is different from the previous selection set.
			std::set<const VICUS::Object*> selectedObjects;

			project().selectObjects(selectedObjects, VICUS::Project::SG_All, true, true);
			if (selectedObjects != m_selectedGeometryObject.m_selectedObjects)
				updateSelection = true;

			// if we have a selection, switch scene operation mode to OM_SelectedGeometry
			SVViewState vs = SVViewStateHandler::instance().viewState();
			if (vs.m_viewMode == SVViewState::VM_GeometryEditMode) {
				if (selectedObjects.empty()) {
					vs.m_sceneOperationMode = SVViewState::NUM_OM;
					vs.m_propertyWidgetMode = SVViewState::PM_AddEditGeometry;
				}
				else {
					vs.m_sceneOperationMode = SVViewState::OM_SelectedGeometry;
					// Do not modify property widget mode
				}
				SVViewStateHandler::instance().setViewState(vs);
			}

		} break;

		default:
			return; // do nothing by default
	}

	// *** initialize camera placement and model placement in the world ***

	if (updateCamera) {
		QVector3D cameraTrans = QtExt::IBKVector2QVector(SVProjectHandler::instance().viewSettings().m_cameraTranslation);
		m_camera.setTranslation(cameraTrans);
		m_camera.setRotation( SVProjectHandler::instance().viewSettings().m_cameraRotation.toQuaternion() );
	}

	// re-create grid with updated properties
	// since grid object is very small, this function also regenerates the grid line buffers and
	// uploads the data to the GPU
	if (updateGrid)
		m_gridObject.create(m_gridShader);

	if (updateSelection) {
		// update selected objects
		m_selectedGeometryObject.create(m_fixedColorTransformShader);
		m_selectedGeometryObject.updateBuffers();
	}

	if (updateBuilding) {
		// create geometry object (if already existing, nothing happens here)
		m_buildingGeometryObject.create(m_buildingShader->shaderProgram()); // Note: does nothing, if already existing

		// transfer data from building geometry to vertex array caches
		const SVViewState & vs = SVViewStateHandler::instance().viewState();
		if (vs.m_viewMode == SVViewState::VM_PropertyEditMode)
			recolorObjects(vs.m_objectColorMode, vs.m_colorModePropertyID); // only changes color set in objects
		generateBuildingGeometry();
	}

	// create network
	if (updateNetwork) {
		// In PropertyEditMode changes to the Network data usually require recoloring
		// of network objects. Hence, we recolor the objects here. Note, for buildings, re-coloring
		// operations are separate from building geometry modification operations.
		const SVViewState & vs = SVViewStateHandler::instance().viewState();
		if (vs.m_viewMode == SVViewState::VM_PropertyEditMode)
			recolorObjects(vs.m_objectColorMode, vs.m_colorModePropertyID); // only changes color set in objects
		// we use the same shader as for building elements
		m_networkGeometryObject.create(m_buildingShader->shaderProgram()); // Note: does nothing, if already existing

		// Fill vertex, color and index buffer data from network geometry and
		// transfer data to vertex array caches on GPU
		generateNetworkGeometry();
	}

	// update all GPU buffers (transfer cached data to GPU)
	if (updateBuilding || updateSelection) {
		m_buildingGeometryObject.updateBuffers();
		m_surfaceNormalsObject.updateVertexBuffers();
	}

	if (updateNetwork || updateSelection)
		m_networkGeometryObject.updateBuffers();

	// store current coloring mode
	SVViewState vs = SVViewStateHandler::instance().viewState();
	m_lastColorMode = vs.m_objectColorMode;
}


void Scene::destroy() {
	m_gridObject.destroy();
	m_orbitControllerObject.destroy();
	m_buildingGeometryObject.destroy();
	m_networkGeometryObject.destroy();
	m_selectedGeometryObject.destroy();
	m_coordinateSystemObject.destroy();
	m_smallCoordinateSystemObject.destroy();
	m_newGeometryObject.destroy();
	m_newSubSurfaceObject.destroy();
	m_surfaceNormalsObject.destroy();
}


void Scene::resize(int width, int height, qreal retinaScale) {
	float farDistance = 1000;
	// retrieve far viewing distance from project, if one exists
	if (SVProjectHandler::instance().isValid())
		farDistance = (float)SVProjectHandler::instance().viewSettings().m_farDistance;
	// the projection matrix need to be updated only for window size changes
	m_projection.setToIdentity();
	// create projection matrix, i.e. camera lens
	m_projection.perspective(
				/* vertical angle */ 45.0f,
				/* aspect ratio */   width / float(height),
				/* near */           0.1f,
				/* far */            farDistance
		);
	// Mind: do not use 0.0 for near plane, otherwise depth buffering and depth testing won't work!

	// the small view projection matrix is constant
	m_smallViewProjection.setToIdentity();
	// create projection matrix, i.e. camera lens
	m_smallViewProjection.perspective(
				/* vertical angle */ 45.0f,
				/* aspect ratio */   1, // it's a square window
				/* near */           0.1f,
				/* far */            farDistance
		);

	// update cached world2view matrix
	updateWorld2ViewMatrix();

	// update viewport
	m_viewPort = QRect(0, 0, static_cast<int>(width * retinaScale), static_cast<int>(height * retinaScale) );

	m_smallViewPort = QRect(0, 0, static_cast<int>(SUBWINDOWSIZE * retinaScale), static_cast<int>(SUBWINDOWSIZE * retinaScale) );
}


void Scene::updateWorld2ViewMatrix() {
	// transformation steps:
	//   model space -> transform -> world space
	//   world space -> camera/eye -> camera view
	//   camera view -> projection -> normalized device coordinates (NDC)
	m_worldToView = m_projection * m_camera.toMatrix(); // * m_transform.toMatrix();


	// update small coordinate system camera

	// take the current camera
	m_smallCoordinateSystemObject.m_smallViewCamera = m_camera;
	// move it into origin
	m_smallCoordinateSystemObject.m_smallViewCamera.setTranslation(QVector3D(0,0,0));
	// move 10 units backwards
	m_smallCoordinateSystemObject.m_smallViewCamera.translate( -6*m_smallCoordinateSystemObject.m_smallViewCamera.forward());
	// store in m_smallCoordinateSystemMatrix
	m_smallCoordinateSystemObject.m_worldToSmallView = m_smallViewProjection * m_smallCoordinateSystemObject.m_smallViewCamera.toMatrix();
}


bool Scene::inputEvent(const KeyboardMouseHandler & keyboardHandler, const QPoint & localMousePos, QPoint & newLocalMousePos) {
//	QPoint lastLeftButtonPos;
//	if (keyboardMouseHandler.buttonReleased(Qt::LeftButton))
//		lastLeftButtonPos = mapFromGlobal(m_keyboardMouseHandler.mouseReleasePos());
//	else
//		localMousePos = mapFromGlobal(m_keyboardMouseHandler.mouseDownPos());

	// NOTE: In this function we handle only those keyboard inputs that affect the scene navigation.
	//       Single key release events are handled in Vic3DSceneView, since they do not require repeated screen redraws.

	bool needRepaint = false;

	Transform3D oldCameraTransform = m_camera;

	// *** Keyboard navigation ***

	// translation and rotation works always (no trigger key) unless the Ctrl-key is held at the same time
	if (!keyboardHandler.keyDown(Qt::Key_Control)) {

		// Handle translations
		QVector3D translation;
		QVector3D rotationAxis;
		if (keyboardHandler.keyDown(Qt::Key_W)) 		translation += m_camera.forward();
		if (keyboardHandler.keyDown(Qt::Key_S)) 		translation -= m_camera.forward();
		if (keyboardHandler.keyDown(Qt::Key_A)) 		translation -= m_camera.right();
		if (keyboardHandler.keyDown(Qt::Key_D)) 		translation += m_camera.right();
		if (keyboardHandler.keyDown(Qt::Key_F)) 		translation -= m_camera.up();
		if (keyboardHandler.keyDown(Qt::Key_R))			translation += m_camera.up();
		if (keyboardHandler.keyDown(Qt::Key_Q))			rotationAxis = QVector3D(.0f,.0f,1.f);
		if (keyboardHandler.keyDown(Qt::Key_E))			rotationAxis = -QVector3D(.0f,.0f,1.f);

		float transSpeed = TRANSLATION_SPEED;
		if (keyboardHandler.keyDown(Qt::Key_Shift))
			transSpeed = 0.1f;
		m_camera.translate(transSpeed * translation);
		m_camera.rotate(transSpeed, rotationAxis);
	}

	// To avoid duplicate picking operation, we create the pick object here.
	// Then, when we actually need picking, we check if the pick was already executed, and then only
	// retrieve the pick result values
	PickObject pickObject(localMousePos);

	// *** Mouse ***

	newLocalMousePos = localMousePos;
	// retrieve mouse delta
	QPoint mouseDelta = keyboardHandler.mouseDelta(QCursor::pos());
//	qDebug() << mouseDelta << m_navigationMode;
	int mouse_dx = mouseDelta.x();
	int mouse_dy = mouseDelta.y();

	// if right mouse button is pressed, mouse delta is translated into first camera perspective rotations
	if (keyboardHandler.buttonDown(Qt::RightButton)) {
		// only do first-person mode, if not in any other mode
		if (m_navigationMode == NUM_NM) {
			m_navigationMode = NM_FirstPerson;
			qDebug() << "Entering first-person controller mode";
		}
		if (m_navigationMode == NM_FirstPerson) {
			// get and reset mouse delta (pass current mouse cursor position)
			const QVector3D LocalUp(0.0f, 0.0f, 1.0f); // same as in Camera::up()
			m_camera.rotate(-MOUSE_ROTATION_SPEED * mouse_dx, LocalUp);
			m_camera.rotate(-MOUSE_ROTATION_SPEED * mouse_dy, m_camera.right());
			// cursor wrap adjustment
			adjustCursorDuringMouseDrag(mouseDelta, localMousePos, newLocalMousePos, pickObject);
		}
	}

	// middle mouse button moves the geometry (panning)
	if (keyboardHandler.buttonDown(Qt::MidButton)) {
		// only do panning, if not in any other mode
		if (m_navigationMode == NUM_NM) {
			// we enter pan mode
			panStart(localMousePos, pickObject, false);
		}
		if ((mouseDelta != QPoint(0,0)) && (m_navigationMode == NM_Panning)) {

			// get the new far point, the point B'
			IBKMK::Vector3D newFarPoint = calculateFarPoint(localMousePos, m_panOriginalTransformMatrix);

			IBKMK::Vector3D BBDashVec = m_panFarPointStart-newFarPoint;
			IBKMK::Vector3D cameraTrans = m_panCABARatio*BBDashVec;

			// translate camera

			m_camera.setTranslation(QtExt::IBKVector2QVector(m_panCameraStart + cameraTrans));
			// cursor wrap adjustment
			adjustCursorDuringMouseDrag(mouseDelta, localMousePos, newLocalMousePos, pickObject);
		}
	}


	// left mouse button starts orbit controller, or performs a left-click
	if (keyboardHandler.buttonDown(Qt::LeftButton)) {
		// only do orbit controller mode, if not in any other mode
		if (m_navigationMode == NUM_NM) {

			// we may enter orbital controller mode, or start a transform operation

			// configure the pick object and pick a point on the XY plane/or any visible surface
			if (!pickObject.m_pickPerformed)
				pick(pickObject);

			// only enter orbit controller mode, if we actually hit something
			if (!pickObject.m_candidates.empty()) {
				IBKMK::Vector3D nearestPoint = pickObject.m_candidates.front().m_pickPoint;
				// if we hit the a plane, limit the orbit controller to the extends of the grid
				if (pickObject.m_candidates.front().m_snapPointType == PickObject::RT_GridPlane) {
					/// \todo Andreas: add support for several grid planes
					nearestPoint.m_x = std::min(nearestPoint.m_x, m_gridObject.m_maxGrid);
					nearestPoint.m_y = std::min(nearestPoint.m_y, m_gridObject.m_maxGrid);
					nearestPoint.m_x = std::max(nearestPoint.m_x, m_gridObject.m_minGrid);
					nearestPoint.m_y = std::max(nearestPoint.m_y, m_gridObject.m_minGrid);
				}


				// *** enter translation mode? ***
				if (pickObject.m_candidates.front().m_snapPointType == PickObject::RT_CoordinateSystemCenter) {
					m_navigationMode = NM_InteractiveTranslation;
					// Store origin of translation
					m_translateOrigin = m_coordinateSystemObject.translation();
					qDebug() << "Entering interactive translation mode";
				}

				// *** enter rotation or scale mode? ***
				else if (pickObject.m_candidates.front().m_snapPointType == PickObject::RT_AxisEndMarker) {
					// which mode is the coordinate system in?
					if (m_coordinateSystemObject.m_geometryTransformMode == Vic3D::CoordinateSystemObject::TM_RotateMask) {
						m_navigationMode = NM_InteractiveRotation;
						// which axis?
						switch (pickObject.m_candidates.front().m_uniqueObjectID) {
							case 0 :
								// rotate around z
								m_coordinateSystemObject.m_geometryTransformMode = Vic3D::CoordinateSystemObject::TM_RotateZ;
								m_rotationAxis = QtExt::QVector2IBKVector( m_coordinateSystemObject.localZAxis() );
								m_rotationVectorX = QtExt::QVector2IBKVector( m_coordinateSystemObject.localXAxis() );
								m_rotationVectorY = QtExt::QVector2IBKVector( m_coordinateSystemObject.localYAxis() );
							break;

							case 1 :
								m_coordinateSystemObject.m_geometryTransformMode = Vic3D::CoordinateSystemObject::TM_RotateX;
								m_rotationAxis = QtExt::QVector2IBKVector( m_coordinateSystemObject.localXAxis() );
								m_rotationVectorX = QtExt::QVector2IBKVector( m_coordinateSystemObject.localYAxis() );
								m_rotationVectorY = QtExt::QVector2IBKVector( m_coordinateSystemObject.localZAxis() );
							break;

							case 2 :
								m_coordinateSystemObject.m_geometryTransformMode = Vic3D::CoordinateSystemObject::TM_RotateY;
								m_rotationAxis = QtExt::QVector2IBKVector( m_coordinateSystemObject.localYAxis() );
								m_rotationVectorX = QtExt::QVector2IBKVector( m_coordinateSystemObject.localZAxis() );
								m_rotationVectorY = QtExt::QVector2IBKVector( m_coordinateSystemObject.localXAxis() );
							break;
						}

						// store original translation matrix
						m_originalRotation = m_coordinateSystemObject.transform().rotation();
						qDebug() << "Entering interactive rotation mode";
					}
				}
				else {
					// for orbit-controller, we  take the closest point of either
					m_orbitControllerOrigin = QtExt::IBKVector2QVector(nearestPoint);
					m_orbitControllerObject.m_transform.setTranslation(m_orbitControllerOrigin);

					// Rotation matrix around origin point
					m_mouseMoveDistance = 0;

					needRepaint = true;

					// Note: Orbit controller mode is enabled, once a little bit of movement took place
					m_navigationMode = NM_OrbitController;
					qDebug() << "Entering orbit controller mode, rotation around" << m_orbitControllerOrigin;
				}
			}
		}
		else {

			// ** left mouse button held and mouse dragged **
			if (mouseDelta != QPoint(0,0)) {
				// record the distance that the mouse was moved
				m_mouseMoveDistance += mouse_dx*mouse_dx + mouse_dy*mouse_dy;

				switch (m_navigationMode) {
					case Vic3D::Scene::NM_Panning:
					case Vic3D::Scene::NM_FirstPerson:
					case Vic3D::Scene::NUM_NM:
					break; // for these modes, do nothing (can happen for multi-mouse-button-press and dragging)

					case NM_OrbitController : {
						// vector from pick point (center of orbit) to camera position
						QVector3D lineOfSight = m_camera.translation() - m_orbitControllerOrigin;

						// create a transformation object
						Transform3D orbitTrans;

						// mouse x translation = rotation around rotation axis

						const QVector3D GlobalUpwardsVector(0.0f, 0.0f, 1.0f);
						// set rotation around z axis for x-mouse-delta
						orbitTrans.rotate(MOUSE_ROTATION_SPEED * mouse_dx, GlobalUpwardsVector);


						// mouse y translation = rotation around "right" axis
						int mouseInversionFactor = SVSettings::instance().m_invertYMouseAxis ? -1 : 1;

						QVector3D LocalRight = m_camera.right().normalized();
						// set rotation around "right" axis for y-mouse-delta
						orbitTrans.rotate(MOUSE_ROTATION_SPEED * mouse_dy * mouseInversionFactor, LocalRight);

						// rotate vector to camera
						lineOfSight = orbitTrans.toMatrix() * lineOfSight;

						// rotate the camera around the same angles
						m_camera.rotate(MOUSE_ROTATION_SPEED * mouse_dx, GlobalUpwardsVector);
						m_camera.rotate(MOUSE_ROTATION_SPEED * mouse_dy * mouseInversionFactor, LocalRight);

#if 1
						// fix "roll" error due to rounding
						// only do this when we are not viewing the scene from vertically from above/below
						float cosViewAngle = QVector3D::dotProduct(m_camera.forward(), GlobalUpwardsVector);
						if (std::fabs(cosViewAngle) < 0.6f) {
							// up and forward vectors should be always in a vertical plane
							// forward and z-axis form a vertical plane with normal
							QVector3D verticalPlaneNormal = QVector3D::crossProduct(m_camera.forward(), GlobalUpwardsVector);
							verticalPlaneNormal.normalize();

							// the camera right angle should always match this normal vector
							float cosBeta = QVector3D::dotProduct(verticalPlaneNormal, m_camera.right().normalized());
							if (cosBeta > -1 && cosBeta < 1) {
								float beta = std::acos(cosBeta)/3.14159265f*180;
								// which direction to rotate?
								m_camera.rotate(beta, m_camera.forward());
								float cosBeta2 = QVector3D::dotProduct(verticalPlaneNormal, m_camera.right().normalized());
								if (std::fabs(std::fabs(cosBeta2) - 1) > 1e-5f)
									m_camera.rotate(-2*beta, m_camera.forward());
								//						cosBeta2 = QVector3D::dotProduct(verticalPlaneNormal, m_camera.right().normalized());
							}
						}
#endif
						// get new camera location
						QVector3D newCamPos = m_orbitControllerOrigin + lineOfSight;
						//					qDebug() << "Moving camera from " << m_camera.translation() << "to" << newCamPos;

						// move camera
						m_camera.setTranslation(newCamPos);

						// cursor wrap adjustment
						adjustCursorDuringMouseDrag(mouseDelta, localMousePos, newLocalMousePos, pickObject);
					} break; // orbit controller active

					case NM_InteractiveTranslation: {
						// pick a point and snap to some point in the scene
						if (!pickObject.m_pickPerformed)
							pick(pickObject);

						// now we handle the snapping rules and also the locking
						snapLocalCoordinateSystem(pickObject);

				//		qDebug() << localMousePos << QtExt::IBKVector2QVector(o.m_pickPoint) << m_coordinateSystemObject.translation();

						// determine vector to snapped mouse position
						QVector3D newPoint = m_coordinateSystemObject.translation();
						// vector offset from starting point to current location
						QVector3D translationVector = newPoint - m_translateOrigin;
						// now set this in the wireframe object as translation
						m_selectedGeometryObject.m_transform.setTranslation(translationVector);
					} break;// interactive translation active

					case NM_InteractiveRotation: {
						// pick a point and snap to some point in the scene
						if (!pickObject.m_pickPerformed)
							pick(pickObject);

						// store current's coordinate system position
						IBKMK::Vector3D coordinateSystemLocation = QtExt::QVector2IBKVector( m_coordinateSystemObject.translation() );
						// snap it to the new location
						snapLocalCoordinateSystem(pickObject);
						// get point that the mouse snapped to
						IBKMK::Vector3D newPoint = QtExt::QVector2IBKVector( m_coordinateSystemObject.translation() );
						// and restore coordinate systems location
						m_coordinateSystemObject.setTranslation(QtExt::IBKVector2QVector( coordinateSystemLocation) );

						IBKMK::Vector3D projectedVector;
						IBKMK::pointProjectedOnPlane(coordinateSystemLocation, m_rotationAxis, newPoint, projectedVector);

						projectedVector.normalize();
						// now compute rotation angle to rotation x vector
						double cosBeta = m_rotationVectorX.scalarProduct(projectedVector);
						double sinGamma = m_rotationVectorY.scalarProduct(projectedVector);

						double rotAngle = 0;
						if (cosBeta > 1.0)
							rotAngle = 0;
						else if (cosBeta < -1.0)
							rotAngle = 180;
						else
							rotAngle = std::acos(cosBeta)*180/3.141569;
						// adjustment for quadrant 3 and 4
						if (sinGamma < 0)
							rotAngle = 360-rotAngle;

						// the rotation angle
						qDebug() << QtExt::IBKVector2String(newPoint) << QtExt::IBKVector2String(projectedVector) << cosBeta << sinGamma << rotAngle;

						std::vector<const VICUS::Surface*> selSurfaces;
						std::vector<const VICUS::SubSurface*> selSubSurfaces;

						project().selectedSurfaces(selSurfaces, VICUS::Project::SG_All);

						IBKMK::Vector3D center, newCenter;
						IBKMK::Vector3D boundingBoxDimensions = project().boundingBox(selSurfaces, selSubSurfaces, center);

						QQuaternion q = QQuaternion::fromAxisAndAngle( QtExt::IBKVector2QVector(m_rotationAxis), rotAngle);

						Vic3D::Transform3D trans3D;
						trans3D.setTranslation( QtExt::IBKVector2QVector(center) );

						q = m_originalRotation*q;

						newCenter = QtExt::QVector2IBKVector( q.rotatedVector( QtExt::IBKVector2QVector(center) ) );

						m_coordinateSystemObject.setRotation(q);
//						m_coordinateSystemObject.setTranslation(QtExt::IBKVector2QVector(center-newCenter) );

						// now set this in the wireframe object as translation
						m_selectedGeometryObject.m_transform.setRotation(q);
						m_selectedGeometryObject.m_transform.setTranslation(QtExt::IBKVector2QVector(center-newCenter) );

#if 0
						// we find the rotation axis by taking the cross product of the normal vector and the normal vector we want to
						// rotate to
						IBKMK::Vector3D rotationAxis ( m_normal.crossProduct(newNormal) );

						Vic3D::Transform3D rota;
						// we now also have to find the angle between both normals
						rota.rotate((float)angleBetweenVectorsDeg(m_normal, newNormal), QtExt::IBKVector2QVector(rotationAxis) );

						// we take the QQuarternion to rotate
						QQuaternion centerRota = rota.rotation();
						QVector3D newCenter = centerRota.rotatedVector(QtExt::IBKVector2QVector(m_boundingBoxCenter) );

						// we also have to find the center point after rotation and translate our center back to its origin
						rota.setTranslation(QtExt::IBKVector2QVector(m_boundingBoxCenter) - newCenter );

						// we give our tranfsformation to the wire frame object
						SVViewStateHandler::instance().m_selectedGeometryObject->m_transform = rota;
						const_cast<Vic3D::SceneView*>(SVViewStateHandler::instance().m_geometryView->sceneView())->renderNow();
						const_cast<Vic3D::SceneView*>(SVViewStateHandler::instance().m_geometryView->sceneView())->renderLater();
#endif

					} break;// interactive translation active
				} // switch
			} // mouse dragged
		}

	} // left button down


	// *** mouse button release ***

	if (keyboardHandler.buttonReleased(Qt::LeftButton)) {

		// check if the mouse was moved not very far -> we have a mouse click
		if (m_mouseMoveDistance < MOUSE_MOVE_DISTANCE_ORBIT_CONTROLLER) {
			handleLeftMouseClick(keyboardHandler, pickObject);
			needRepaint = true;
		}
		if (m_navigationMode == NM_OrbitController) {
			qDebug() << "Leaving orbit controller mode";
			needRepaint = true;
		}
		if (m_navigationMode == NM_InteractiveTranslation) {
			qDebug() << "Leaving interactive translation mode";
			SVViewStateHandler::instance().m_propEditGeometryWidget->translate();
			needRepaint = true;
		}
		if (m_navigationMode == NM_InteractiveRotation) {
			qDebug() << "Leaving interactive rotation mode";
			SVViewStateHandler::instance().m_propEditGeometryWidget->rotate();
			needRepaint = true;
		}
		// clear orbit controller flag
		m_navigationMode = NUM_NM;

	} // left button released

	if (keyboardHandler.buttonReleased(Qt::MidButton)) {
		if (m_navigationMode == NM_Panning) {
			qDebug() << "Leaving panning mode";
			m_navigationMode = NUM_NM;
			m_panObjectDepth = 0.01; // reset pan object depth
		}
	}

	if (keyboardHandler.buttonReleased(Qt::RightButton)) {
		if (m_navigationMode == NM_FirstPerson) {
			qDebug() << "Leaving first-person controller mode";
			m_navigationMode = NUM_NM;
		}
	}


	// scroll wheel does fast zoom in/out
	int wheelDelta = keyboardHandler.wheelDelta();
	if (wheelDelta != 0) {

		// configure the pick object and pick a point on the XY plane/or any visible surface
		if (!pickObject.m_pickPerformed)
			pick(pickObject);

		// move forward along camera's forward vector
#ifdef Q_OS_MAC
		if (wheelDelta > 2)
			wheelDelta = 2;
		if (wheelDelta < -2)
			wheelDelta = -2;
#endif
		double transSpeed = 5.;
		if (keyboardHandler.keyDown(Qt::Key_Shift))
			transSpeed *= 0.1;
		if (!pickObject.m_candidates.empty()) {
			// 2% of translation distance from camera to selected object
			IBKMK::Vector3D moveDist = 0.05*pickObject.m_candidates.front().m_depth*pickObject.m_lineOfSightDirection;
			double transDist = moveDist.magnitude();
			if (transDist < transSpeed) {
				moveDist *= transSpeed/(transDist+1e-8);
			}
			// move camera along line of sight towards selected object
			m_camera.translate(QtExt::IBKVector2QVector(wheelDelta*moveDist));
		}
		else {
			m_camera.translate(wheelDelta * (float)transSpeed * m_camera.forward());
		}
	}

	// store camera position in view settings, but only if we have a project
	// Note: the check is necessary, because the paint event may be called as part of closing the window
	//       and updating the UI to the "no project" state
	if (SVProjectHandler::instance().isValid()) {
		SVProjectHandler::instance().viewSettings().m_cameraTranslation = QtExt::QVector2IBKVector(m_camera.translation());
		SVProjectHandler::instance().viewSettings().m_cameraRotation = m_camera.rotation();
	}
	updateWorld2ViewMatrix();
	// end of camera movement


	// *** adjusting the local coordinate system ***

	QVector3D oldPos = m_coordinateSystemObject.translation();
	// if in "place vertex" mode, perform picking operation and snap coordinate system to grid
	if (SVViewStateHandler::instance().viewState().m_sceneOperationMode == SVViewState::OM_PlaceVertex ||
		SVViewStateHandler::instance().viewState().m_sceneOperationMode == SVViewState::OM_MoveLocalCoordinateSystem)
	{
		// follow line of sign and determine possible objects to hit
		if (!pickObject.m_pickPerformed)
			pick(pickObject);

		// now we handle the snapping rules and also the locking
		snapLocalCoordinateSystem(pickObject);

		needRepaint = true;
//		qDebug() << localMousePos << QtExt::IBKVector2QVector(o.m_pickPoint) << m_coordinateSystemObject.translation();

		// update the movable coordinate system's location in the new polygon object
		QVector3D newPoint = m_coordinateSystemObject.translation();
		if (SVViewStateHandler::instance().viewState().m_sceneOperationMode == SVViewState::OM_PlaceVertex)
			m_newGeometryObject.updateLocalCoordinateSystemPosition(newPoint);
	}

	// if in "align coordinate system mode" perform picking operation and update local coordinate system orientation
	if (SVViewStateHandler::instance().viewState().m_sceneOperationMode == SVViewState::OM_AlignLocalCoordinateSystem) {
		// follow line of sign and determine possible objects to hit
		if (!pickObject.m_pickPerformed)
			pick(pickObject);
		needRepaint = true;


		// get nearest match; look for an object
		IBKMK::Vector3D nearestPoint;
		bool found = false;
		unsigned int uniqueID = 0;
		for (const PickObject::PickResult & r : pickObject.m_candidates) {
			if (r.m_snapPointType == PickObject::RT_Object) {
				nearestPoint = r.m_pickPoint;
				uniqueID = r.m_uniqueObjectID;
				found = true;
				break;
			}
		}
		// no object found, try a plane
		if (!found) {
			for (const PickObject::PickResult & r : pickObject.m_candidates) {
				if (r.m_snapPointType == PickObject::RT_GridPlane) {
					nearestPoint = r.m_pickPoint;
					uniqueID = r.m_uniqueObjectID;
					found = true;
					break;
				}
			}
		}
		// did we hit anything?
		if (found) {
			// object found?
			if (uniqueID != 0) {
				// lookup object
				const VICUS::Object * obj = project().objectById(uniqueID);
				// should be a surface
				const VICUS::Surface * s = dynamic_cast<const VICUS::Surface *>(obj);
				// but maybe a nullptr, if we hit a sphere/cylinder from a network object
				if (s != nullptr) {
					// now get normal vector
					IBKMK::Vector3D n = s->geometry().normal();
					// get also local X and Y vectors
					IBKMK::Vector3D localX = s->geometry().localX();
					IBKMK::Vector3D localY = s->geometry().localY();
					// compose rotation angle from global to local system via the following math:
					// we have local system axes x,y,z and global axes g1, g2, g3
					// and the rotation matrix R should do:
					//  R(g1) = x,  R(g2) = y, R(g3) = z
					//
					// now, if we describe a body axis like:
					//  x = B11.g1 + B21.g2 + B31.g3
					//  y = B11.g1 + B21.g2 + B31.g3
					//  z = B11.g1 + B21.g2 + B31.g3
					//
					// or in matrix writing
					//  R[1,0,0] = [B11, B21, B31]
					//
					// each of the columns of the rotation matrix is the normalized local coordinate axis
					//
					// now build the rotation matrix
		//			QMatrix3x3 R;
		//			float * r = R.data();
		//			*(QVector3D*)r = QtExt::IBKVector2QVector(localX.normalized());
		//			r+=3;
		//			*(QVector3D*)r = QtExt::IBKVector2QVector(localY.normalized());
		//			r+=3;
		//			*(QVector3D*)r = QtExt::IBKVector2QVector(n.normalized());
		//			qDebug() << R;
		//			QQuaternion q = QQuaternion::fromRotationMatrix(R);
		//			qDebug() << q;

					// or use the ready-made Qt function (which surprisingly gives the same result :-)
					QQuaternion q2 = QQuaternion::fromAxes(QtExt::IBKVector2QVector(localX.normalized()),
														   QtExt::IBKVector2QVector(localY.normalized()),
														   QtExt::IBKVector2QVector(n.normalized()));
		//			qDebug() << q2;
					m_coordinateSystemObject.setRotation(q2);
				}
			}
			else {
				// restore to global orientation
				m_coordinateSystemObject.setRotation(QQuaternion());
			}

			m_coordinateSystemObject.setTranslation( QtExt::IBKVector2QVector(nearestPoint) );
		}
	}


	// determine if we actually need a repaint: this is normally only necessary of the camera or
	// the local coordinate system were moved
	if (oldPos != m_coordinateSystemObject.translation() || needRepaint ||
			m_camera.translation() != oldCameraTransform.translation() ||
			m_camera.rotation() != oldCameraTransform.rotation())
	{
		return true;
	}
	return false;
}


void Scene::render() {
	// we must have a valid project to render
	Q_ASSERT(SVProjectHandler::instance().isValid());

	glViewport(m_viewPort.x(), m_viewPort.y(), m_viewPort.width(), m_viewPort.height());

	// set the background color = clear color
	const SVSettings::ThemeSettings & s = SVSettings::instance().m_themeSettings[SVSettings::instance().m_theme];
	QVector3D backgroundColor = QtExt::QVector3DFromQColor(s.m_sceneBackgroundColor);

	glClearColor(backgroundColor.x(), backgroundColor.y(), backgroundColor.z(), 1.0f);

	QVector3D viewPos = m_camera.translation();

	const SVViewState & vs = SVViewStateHandler::instance().viewState();

	// enable depth testing, important for the grid and for the drawing order of several objects
	// needed for all opaque geometry
	glEnable(GL_DEPTH_TEST);
	// enable depth mask update (only disabled for transparent geometry)
	glDepthMask(GL_TRUE);
	// turn off culling
	glDisable(GL_CULL_FACE);


	// --- Fixed Transform Shader Enabled ---

	m_fixedColorTransformShader->bind();
	m_fixedColorTransformShader->shaderProgram()->setUniformValue(m_fixedColorTransformShader->m_uniformIDs[0], m_worldToView);

	// *** selection object ***

	// do not render, if in subsurface mode
	if (vs.m_propertyWidgetMode != SVViewState::PM_AddSubSurfaceGeometry)
		m_selectedGeometryObject.render(); // might do nothing, if nothing is selected

	// *** orbit controller indicator ***

	if (m_navigationMode == NM_OrbitController && m_mouseMoveDistance > MOUSE_MOVE_DISTANCE_ORBIT_CONTROLLER) {
		// Note: uses also m_fixedColorTransformShader, which is already active with up-to-date worldToView matrix
		m_orbitControllerObject.render();
	}

	// *** new geometry object (opqaue lines) ***

	m_newGeometryObject.renderOpaque(); // might do nothing, if no geometry is being edited

	m_fixedColorTransformShader->release();

	// --- Fixed Transform Shader Disabled ---



	// *** opaque background geometry ***

	// tell OpenGL to show only faces whose normal vector points towards us
	glEnable(GL_CULL_FACE);

	// *** opaque building geometry ***

	m_buildingShader->bind();
	m_buildingShader->shaderProgram()->setUniformValue(m_buildingShader->m_uniformIDs[0], m_worldToView);

	// Note: you can't use a QColor here directly and pass it as uniform to a shader expecting a vec3. Qt internally
	//       passes QColor as vec4. Use the converter QtExt::QVector3DFromQColor() for that.
	m_buildingShader->shaderProgram()->setUniformValue(m_buildingShader->m_uniformIDs[2], QtExt::QVector3DFromQColor(m_lightColor));

	// set view position
	m_buildingShader->shaderProgram()->setUniformValue(m_buildingShader->m_uniformIDs[1], viewPos);

//#define FIXED_LIGHT_POSITION
#ifdef FIXED_LIGHT_POSITION
	// use a fixed light position
	m_buildingShader->shaderProgram()->setUniformValue(m_buildingShader->m_uniformIDs[1], m_lightPos);
#else
	// use view position as light position
	m_buildingShader->shaderProgram()->setUniformValue(m_buildingShader->m_uniformIDs[3], viewPos);
#endif // FIXED_LIGHT_POSITION

	// render network geometry
	m_networkGeometryObject.renderOpaque();

	// render opaque part of building geometry
	m_buildingGeometryObject.renderOpaque();

	// render opaque part of new sub-surface object
	if (vs.m_propertyWidgetMode == SVViewState::PM_AddSubSurfaceGeometry)
		m_newSubSurfaceObject.renderOpaque(); // might do nothing, if no sub-surface is being created

	m_buildingShader->release();

	// *** surface normals

	if (m_surfaceNormalsVisible) {
		m_surfaceNormalsShader->bind();
		m_surfaceNormalsShader->shaderProgram()->setUniformValue(m_surfaceNormalsShader->m_uniformIDs[0], m_worldToView);
		m_surfaceNormalsObject.render();
		m_surfaceNormalsShader->release();
	}

	// *** grid ***

	if (m_gridVisible) {
		m_gridShader->bind();
		m_gridShader->shaderProgram()->setUniformValue(m_gridShader->m_uniformIDs[0], m_worldToView);
		m_gridShader->shaderProgram()->setUniformValue(m_gridShader->m_uniformIDs[2], backgroundColor);
		float farDistance = (float)std::max(500., SVProjectHandler::instance().viewSettings().m_farDistance);
		m_gridShader->shaderProgram()->setUniformValue(m_gridShader->m_uniformIDs[3], farDistance);
		m_gridObject.render();
		m_gridShader->release();
	}

	// *** transparent geometry ***

	glEnable(GL_BLEND);
	glBlendFunc(GL_SRC_ALPHA, GL_ONE_MINUS_SRC_ALPHA);

	// tell OpenGL to show all planes
	glDisable(GL_CULL_FACE);
	// disable update of depth test but still use it
	glDepthMask (GL_FALSE);


	// ... windows, ...
	m_buildingShader->bind();
	if (m_buildingGeometryObject.canDrawTransparent() != 0) {
		m_buildingGeometryObject.renderTransparent();
	}
	if (vs.m_propertyWidgetMode == SVViewState::PM_AddSubSurfaceGeometry)
		m_newSubSurfaceObject.renderTransparent(); // might do nothing, if no subsurface is being constructed
	m_buildingShader->release();


	// *** new polygon draw object (transparent plane) ***

	if (m_newGeometryObject.canDrawTransparent() != 0) {
		m_fixedColorTransformShader->bind();
		// Note: worldToView uniform has already been set
		m_newGeometryObject.renderTransparent();
		m_fixedColorTransformShader->release();
	}

	// turn off blending
	glDisable(GL_BLEND);
	// re-enable updating of z-buffer
	glDepthMask(GL_TRUE);
	// tell OpenGL to turn on culling
	glEnable(GL_CULL_FACE);

	// clear depth buffer because we want to paint on top of all
	glClear(GL_DEPTH_BUFFER_BIT);

	// *** movable coordinate system  ***

	bool drawLocalCoordinateSystem = (vs.m_sceneOperationMode == SVViewState::OM_PlaceVertex ||
		vs.m_sceneOperationMode == SVViewState::OM_SelectedGeometry ||
		vs.m_sceneOperationMode == SVViewState::OM_AlignLocalCoordinateSystem ||
		vs.m_sceneOperationMode == SVViewState::OM_MoveLocalCoordinateSystem );

	// do not draw LCS if we are in sub-surface mode
	if (vs.m_propertyWidgetMode == SVViewState::PM_AddSubSurfaceGeometry)
		drawLocalCoordinateSystem = false;
	if (drawLocalCoordinateSystem) {
		m_coordinateSystemShader->bind();

		// When we translate/rotate the local coordinate system, we actually move the world with respect to the camera
		// by left-multiplying the model2world matrix with the coordinate system object.

		// Suppose the local coordinate system shall be located at 20,0,0 and the camera looks at the coordinate
		// system's origin from 20,-40,2. Now, inside the shader, all coordinates are multiplied by the
		// model2world matrix, which basically moves all coordinates +20 in x direction. Now light and view position
		// (the latter only being used to compute the phong shading) are at 40, -40, 2, wheras the local coordinate
		// system is moved from local 0,0,0 to the desired 20,0,0.
		// Consequently, the light and view position cause the phong shader to draw the sphere as if lighted slightly
		// from the direction of positive x.

		// To fix this, we translate/rotate the view/light position inversely to the model2world transformation and
		// this revert the effect introduced by the model2world matrix on the light/view coordinates.
		QVector3D translatedViewPos = m_coordinateSystemObject.inverseTransformationMatrix() * viewPos;
//		qDebug() << viewPos << m_coordinateSystemObject.translation();

		m_coordinateSystemShader->shaderProgram()->setUniformValue(m_coordinateSystemShader->m_uniformIDs[0], m_worldToView);
		m_coordinateSystemShader->shaderProgram()->setUniformValue(m_coordinateSystemShader->m_uniformIDs[1], translatedViewPos); // lightpos
		m_coordinateSystemShader->shaderProgram()->setUniformValue(m_coordinateSystemShader->m_uniformIDs[2], QtExt::QVector3DFromQColor(m_lightColor));
		m_coordinateSystemShader->shaderProgram()->setUniformValue(m_coordinateSystemShader->m_uniformIDs[3], translatedViewPos); // viewpos
		m_coordinateSystemObject.renderOpaque();
		m_coordinateSystemShader->release();
	}

	// clear depth buffer because we want to paint on top of all
	glClear(GL_DEPTH_BUFFER_BIT);
	// turn on blending
	glEnable(GL_BLEND);

	if (m_smallCoordinateSystemObjectVisible) {
		glViewport(m_smallViewPort.x(), m_smallViewPort.y(), m_smallViewPort.width(), m_smallViewPort.height());

		// blending is still enabled, so that should work
		m_smallCoordinateSystemObject.render();
	}
}


void Scene::setViewState(const SVViewState & vs) {
	// if we are currently constructing geometry, and we switch the view mode to
	// "Parameter edit" mode, reset the new polygon object
	bool colorUpdateNeeded = false;
	if (vs.m_viewMode == SVViewState::VM_PropertyEditMode) {
		m_newGeometryObject.clear();
		// update scene coloring if in property edit mode
		if (m_lastColorMode != vs.m_objectColorMode ||
			m_lastColorObjectID != vs.m_colorModePropertyID)
		{
			colorUpdateNeeded = true;
		}
	}
	else {
		Q_ASSERT(vs.m_objectColorMode == SVViewState::OCM_None);
		if (m_lastColorMode != vs.m_objectColorMode) {
			colorUpdateNeeded = true;
		}
	}
	if (colorUpdateNeeded) {

		// different update handling
		bool updateBuilding = false;
		bool updateNetwork = false;
		if (m_lastColorMode > 0 && m_lastColorMode < SVViewState::OCM_Network)
			updateBuilding = true;
		if (vs.m_objectColorMode > 0 && vs.m_objectColorMode < SVViewState::OCM_Network)
			updateBuilding = true;
		if (m_lastColorMode >= SVViewState::OCM_Network)
			updateNetwork = true;
		if (vs.m_objectColorMode >= SVViewState::OCM_Network)
			updateNetwork = true;

		// update the color properties in the data objects (does not update GPU memory!)
		recolorObjects(vs.m_objectColorMode, vs.m_colorModePropertyID);

		if (updateBuilding) {
			qDebug() << "Updating surface coloring of buildings";
			generateBuildingGeometry();
			// TODO : Andreas, Performance update, only update affected part of color buffer
			m_buildingGeometryObject.updateColorBuffer();
		}
		if (updateNetwork) {
			qDebug() << "Updating surface coloring of networks";
			// TODO : Andreas, Performance update, only update and transfer color buffer
			generateNetworkGeometry();
			m_networkGeometryObject.updateBuffers();
		}

		m_lastColorMode = vs.m_objectColorMode;
		m_lastColorObjectID = vs.m_colorModePropertyID;
	}
}


void Scene::refreshColors() {
	Q_ASSERT(SVProjectHandler::instance().isValid()); // must have a valid project

	const SVViewState & vs = SVViewStateHandler::instance().viewState();
	recolorObjects(vs.m_objectColorMode, vs.m_colorModePropertyID);
//	if (vs.m_objectColorMode > SVViewState::OCM_None && vs.m_objectColorMode < SVViewState::OCM_Network) {
		qDebug() << "Updating surface coloring of buildings";
		// TODO : Andreas, Performance update, only update and transfer color buffer
		generateBuildingGeometry();
		m_buildingGeometryObject.updateColorBuffer();
//	}
//	else if (vs.m_objectColorMode >= SVViewState::OCM_Network) {
		qDebug() << "Updating surface coloring of networks";
		// TODO : Andreas, Performance update, only update and transfer color buffer
		generateNetworkGeometry();
		m_networkGeometryObject.updateBuffers();
//	}
}


void Scene::generateBuildingGeometry() {
	QElapsedTimer t;
	t.start();
	// get VICUS project data
	const VICUS::Project & p = project();

	// we rebuild the entire geometry here, so this may be slow

	// clear out existing cache

	m_buildingGeometryObject.m_vertexBufferData.clear();
	m_buildingGeometryObject.m_colorBufferData.clear();
	m_buildingGeometryObject.m_indexBufferData.clear();
	m_buildingGeometryObject.m_vertexStartMap.clear();

	m_buildingGeometryObject.m_vertexBufferData.reserve(100000);
	m_buildingGeometryObject.m_colorBufferData.reserve(100000);
	m_buildingGeometryObject.m_indexBufferData.reserve(100000);

	// we want to draw triangles
	m_buildingGeometryObject.m_drawTriangleStrips = false;

	// we now process all surfaces and add their coordinates and
	// normals

	// recursively process all buildings, building levels etc.

	const SVDatabase & db = SVSettings::instance().m_db;

	unsigned int currentVertexIndex = 0;
	unsigned int currentElementIndex = 0;

	// set collects pointers to all visible, not selected sub-surfaces
	std::vector<std::pair<const VICUS::SubSurface *, const VICUS::PlaneTriangulationData*> > transparentSubsurfaces;

	for (const VICUS::Building & b : p.m_buildings) {
		for (const VICUS::BuildingLevel & bl : b.m_buildingLevels) {
			for (const VICUS::Room & r : bl.m_rooms) {
				for (const VICUS::Surface & s : r.m_surfaces) {

					// remember where the vertexes for this surface start in the buffer
					m_buildingGeometryObject.m_vertexStartMap[s.uniqueID()] = currentVertexIndex;

					// now we store the surface data into the vertex/color and index buffers
					// the indexes are advanced and the buffers enlarged as needed.
					// actually, this adds always two surfaces (for culling).
					addSurface(s, currentVertexIndex, currentElementIndex,
							   m_buildingGeometryObject.m_vertexBufferData,
							   m_buildingGeometryObject.m_colorBufferData,
							   m_buildingGeometryObject.m_indexBufferData);

					// process all subsurfaces, add opaque surfaces but remember transparent surfaces for later
					for (unsigned int i=0; i<s.subSurfaces().size(); ++i) {
						const VICUS::SubSurface & sub = s.subSurfaces()[i];
						if (sub.m_subSurfaceComponentInstance != nullptr &&
							sub.m_subSurfaceComponentInstance->m_subSurfaceComponentID != VICUS::INVALID_ID)
						{
							// lookup subsurface component - if it exists
							const VICUS::SubSurfaceComponent * comp = db.m_subSurfaceComponents[sub.m_subSurfaceComponentInstance->m_subSurfaceComponentID];
							if (comp != nullptr) {
								// now select transparent or opaque surface based on type
								if (comp->m_type == VICUS::SubSurfaceComponent::CT_Window) {
									// only add to transparent subsurfaces if visible and not selected
									if (sub.m_visible && !sub.m_selected)
										transparentSubsurfaces.push_back(std::make_pair(&sub, &s.geometry().holeTriangulationData()[i]) );
									continue; // next surface
								}
							}
						}

						// not a transparent surface, just add surface as opaque surface
						addSubSurface(s, i, currentVertexIndex, currentElementIndex,
								   m_buildingGeometryObject.m_vertexBufferData,
								   m_buildingGeometryObject.m_colorBufferData,
								   m_buildingGeometryObject.m_indexBufferData);
					}
				}
			}
		}
	}

	// now the plain geometry
	for (const VICUS::Surface & s : p.m_plainGeometry) {

		// remember where the vertexes for this surface start in the buffer
		m_buildingGeometryObject.m_vertexStartMap[s.uniqueID()] = currentVertexIndex;

		// now we store the surface data into the vertex/color and index buffers
		// the indexes are advanced and the buffers enlarged as needed.
		// actually, this adds always two surfaces (for culling).
		addSurface(s, currentVertexIndex, currentElementIndex,
				   m_buildingGeometryObject.m_vertexBufferData,
				   m_buildingGeometryObject.m_colorBufferData,
				   m_buildingGeometryObject.m_indexBufferData);
	}

	// done with all opaque planes, remember start index for transparent geometry
	m_buildingGeometryObject.m_transparentStartIndex = m_buildingGeometryObject.m_indexBufferData.size();

	// now add all transparent surfaces
	for (std::pair<const VICUS::SubSurface *, const VICUS::PlaneTriangulationData*> & p : transparentSubsurfaces) {
		QColor col = p.first->m_color;
		addPlane(*p.second, col, currentVertexIndex, currentElementIndex,
				 m_buildingGeometryObject.m_vertexBufferData,
				 m_buildingGeometryObject.m_colorBufferData,
				 m_buildingGeometryObject.m_indexBufferData, false);
	}

	if (t.elapsed() > 20)
		qDebug() << t.elapsed() << "ms for building generation";
}


void Scene::generateNetworkGeometry() {
	QElapsedTimer t;
	t.start();
	// get VICUS project data and database
	const VICUS::Project & p = project();
	const SVDatabase & db = SVSettings::instance().m_db;

	// we rebuild the entire geometry here, so this may be slow

	// clear out existing cache

	m_networkGeometryObject.m_vertexBufferData.clear();
	m_networkGeometryObject.m_colorBufferData.clear();
	m_networkGeometryObject.m_indexBufferData.clear();
	m_networkGeometryObject.m_vertexStartMap.clear();

	m_networkGeometryObject.m_vertexBufferData.reserve(100000);
	m_networkGeometryObject.m_colorBufferData.reserve(100000);
	m_networkGeometryObject.m_indexBufferData.reserve(100000);

	// process all network elements

	unsigned int currentVertexIndex = 0;
	unsigned int currentElementIndex = 0;

	// add cylinders for all pipes
	for (const VICUS::Network & network : p.m_geometricNetworks) {

		// update pointers of network elements, they are only runtime and not part of the project data
		// so they can be modified with const_cast
		const_cast<VICUS::Network &>(network).updateNodeEdgeConnectionPointers();
		// the visualization radius is also only runtime.
		// it is mutable so no const_cast needed
		network.updateVisualizationRadius(db.m_pipes);

		for (const VICUS::NetworkEdge & e : network.m_edges) {
			double radius = e.m_visualizationRadius;
			QColor pipeColor = e.m_color;
			if (!e.m_visible || e.m_selected)
				pipeColor.setAlpha(0);

			m_networkGeometryObject.m_vertexStartMap[e.uniqueID()] = currentVertexIndex;
			addCylinder(e.m_node1->m_position, e.m_node2->m_position, pipeColor, radius,
						currentVertexIndex, currentElementIndex,
						m_networkGeometryObject.m_vertexBufferData,
						m_networkGeometryObject.m_colorBufferData,
						m_networkGeometryObject.m_indexBufferData);
		}

		// add spheres for nodes
		for (const VICUS::NetworkNode & no : network.m_nodes) {
			double radius = no.m_visualizationRadius;
			QColor col = no.m_color;
			if (!no.m_visible || !network.m_visible)
				col.setAlpha(0);

			m_networkGeometryObject.m_vertexStartMap[no.uniqueID()] = currentVertexIndex;
			addSphere(no.m_position, col, radius,
						currentVertexIndex, currentElementIndex,
						m_networkGeometryObject.m_vertexBufferData,
						m_networkGeometryObject.m_colorBufferData,
						m_networkGeometryObject.m_indexBufferData);
		}
	}

	// done with all opaque geometry, remember start index for transparent geometry
	m_networkGeometryObject.m_transparentStartIndex = m_networkGeometryObject.m_indexBufferData.size();

	if (t.elapsed() > 20)
		qDebug() << t.elapsed() << "ms for network generation";
}


void Scene::recolorObjects(SVViewState::ObjectColorMode ocm, unsigned int id) const {
	// Note: the meaning of the filter id depends on the coloring mode

	// get VICUS project data
	const VICUS::Project & p = project();

	// coloring works as follows:
	// - we process all surfaces and sub-surfaces
	// - if we are not in a coloring mode (OCM_None) we select a default color for the surface/sub-surface/node/edge
	//   (this is done always as default initialization step)
	// - if we are in a coloring mode, all surfaces except those we need to color are grayed out

	// process all surfaces and initialize colors
	for (const VICUS::Building & b : p.m_buildings) {
		for (const VICUS::BuildingLevel & bl : b.m_buildingLevels) {
			for (const VICUS::Room & r : bl.m_rooms) {
				for (const VICUS::Surface & s : r.m_surfaces) {

					// update surface opaque color
					// here, it does not matter if the surfaces is selected or invisible -
					// we just update the color that would be used if the surface would be drawn

					if (ocm == SVViewState::OCM_None) {
						// const cast is ok here, since color is not a project property
						if (!s.m_displayColor.isValid())
							const_cast<VICUS::Surface&>(s).initializeColorBasedOnInclination();
						const_cast<VICUS::Surface&>(s).m_color = s.m_displayColor;
					}
					else {
						// set "not interested/not applicable" color
						s.m_color = QColor(64,64,64,255); // dark opaque gray
					}

					// now the subsurfaces
					for (const VICUS::SubSurface & sub : s.subSurfaces()) {
						if (ocm == SVViewState::OCM_None) {
							// const cast is ok here, since color is not a project property
							const_cast<VICUS::SubSurface&>(sub).updateColor();
						}
						else {
							// set "not interested/not applicable" color
							sub.m_color = QColor(72,72,82,192); // will be drawn opaque in most modes
						}
					}
				}
			}
		}
	}

	// initialize network colors, independent of current color mode
	for (const VICUS::Network & net: p.m_geometricNetworks) {
		// updateColor is a const-function, this is possible since
		// the m_color property of edges and nodes is mutable
		net.setDefaultColors();
	}

	const SVDatabase & db = SVSettings::instance().m_db;

	// different handling different color modes
	// Mind: the subsurfaces are drawn either transparent or opaque, depending on the associated
	//       component. Without a subsurface-component assigned, they will be opaque and should
	//       have a different color than regular surfaces without component

	switch (ocm) {
		case SVViewState::OCM_None: break;

		case SVViewState::OCM_SelectedSurfacesHighlighted: {
			for (const VICUS::Building & b : p.m_buildings) {
				for (const VICUS::BuildingLevel & bl : b.m_buildingLevels) {
					for (const VICUS::Room & r : bl.m_rooms) {
						for (const VICUS::Surface & s : r.m_surfaces) {

							// change color of selected surfaces
							if (s.m_selected)
								s.m_color = QColor(255,144,0,255); // nice orange
						}
					}
				}
			}
		} break;

		case SVViewState::OCM_Components:
		case SVViewState::OCM_SubSurfaceComponents:
		case SVViewState::OCM_ComponentOrientation:
		case SVViewState::OCM_SurfaceHeating:
		case SVViewState::OCM_BoundaryConditions: {
			// now color all surfaces, this works by first looking up the components, associated with each surface
			for (const VICUS::ComponentInstance & ci : project().m_componentInstances) {
				// lookup component definition
				const VICUS::Component * comp = db.m_components[ci.m_componentID];
				if (comp == nullptr)
					continue; // no component definition - keep default (gray) color
				switch (ocm) {
					case SVViewState::OCM_Components:
						if (ci.m_sideASurface != nullptr)
							ci.m_sideASurface->m_color = comp->m_color;
						if (ci.m_sideBSurface != nullptr)
							ci.m_sideBSurface->m_color = comp->m_color;
					break;
					case SVViewState::OCM_ComponentOrientation:
						// color surfaces when either filtering is off (id == 0)
						// or when component ID matches selected id
						if (id == VICUS::INVALID_ID || ci.m_componentID == id) {
							// color side A surfaces with blue,
							// side B surfaces with orange
							if (ci.m_sideASurface != nullptr)
								ci.m_sideASurface->m_color = QColor(47,125,212);
							if (ci.m_sideBSurface != nullptr)
								ci.m_sideBSurface->m_color = QColor(255, 206, 48);
						}
					break;
					case SVViewState::OCM_BoundaryConditions:
						if (ci.m_sideASurface != nullptr && comp->m_idSideABoundaryCondition != VICUS::INVALID_ID) {
							// lookup boundary condition definition
							const VICUS::BoundaryCondition * bc = db.m_boundaryConditions[comp->m_idSideABoundaryCondition];
							if (bc != nullptr)
								ci.m_sideASurface->m_color = bc->m_color;
						}
						if (ci.m_sideBSurface != nullptr && comp->m_idSideBBoundaryCondition != VICUS::INVALID_ID) {
							// lookup boundary condition definition
							const VICUS::BoundaryCondition * bc = db.m_boundaryConditions[comp->m_idSideBBoundaryCondition];
							if (bc != nullptr)
								ci.m_sideBSurface->m_color = bc->m_color;
						}
					break;

					case SVViewState::OCM_SurfaceHeating: {
						// lookup surface heating definition
						const VICUS::SurfaceHeating * surfHeat = db.m_surfaceHeatings[ci.m_surfaceHeatingID];
						if (surfHeat != nullptr) {
							if (ci.m_sideASurface != nullptr)
								ci.m_sideASurface->m_color = surfHeat->m_color;
							if (ci.m_sideBSurface != nullptr)
								ci.m_sideBSurface->m_color = surfHeat->m_color;
						}
					}
					break;

						// the color modes below are not handled here and are only added to get rid of compiler warnins
					case SVViewState::OCM_ZoneTemplates:
					case SVViewState::OCM_SubSurfaceComponents:
					case SVViewState::OCM_None:
					case SVViewState::OCM_Network:
					case SVViewState::OCM_NetworkEdge:
					case SVViewState::OCM_NetworkNode:
<<<<<<< HEAD
					case SVViewState::OCM_NetworkSubNetworks:
=======
					case SVViewState::OCM_NetworkComponents:
					case SVViewState::OCM_SelectedSurfacesHighlighted:
>>>>>>> 87bc91be
					break;
				}
			}

			// now color all sub-surfaces, this works by first looking up the components, associated with each surface
			for (const VICUS::SubSurfaceComponentInstance & ci : project().m_subSurfaceComponentInstances) {
				// lookup component definition
				const VICUS::SubSurfaceComponent * comp = db.m_subSurfaceComponents[ci.m_subSurfaceComponentID];
				if (comp == nullptr)
					continue; // no component definition - keep default (uninterested) color
				switch (ocm) {
					case SVViewState::OCM_SubSurfaceComponents:
						if (ci.m_sideASubSurface != nullptr) {
							ci.m_sideASubSurface->m_color = comp->m_color;
							// TODO : decide upon alpha value based on component type
							ci.m_sideASubSurface->m_color.setAlpha(128);
						}
						if (ci.m_sideBSubSurface != nullptr) {
							ci.m_sideBSubSurface->m_color = comp->m_color;
							ci.m_sideBSubSurface->m_color.setAlpha(128);
						}
					break;
					case SVViewState::OCM_ComponentOrientation:
						// color surfaces when either filtering is off (id == 0)
						// or when component ID matches selected id
						if (id == VICUS::INVALID_ID || ci.m_subSurfaceComponentID == id) {
							// color side A surfaces with blue,
							// side B surfaces with orange
							// colors slightly brighter than components, to allow differntiation
							if (ci.m_sideASubSurface != nullptr)
								ci.m_sideASubSurface->m_color = QColor(92,149,212, 128); // set slightly transparent to have effect on windows
							if (ci.m_sideBSubSurface != nullptr)
								ci.m_sideBSubSurface->m_color = QColor(255, 223, 119, 128); // set slightly transparent to have effect on windows
						}
					break;
					case SVViewState::OCM_BoundaryConditions :
						if (ci.m_sideASubSurface != nullptr && comp->m_idSideABoundaryCondition != VICUS::INVALID_ID) {
							// lookup boundary condition definition
							const VICUS::BoundaryCondition * bc = db.m_boundaryConditions[comp->m_idSideABoundaryCondition];
							if (bc != nullptr) {
								ci.m_sideASubSurface->m_color = bc->m_color.lighter(50);
								ci.m_sideASubSurface->m_color.setAlpha(128);
							}
						}
						if (ci.m_sideBSubSurface != nullptr && comp->m_idSideBBoundaryCondition != VICUS::INVALID_ID) {
							// lookup boundary condition definition
							const VICUS::BoundaryCondition * bc = db.m_boundaryConditions[comp->m_idSideBBoundaryCondition];
							if (bc != nullptr) {
								ci.m_sideBSubSurface->m_color = bc->m_color.lighter(50);
								ci.m_sideBSubSurface->m_color.setAlpha(128);
							}
						}
					break;

						// the color modes below are not handled here and are only added to get rid of compiler warnins
					case SVViewState::OCM_ZoneTemplates:
					case SVViewState::OCM_Components:
					case SVViewState::OCM_None:
					case SVViewState::OCM_SelectedSurfacesHighlighted:
					case SVViewState::OCM_Network:
					case SVViewState::OCM_NetworkEdge:
					case SVViewState::OCM_NetworkNode:
<<<<<<< HEAD
					case SVViewState::OCM_NetworkSubNetworks:
=======
					case SVViewState::OCM_NetworkComponents:
					case SVViewState::OCM_SurfaceHeating:
>>>>>>> 87bc91be
					break;
				} // switch
			}

		} break;

		case SVViewState::OCM_ZoneTemplates: {
			for (const VICUS::Building & b : p.m_buildings) {
				for (const VICUS::BuildingLevel & bl : b.m_buildingLevels) {
					for (const VICUS::Room & r : bl.m_rooms) {
						// skip all without zone template
						if (r.m_idZoneTemplate == VICUS::INVALID_ID)
							continue; // they keep the default gray
						if (id == VICUS::INVALID_ID || r.m_idZoneTemplate == id) {
							// lookup zone template
							const VICUS::ZoneTemplate * zt = db.m_zoneTemplates[r.m_idZoneTemplate];
							if (zt == nullptr)
								continue; // no definition - keep default (gray) color
							// color all surfaces of room based on zone template color
							for (const VICUS::Surface & s : r.m_surfaces)
								s.m_color = zt->m_color;
							// TODO : subsurfaces

						}
					}
				}
			}
		} break;


		case SVViewState::OCM_Network:
		case SVViewState::OCM_NetworkNode:
		case SVViewState::OCM_NetworkEdge:
		case SVViewState::OCM_NetworkHeatExchange:
		case SVViewState::OCM_NetworkSubNetworks:
			for (const VICUS::Network & net: p.m_geometricNetworks){

				switch (ocm) {
					case SVViewState::OCM_NetworkNode: {
						for (const VICUS::NetworkNode & node: net.m_nodes){
							if (node.m_type == VICUS::NetworkNode::NT_Source)
								node.m_color = QColor(230, 138, 0); // orange
							else if (node.m_type == VICUS::NetworkNode::NT_Mixer)
								node.m_color = QColor(119, 179, 0); // green
							else // Building
								node.m_color = QColor(0, 107, 179); // blue
						}
					} break;
					case SVViewState::OCM_NetworkEdge: {
						for (const VICUS::NetworkEdge & edge: net.m_edges){
							unsigned int id = edge.m_pipeId;
							if (db.m_pipes[id] != nullptr)
								edge.m_color = db.m_pipes[id]->m_color;
						}
					} break;
					case SVViewState::OCM_NetworkHeatExchange: {
						for (const VICUS::NetworkEdge & edge: net.m_edges)
							edge.m_color = VICUS::Network::colorHeatExchangeType(edge.m_heatExchange.m_modelType);
						for (const VICUS::NetworkNode & node: net.m_nodes)
							node.m_color = VICUS::Network::colorHeatExchangeType(node.m_heatExchange.m_modelType);
					} break;
					case SVViewState::OCM_NetworkSubNetworks: {
						for (const VICUS::NetworkNode & node: net.m_nodes){
							unsigned int id = node.m_subNetworkId;
							if (db.m_subNetworks[id] != nullptr)
								node.m_color = db.m_subNetworks[id]->m_color;
						}
					} break;

						// rest only to avoid compiler warnings
					case SVViewState::OCM_None:
					case SVViewState::OCM_SelectedSurfacesHighlighted:
					case SVViewState::OCM_Components:
					case SVViewState::OCM_SubSurfaceComponents:
					case SVViewState::OCM_ComponentOrientation:
					case SVViewState::OCM_BoundaryConditions:
					case SVViewState::OCM_ZoneTemplates:
					case SVViewState::OCM_SurfaceHeating:
					case SVViewState::OCM_Network:
					break;
				}
			}
		break;
	}


}


void Scene::selectAll() {
	std::set<const VICUS::Object *> selObjects;
	// select all objects, wether they are selected already or not, and whether they are visible or not
	project().selectObjects(selObjects, VICUS::Project::SG_All, false, false);

	// get a list of IDs of nodes to be selected (only those who are not yet selected)
	std::set<unsigned int> nodeIDs;
	for (const VICUS::Object * o : selObjects) {
		if (!o->m_selected)
			nodeIDs.insert(o->uniqueID());
	}

	SVUndoTreeNodeState * undo = new SVUndoTreeNodeState(tr("All objects selected"),
														 SVUndoTreeNodeState::SelectedState, nodeIDs, true);
	// select all
	undo->push();
}


void Scene::deselectAll() {
	std::set<unsigned int> objIDs;
	// add all selected objects, whether they are visible or not

	// get VICUS project data
	const VICUS::Project & p = project();
	for (const VICUS::Building & b : p.m_buildings) {
		if (b.m_selected)
			objIDs.insert(b.uniqueID());
		for (const VICUS::BuildingLevel & bl : b.m_buildingLevels) {
			if (bl.m_selected)
				objIDs.insert(bl.uniqueID());
			for (const VICUS::Room & r : bl.m_rooms) {
				if (r.m_selected)
					objIDs.insert(r.uniqueID());
				for (const VICUS::Surface & s : r.m_surfaces) {
					if (s.m_selected)
						objIDs.insert(s.uniqueID());
					for (const VICUS::SubSurface & sub : s.subSurfaces()) {
						if (sub.m_selected)
							objIDs.insert(sub.uniqueID());
					}
				}
			}
		}
	}

	// now the plain geometry
	for (const VICUS::Surface & s : p.m_plainGeometry) {
		if (s.m_selected)
			objIDs.insert(s.uniqueID());
	}

	// now network stuff

	// add cylinders for all pipes
	for (const VICUS::Network & network : p.m_geometricNetworks) {
		for (const VICUS::NetworkEdge & e : network.m_edges) {
			if (e.m_selected)
				objIDs.insert(e.uniqueID());
		}

		// add spheres for nodes
		for (const VICUS::NetworkNode & no : network.m_nodes) {
			if (no.m_selected)
				objIDs.insert(no.uniqueID());
		}
		if (network.m_selected)
			objIDs.insert(network.uniqueID());
	}

	// if nothing is selected, do nothing
	if (objIDs.empty())
		return;
	SVUndoTreeNodeState * undo = new SVUndoTreeNodeState(tr("Selected cleared"),
														 SVUndoTreeNodeState::SelectedState, objIDs, false);
	undo->push();
}


void Scene::deleteSelected() {
	// generate vector of surfaces
	std::set<const VICUS::Object *> selectedObjects;
	project().selectObjects(selectedObjects, VICUS::Project::SG_All, true, true);

	// nothing selected - nothing to do
	if (selectedObjects.empty())
		return;

	// clear selected objects (since they are now removed)
	SVUndoDeleteSelected * undo = new SVUndoDeleteSelected(tr("Removing selected geometry"), selectedObjects);
	// clear selection
	undo->push();
}


void Scene::showSelected() {
	std::set<const VICUS::Object*> selectedObjects;
	// process all objects in project, take all objects that are selected, yet invisible
	project().selectObjects(selectedObjects, VICUS::Project::SG_All, true, false);
	std::set<unsigned int> selectedObjectIDs;
	// Note: all objects in m_selectedGeometryObject.m_selectedObjects are required to be visible!
	for (const VICUS::Object * obj : selectedObjects)
		selectedObjectIDs.insert(obj->uniqueID());

	if (selectedObjectIDs.empty())
		return;

	SVUndoTreeNodeState * action = new SVUndoTreeNodeState(tr("Visibility changed"),
														   SVUndoTreeNodeState::VisibilityState,
														   selectedObjectIDs,
														   true);
	action->push();
}


void Scene::hideSelected() {
	// process all project geometry and create data for a state modification undo action
	std::set<unsigned int> selectedObjectIDs;
	// Note: all objects in m_selectedGeometryObject.m_selectedObjects are required to be visible!
	for (const VICUS::Object * obj : m_selectedGeometryObject.m_selectedObjects)
		selectedObjectIDs.insert(obj->uniqueID());

	if (selectedObjectIDs.empty())
		return;

	SVUndoTreeNodeState * action = new SVUndoTreeNodeState(tr("Visibility changed"),
														   SVUndoTreeNodeState::VisibilityState,
														   selectedObjectIDs,
														   false);
	action->push();
}


void Scene::leaveAnySpecialMode() {
	// turn on AlignLocalCoordinateSystem mode
	SVViewState vs = SVViewStateHandler::instance().viewState();
	// leave any mode we are currently in and restore previous state
	switch (vs.m_sceneOperationMode) {
		case SVViewState::OM_AlignLocalCoordinateSystem :
			leaveCoordinateSystemAdjustmentMode(true);
		break;
		case SVViewState::OM_MoveLocalCoordinateSystem :
			leaveCoordinateSystemTranslationMode(true);
		break;
		default: ; // no other modes
	}
}

void Scene::enterCoordinateSystemAdjustmentMode() {
	// store current transformation of local coordinate system object
	m_oldCoordinateSystemTransform = m_coordinateSystemObject.transform();
	// turn on AlignLocalCoordinateSystem mode
	SVViewState vs = SVViewStateHandler::instance().viewState();
	vs.m_sceneOperationMode = SVViewState::OM_AlignLocalCoordinateSystem;
	SVViewStateHandler::instance().setViewState(vs);
	qDebug() << "Entering 'Align coordinate system' mode";
}


void Scene::leaveCoordinateSystemAdjustmentMode(bool abort) {
	// restore original local coordinate system
	if (abort) {
		m_coordinateSystemObject.setTransform(m_oldCoordinateSystemTransform);
		qDebug() << "Aborting 'Align coordinate system' mode (no change)";
	}
	else {
		// finish aligning coordinate system and keep selected rotation in coordinate system
		// but restore origin of local coordinate system object
		m_coordinateSystemObject.setTranslation(m_oldCoordinateSystemTransform.translation());
		qDebug() << "Leaving 'Align coordinate system' mode";
	}
	// switch back to defined view state
	SVViewStateHandler::instance().m_propModeSelectionWidget->setDefaultViewState();
}


void Scene::enterCoordinateSystemTranslationMode() {
	// store current transformation of local coordinate system object
	m_oldCoordinateSystemTransform = m_coordinateSystemObject.transform();
	// turn on AlignLocalCoordinateSystem mode
	SVViewState vs = SVViewStateHandler::instance().viewState();
	vs.m_sceneOperationMode = SVViewState::OM_MoveLocalCoordinateSystem;
	SVViewStateHandler::instance().setViewState(vs);
	qDebug() << "Entering 'Translate coordinate system' mode";
}


void Scene::leaveCoordinateSystemTranslationMode(bool abort) {
	// restore original local coordinate system
	if (abort) {
		m_coordinateSystemObject.setTransform(m_oldCoordinateSystemTransform);
		qDebug() << "Aborting 'Translate coordinate system' mode (no change)";
	}
	else {
		// finish aligning coordinate system
		qDebug() << "Leaving 'Translate coordinate system' mode";
	}
	// switch back to previous view state
	SVViewStateHandler::instance().m_propModeSelectionWidget->setDefaultViewState();
}


void Scene::pick(PickObject & pickObject) {

	// local mouse coordinates
	int my = pickObject.m_localMousePos.y();
	int mx = pickObject.m_localMousePos.x();

	// viewport dimensions
	double Dx = m_viewPort.width();
	double Dy = m_viewPort.height();

	double nx = (2*mx-Dx)/Dx;
	double ny = -(2*my-Dy)/Dy;

	// invert world2view matrix, with m_worldToView = m_projection * m_camera.toMatrix() * m_transform.toMatrix();
	bool invertible;
	QMatrix4x4 projectionMatrixInverted = m_worldToView.inverted(&invertible);
	if (!invertible) {
		qWarning()<< "Cannot invert projection matrix.";
		return;
	}

	// mouse position in NDC space, one point on near plane and one point on far plane
	QVector4D nearPos(float(nx), float(ny), -1, 1.0);
	QVector4D farPos (float(nx), float(ny),  1, 1.0);

	// transform from NDC to model coordinates
	QVector4D nearResult = projectionMatrixInverted*nearPos;
	QVector4D farResult = projectionMatrixInverted*farPos;
	// don't forget normalization!
	nearResult /= nearResult.w();
	farResult /= farResult.w();

	// compute line-of-sight equation
	IBKMK::Vector3D nearPoint = QtExt::QVector2IBKVector(nearResult.toVector3D()); // line offset = nearPoint
	// Note: Since the NearPlane-distance is 1 and thus nearly attached to the camera (distance 0 is not permitted!),
	//       the calculated nearPoint is actually (almost) the camera position, regardless of where one has clicked
	//       on the screen!
	//       So we might actually just take the camera position here and avoid the extra work, but since there may
	//       be later the demand for "zoom" and perspective adjustment, we leave it this way.
	IBKMK::Vector3D farPoint = QtExt::QVector2IBKVector(farResult.toVector3D());
	IBKMK::Vector3D direction = farPoint - nearPoint;	// direction vector of line-of-sight
	pickObject.m_lineOfSightOffset = nearPoint;
	pickObject.m_lineOfSightDirection = direction;

	// *** now do the actual picking ***
	//
	// We collect a list of pick candidates, all with pick points along the line-of-sight.
	// In this function we only collect the pick candidates. The calling function has to
	// pick the right one.

//#define SHOW_PICK_TIME
#ifdef SHOW_PICK_TIME
	QElapsedTimer pickTimer;
	pickTimer.start();
#endif


	// *** intersection with global xy plane ***

	IBKMK::Vector3D intersectionPoint;
	double t;
	// process all grid planes - being transparent, these are picked from both sides
	if (m_gridVisible) {
		for (unsigned int i=0; i< m_gridPlanes.size(); ++i) {
			int holeIndex;
			if (m_gridPlanes[i].intersectsLine(nearPoint, direction, intersectionPoint, t, holeIndex, true, true)) {
				// got an intersection point, store it
				PickObject::PickResult r;
				r.m_snapPointType = PickObject::RT_GridPlane;
				r.m_uniqueObjectID = i;
				r.m_depth = t;
				r.m_pickPoint = intersectionPoint;
				pickObject.m_candidates.push_back(r);
			}
		}
	}

	// now process all surfaces and update p to hold the closest hit
	const VICUS::Project & prj = project();


	// *** surfaces of buildings ***

	for (const VICUS::Building & b : prj.m_buildings) {
		for (const VICUS::BuildingLevel & bl : b.m_buildingLevels) {
			for (const VICUS::Room & r : bl.m_rooms) {
				for (const VICUS::Surface & s : r.m_surfaces) {
					// skip invisible or inactive surfaces
					if (!s.m_visible)
						continue;
					IBKMK::Vector3D intersectionPoint;
					double dist;
					// check if we hit the surface - since we show the surface from both sides, we
					// can also pick both sides
					int holeIndex;
					if (s.geometry().intersectsLine(nearPoint, direction, intersectionPoint, dist, holeIndex, true)) {
						// if a hole was clicked on, that is invisible, ignore this click
						if (holeIndex == -1 || s.subSurfaces()[(unsigned int)holeIndex].m_visible) {
							PickObject::PickResult r;
							r.m_snapPointType = PickObject::RT_Object;
							r.m_depth = dist;
							r.m_pickPoint = intersectionPoint;
							r.m_holeIdx = holeIndex;
							if (holeIndex != -1) {
								// store ID of window/embedded surface
								r.m_uniqueObjectID = s.subSurfaces()[(unsigned int)holeIndex].uniqueID();
							}
							else
								r.m_uniqueObjectID = s.uniqueID();
							pickObject.m_candidates.push_back(r);
						}
					}
				}
			}
		}
	}


	// *** now try plain geometry ***

	for (const VICUS::Surface & s : prj.m_plainGeometry) {
		// skip invisible or inactive surfaces
		if (!s.m_visible)
			continue;
		IBKMK::Vector3D intersectionPoint;
		double dist;
		// dump geometry is rendered front/back facing and also picked from both sides
		int holeIndex;
		if (s.geometry().intersectsLine(nearPoint, direction, intersectionPoint, dist, holeIndex, true)) {
			PickObject::PickResult r;
			r.m_snapPointType = PickObject::RT_Object;
			r.m_depth = dist;
			r.m_pickPoint = intersectionPoint;
			// TODO : Dirk, can "dump geometry" contain sub-surfaces?
			r.m_uniqueObjectID = s.uniqueID();
			pickObject.m_candidates.push_back(r);
		}
	}


	// *** process all networks ***

	for (const VICUS::Network & n : prj.m_geometricNetworks) {

		// process all nodes
		for (const VICUS::NetworkNode & no : n.m_nodes) {

			// skip invisible nodes
			if (!no.m_visible)
				continue;

			// compute closest distance between nodal center point and line
			double dist;
			IBKMK::Vector3D closestPoint;
			double linePointDist = IBKMK::lineToPointDistance(nearPoint, direction, no.m_position, dist, closestPoint);
			// check distance against radius of sphere
			if (linePointDist < no.m_visualizationRadius) {
				PickObject::PickResult r;
				r.m_snapPointType = PickObject::RT_Object;
				r.m_depth = dist; // the depth to the point on the line-of-sight that is closest to the sphere's center point
				r.m_pickPoint = closestPoint; // this
				r.m_uniqueObjectID = no.uniqueID();
				pickObject.m_candidates.push_back(r);
			}
		}

		// process all edges
		for (const VICUS::NetworkEdge & e : n.m_edges) {

			// skip invisible nodes
			if (!e.m_visible)
				continue;

			// compute closest distance between nodal center point and line
			double dist;
			IBKMK::Vector3D closestPoint;
			double lineFactor;
			double line2LineDistance = IBKMK::lineToLineDistance(nearPoint, direction,
																 e.m_node1->m_position, e.m_node2->m_position - e.m_node1->m_position,
																 dist, closestPoint, lineFactor);
			// check distance against cylinder radius
			if (line2LineDistance < e.m_visualizationRadius && lineFactor >= 0 && lineFactor <= 1) {
				PickObject::PickResult r;
				r.m_snapPointType = PickObject::RT_Object;
				r.m_depth = dist;
				r.m_pickPoint = closestPoint;
				r.m_uniqueObjectID = e.uniqueID();
				pickObject.m_candidates.push_back(r);
			}
		}
	}

	// *** local coordinate system pick points ***

	// only do this when not panning/orbiting/first-person-viewing etc.
	if (m_navigationMode == NUM_NM) {

		PickObject::PickResult r;
		if (m_coordinateSystemObject.pick(nearPoint, direction, r))
			pickObject.m_candidates.push_back(r);

	}


	// finally sort the pick candidates based on depth value
	std::sort(pickObject.m_candidates.begin(), pickObject.m_candidates.end());

#ifdef SHOW_PICK_TIME
	qDebug() << "Pick duration = " << pickTimer.elapsed() << "ms";
#endif

	pickObject.m_pickPerformed = true;
}


struct SnapCandidate {
	bool operator<(const SnapCandidate & other) const {
		return m_distToLineOfSight < other.m_distToLineOfSight;
	}

	/*! The correspondig snap location. */
	IBKMK::Vector3D		m_pickPoint;
	/*! Distance of this candidate to pick point on line-of-sight. */
	double				m_distToLineOfSight;
};


void Scene::snapLocalCoordinateSystem(const PickObject & pickObject) {
	const SVViewState & vs = SVViewStateHandler::instance().viewState();

	const float SNAP_DISTANCES_THRESHHOLD = 2; // 1 m should be enough, right?

	// if we have axis lock, determine offset and direction
	IBKMK::Vector3D axisLockOffset = referencePoint();
	IBKMK::Vector3D direction;
	// get direction in case of axis lock
	switch (vs.m_locks) {
		case SVViewState::L_LocalX : direction = QtExt::QVector2IBKVector(m_coordinateSystemObject.localXAxis()); break;
		case SVViewState::L_LocalY : direction = QtExt::QVector2IBKVector(m_coordinateSystemObject.localYAxis()); break;
		case SVViewState::L_LocalZ : direction = QtExt::QVector2IBKVector(m_coordinateSystemObject.localZAxis()); break;
		case SVViewState::NUM_L: ; // no lock
	}

	// compute closest point between line-of-sight and locked axis
	double lineOfSightDist, lockedAxisDist;
	IBKMK::Vector3D closestPointOnAxis;
	IBKMK::lineToLineDistance(axisLockOffset, direction,
							  pickObject.m_lineOfSightOffset, pickObject.m_lineOfSightDirection,
							  lockedAxisDist, closestPointOnAxis, lineOfSightDist);


	IBKMK::Vector3D		snapPoint; // default snap point = origin
	std::string snapInfo = "no hit (fall-back to coordinate origin)";

	// *** no snap ***
	//
	if (!vs.m_snapEnabled) {

		// take closest hit and be done
		if (!pickObject.m_candidates.empty()) {
			snapPoint = pickObject.m_candidates.front().m_pickPoint;
			// if we have a locked axis, and the "closest point to axis" is actually closer than the pick point candidate,
			// we take the closest point instead
			if (vs.m_locks != SVViewState::NUM_L && lineOfSightDist < pickObject.m_candidates.front().m_depth) {
				snapPoint = closestPointOnAxis;
				snapInfo = "closest point on locked axis";
			}
			else
				snapInfo = "nearest object/plane hit";
		}
		else {
			// we take the global coordinate origin as point
			snapPoint = IBKMK::Vector3D();
			if (vs.m_locks != SVViewState::NUM_L) {
				snapPoint = closestPointOnAxis;
				snapInfo = "closest point on locked axis";
			}
			else
				snapInfo = "global origin (no snap points found)";
		}

		// now our candidate is stored as snapPoint - if axis lock is enabled, we still project the point
		// towards the locked axis (line) defined via last coordinate's position and locked local axis vector
	}


	// *** with snap ***
	//
	else {

		// by default, we snap to the closest point on a locked axis, if one is locked
		if (vs.m_locks != SVViewState::NUM_L) {
			snapPoint = closestPointOnAxis;
			snapInfo = "closest point on locked axis";
		}

		// we have now several surfaces/objects stored in the pickObject as candidates
		// we take the first hit and process the snap options

		int snapOptions = vs.m_snapOptionMask;
		if (!pickObject.m_candidates.empty()) {
			const PickObject::PickResult & r = pickObject.m_candidates.front();

			QVector3D pickPoint = QtExt::IBKVector2QVector(r.m_pickPoint);

			// depending on type of object, process the different snap options
			if (r.m_snapPointType == PickObject::RT_GridPlane) {
				// use the intersection point with the grid as default snap point (in case no grid point is close enough)
				// but only, if there is no axis lock enabled
				if (vs.m_locks == SVViewState::NUM_L) {
					snapPoint = r.m_pickPoint;
					snapInfo = "intersection point with plane (fall-back if no grid-point is in snap distance)";
				}
				// do we snap to grid?
				if (snapOptions & SVViewState::Snap_GridPlane) {
					// now determine which grid line is closest
					QVector3D closestPoint;
					/// \todo Andreas: add support for several grid objects, or one grid object with several planes
					///		  r.m_uniqueObjectID -> index of plane that we hit.
					if (m_gridObject.closestSnapPoint(QtExt::IBKVector2QVector(r.m_pickPoint), closestPoint)) {
						// this is in world coordinates, use this as transformation vector for the
						// coordinate system
						float dist = (closestPoint - pickPoint).lengthSquared();
						// close enough?
						if (dist < SNAP_DISTANCES_THRESHHOLD) {
							// got a snap point, store it
							snapPoint = QtExt::QVector2IBKVector(closestPoint);
							snapInfo = "snap to grid point";
						}
					}
				}
			}

			if (r.m_snapPointType == PickObject::RT_Object) {
				// We hit an object!

				// find out if this is a surface, a network node or an edge
				const VICUS::Object * obj = project().objectById(r.m_uniqueObjectID);
				Q_ASSERT(obj != nullptr);

				// *** surfaces ***

				const VICUS::Surface * s = dynamic_cast<const VICUS::Surface *>(obj);
				if (s != nullptr) {
					// a surface object might have several snap points which we collect first in a vector
					std::vector<SnapCandidate> snapCandidates;
					float closestDepthSoFar = SNAP_DISTANCES_THRESHHOLD;

					// for now we snap to the vertexes of the outer polygon and all holes
					const std::vector<IBKMK::Vector3D> & sVertexes = s->geometry().triangulationData().m_vertexes;

					// we always add the intersection point with the surface as fall-back snappoint,
					// but with a large distance so that it is only used as last resort
					SnapCandidate sc;
					sc.m_distToLineOfSight = (double)SNAP_DISTANCES_THRESHHOLD*2;
					sc.m_pickPoint = r.m_pickPoint;
					snapCandidates.push_back(sc);

					if (snapOptions & SVViewState::Snap_ObjectVertex) {
						// insert distances to all vertexes of selected object
						for (const IBKMK::Vector3D & v : sVertexes) {
							QVector3D p = QtExt::IBKVector2QVector(v);
							float dist = (p - pickPoint).lengthSquared();
							// Only add if close enough (< SNAP_DISTANCES_THRESHHOLD) and if there isn't yet
							// another snap point that's closer.
							if (dist < closestDepthSoFar && dist < SNAP_DISTANCES_THRESHHOLD) {
								sc.m_distToLineOfSight = (double)dist;
								sc.m_pickPoint = v;
								snapCandidates.push_back(sc);
								closestDepthSoFar = dist;
							}
						}
					}
					if (snapOptions & SVViewState::Snap_ObjectCenter) {
						// insert center point
						IBKMK::Vector3D center(0,0,0);
						for (const IBKMK::Vector3D & v : sVertexes)
							center += v;
						center /= sVertexes.size();
						QVector3D p = QtExt::IBKVector2QVector(center);
						float dist = (p - pickPoint).lengthSquared();
						if (dist < closestDepthSoFar && dist < SNAP_DISTANCES_THRESHHOLD) {
							sc.m_distToLineOfSight = (double)dist;
							sc.m_pickPoint = center;
							snapCandidates.push_back(sc);
							closestDepthSoFar = dist;
						}
					}
					if (snapOptions & SVViewState::Snap_ObjectEdgeCenter) {
						// process all edges
						IBKMK::Vector3D lastNode = sVertexes.front();
						for (unsigned int i=0; i<sVertexes.size()+1; ++i) {
							IBKMK::Vector3D center = lastNode;
							lastNode = sVertexes[i % sVertexes.size()];
							center += lastNode;
							center /= 2;
							QVector3D p = QtExt::IBKVector2QVector(center);
							float dist = (p - pickPoint).lengthSquared();
							if (dist < closestDepthSoFar && dist < SNAP_DISTANCES_THRESHHOLD) {
								sc.m_distToLineOfSight = (double)dist;
								sc.m_pickPoint = center;
								snapCandidates.push_back(sc);
								closestDepthSoFar = dist;
							}
						}
					}

					// now we take the snap point that's closest - even if all the snap options of an object are
					// turned off, we still get the intersection point as last straw to pick.
					std::sort(snapCandidates.begin(), snapCandidates.end());
					snapPoint = snapCandidates.front().m_pickPoint;
					snapInfo = "snap to object";
				} // if (s != nullptr)

				// *** sub-surfaces ***

				const VICUS::SubSurface * sub = dynamic_cast<const VICUS::SubSurface *>(obj);
				if (sub != nullptr) {
					s = dynamic_cast<const VICUS::Surface *>(sub->m_parent);
					IBK_ASSERT(r.m_holeIdx != -1);
					// a sub-surface object might have several snap points which we collect first in a vector
					std::vector<SnapCandidate> snapCandidates;
					float closestDepthSoFar = SNAP_DISTANCES_THRESHHOLD;

					// for now we snap to the vertexes of the outer polygon and all holes
					const std::vector<IBKMK::Vector3D> & sVertexes = s->geometry().holeTriangulationData()[(unsigned int)r.m_holeIdx].m_vertexes;

					// we always add the intersection point with the surface as fall-back snappoint,
					// but with a large distance so that it is only used as last resort
					SnapCandidate sc;
					sc.m_distToLineOfSight = (double)SNAP_DISTANCES_THRESHHOLD*2;
					sc.m_pickPoint = r.m_pickPoint;
					snapCandidates.push_back(sc);

					if (snapOptions & SVViewState::Snap_ObjectVertex) {
						// insert distances to all vertexes of selected object
						for (const IBKMK::Vector3D & v : sVertexes) {
							QVector3D p = QtExt::IBKVector2QVector(v);
							float dist = (p - pickPoint).lengthSquared();
							// Only add if close enough (< SNAP_DISTANCES_THRESHHOLD) and if there isn't yet
							// another snap point that's closer.
							if (dist < closestDepthSoFar && dist < SNAP_DISTANCES_THRESHHOLD) {
								sc.m_distToLineOfSight = (double)dist;
								sc.m_pickPoint = v;
								snapCandidates.push_back(sc);
								closestDepthSoFar = dist;
							}
						}
					}
					if (snapOptions & SVViewState::Snap_ObjectCenter) {
						// insert center point
						IBKMK::Vector3D center(0,0,0);
						for (const IBKMK::Vector3D & v : sVertexes)
							center += v;
						center /= sVertexes.size();
						QVector3D p = QtExt::IBKVector2QVector(center);
						float dist = (p - pickPoint).lengthSquared();
						if (dist < closestDepthSoFar && dist < SNAP_DISTANCES_THRESHHOLD) {
							sc.m_distToLineOfSight = (double)dist;
							sc.m_pickPoint = center;
							snapCandidates.push_back(sc);
							closestDepthSoFar = dist;
						}
					}
					if (snapOptions & SVViewState::Snap_ObjectEdgeCenter) {
						// process all edges
						IBKMK::Vector3D lastNode = sVertexes.front();
						for (unsigned int i=0; i<sVertexes.size()+1; ++i) {
							IBKMK::Vector3D center = lastNode;
							lastNode = sVertexes[i % sVertexes.size()];
							center += lastNode;
							center /= 2;
							QVector3D p = QtExt::IBKVector2QVector(center);
							float dist = (p - pickPoint).lengthSquared();
							if (dist < closestDepthSoFar && dist < SNAP_DISTANCES_THRESHHOLD) {
								sc.m_distToLineOfSight = (double)dist;
								sc.m_pickPoint = center;
								snapCandidates.push_back(sc);
								closestDepthSoFar = dist;
							}
						}
					}

					// now we take the snap point that's closest - even if all the snap options of an object are
					// turned off, we still get the intersection point as last straw to pick.
					std::sort(snapCandidates.begin(), snapCandidates.end());
					snapPoint = snapCandidates.front().m_pickPoint;
					snapInfo = "snap to object";
				} // if (s != nullptr)


				// currently there is such snapping to nodes, yet

				/// \todo Add snapping to nodes (i.e. when drawing edges)

			} // object snap

		} // (!pickObject.m_candidates.empty())

	} // with snapping

//	qDebug() << "Snap to: " << snapInfo.c_str();

	// we now have a snap point
	// if we also have line snap on, calculate the projection of this intersection point with the line

	// compute projection of current snapPoint onto line defined by refPoint and direction
	if (vs.m_locks != SVViewState::NUM_L) {
		double lineFactor;
		IBKMK::Vector3D projectedPoint;
		IBKMK::lineToPointDistance(axisLockOffset, direction, snapPoint, lineFactor, projectedPoint);
		snapPoint = projectedPoint; // update snap point with projected point
	}

	// take closest snap point and snap to it
	QVector3D newCoordinatePoint = QtExt::IBKVector2QVector(snapPoint);
	m_coordinateSystemObject.setTranslation(newCoordinatePoint);
}


void Scene::adjustCursorDuringMouseDrag(const QPoint & mouseDelta, const QPoint & localMousePos,
											 QPoint & newLocalMousePos, PickObject & pickObject)
{
	// cursor position moves out of window?
	const int WINDOW_MOVE_MARGIN = 50;
	if (localMousePos.x() < WINDOW_MOVE_MARGIN && mouseDelta.x() < 0) {
//						qDebug() << "Resetting mousepos to right side of window.";
		newLocalMousePos.setX(m_viewPort.width()-WINDOW_MOVE_MARGIN);
	}
	else if (localMousePos.x() > (m_viewPort.width()-WINDOW_MOVE_MARGIN) && mouseDelta.x() > 0) {
		//						qDebug() << "Resetting mousepos to right side of window.";
		newLocalMousePos.setX(WINDOW_MOVE_MARGIN);
	}

	if (localMousePos.y() < WINDOW_MOVE_MARGIN && mouseDelta.y() < 0) {
		qDebug() << "Resetting mousepos to bottom side of window.";
		newLocalMousePos.setY(m_viewPort.height()-WINDOW_MOVE_MARGIN);
	}
	else if (localMousePos.y() > (m_viewPort.height()-WINDOW_MOVE_MARGIN) && mouseDelta.y() > 0) {
		qDebug() << "Resetting mousepos to top side of window.";
		newLocalMousePos.setY(WINDOW_MOVE_MARGIN);
	}

	// if panning is enabled, reset the pan start positions/variables
	if (m_navigationMode == NM_Panning && newLocalMousePos != localMousePos) {
		pickObject.m_localMousePos = newLocalMousePos;
		pick(pickObject);
		panStart(newLocalMousePos, pickObject, true);
	}
}


void Scene::handleLeftMouseClick(const KeyboardMouseHandler & keyboardHandler, PickObject & o) {
	// do different things depending on current scene operation mode

	switch (SVViewStateHandler::instance().viewState().m_sceneOperationMode) {

		// *** place a vertex ***
		case SVViewState::NUM_OM :
		case SVViewState::OM_SelectedGeometry : {
			// selection handling
			handleSelection(keyboardHandler, o);
			return;
		}

		// *** place a vertex ***
		case SVViewState::OM_PlaceVertex : {
			// get current coordinate system's position
			IBKMK::Vector3D p = QtExt::QVector2IBKVector(m_coordinateSystemObject.translation());
			// append a vertex (this will automatically update the draw buffer) and also
			// modify the vertexListWidget.
			m_newGeometryObject.appendVertex(p);
			return;
		}

		// *** align coordinate system ***
		case SVViewState::OM_AlignLocalCoordinateSystem : {
			// finish aligning coordinate system and keep selected rotation in coordinate system
			// but restore origin of local coordinate system object
			m_coordinateSystemObject.setTranslation(m_oldCoordinateSystemTransform.translation());
			// switch back to previous view state
			leaveCoordinateSystemAdjustmentMode(false);
			return;
		}

		// *** move coordinate system ***
		case SVViewState::OM_MoveLocalCoordinateSystem : {
			// finish moving coordinate system and current local coordinate system location
			leaveCoordinateSystemTranslationMode(false);
			return;
		}
	}

}


void Scene::handleSelection(const KeyboardMouseHandler & keyboardHandler, PickObject & o) {
	// this will be a selection click - execute pick() operation
	pick(o);

	// check if any of the pick candidates is of type object
	unsigned int uniqueID = 0;
	for (const PickObject::PickResult & r : o.m_candidates) {
		if (r.m_snapPointType == PickObject::RT_Object)
		{
			uniqueID = r.m_uniqueObjectID;
			break;
		}
	}

	if (uniqueID != 0) {
		// find the selected object
		const VICUS::Object * obj = project().objectById(uniqueID);

		// if using shift-click, we go up one level, select the parent and all its children
		if (keyboardHandler.keyDown(Qt::Key_Shift)) {
			// check for valid parent - anonymous geometry does not have parents!
			if (obj->m_parent != nullptr) {
				obj = obj->m_parent;
				uniqueID = obj->uniqueID();
			}
		}

		// create undo-action that toggles the selection
		SVUndoTreeNodeState * action = SVUndoTreeNodeState::createUndoAction(tr("Selection changed"),
															   SVUndoTreeNodeState::SelectedState,
															   uniqueID,
															   true, // always select all children
															   !obj->m_selected);
		action->push();
		return;
	}
}


IBKMK::Vector3D Scene::referencePoint() const {
	// for now, return the position of the last added vertex, if any
	if (m_newGeometryObject.vertexList().empty())
		return IBKMK::Vector3D();
	else
		return m_newGeometryObject.vertexList().back();
}


IBKMK::Vector3D Scene::calculateFarPoint(const QPoint & mousPos, const QMatrix4x4 & projectionMatrixInverted) {
	// local mouse coordinates
	int my = mousPos.y();
	int mx = mousPos.x();

	// viewport dimensions
	double Dx = m_viewPort.width();
	double Dy = m_viewPort.height();

	double nx = (2*mx-Dx)/Dx;
	double ny = -(2*my-Dy)/Dy;

	// mouse position in NDC space, one point on near plane and one point on far plane
	QVector4D nearPos(float(nx), float(ny), -1, 1.0);
	QVector4D farPos (float(nx), float(ny),  1, 1.0);

	// transform from NDC to model coordinates
	QVector4D farResult = projectionMatrixInverted*farPos;
	// don't forget normalization!
	farResult /= farResult.w();

	return QtExt::QVector2IBKVector(farResult.toVector3D());
}


void Scene::panStart(const QPoint & localMousePos, PickObject & pickObject, bool reuseDepth) {
	qDebug() << "Entering panning mode";
	m_navigationMode = NM_Panning;

	// configure the pick object and pick a point on the XY plane/or any visible surface
	if (!pickObject.m_pickPerformed)
		pick(pickObject);

	// only enter orbit controller mode, if we actually hit something
	if (pickObject.m_candidates.empty()) {
		// create a virtual pick-point to start panning somewhere in the middle distance
		PickObject::PickResult r;
		r.m_depth = m_panObjectDepth;
		r.m_pickPoint = pickObject.m_lineOfSightOffset + pickObject.m_lineOfSightDirection*r.m_depth;
		pickObject.m_candidates.push_back(r);
	}
	else if (reuseDepth) {
		pickObject.m_candidates.front().m_depth = m_panObjectDepth;
		pickObject.m_candidates.front().m_pickPoint =
				pickObject.m_lineOfSightOffset + pickObject.m_lineOfSightDirection*pickObject.m_candidates.front().m_depth;
	}

	// if pick point is very far away, we limit the depth and adjust the pick point

	// we need to store initial camera pos, selected object pos, far point
	m_panCameraStart = QtExt::QVector2IBKVector(m_camera.translation());	// Point A
	m_panObjectStart = pickObject.m_candidates.front().m_pickPoint;			// Point C
	m_panFarPointStart = pickObject.m_lineOfSightOffset + pickObject.m_lineOfSightDirection;	// Point B
	m_panObjectDepth = pickObject.m_candidates.front().m_depth;
	double BADistance = (m_panFarPointStart - m_panCameraStart).magnitude(); // Same as far distance?
	double CADistance = (m_panObjectStart - m_panCameraStart).magnitude();
	m_panCABARatio = CADistance/BADistance;
	m_panMousePos = localMousePos;

	// invert world2view matrix, with m_worldToView = m_projection * m_camera.toMatrix() * m_transform.toMatrix();
	bool invertible;
	m_panOriginalTransformMatrix = m_worldToView.inverted(&invertible);
	if (!invertible) {
		qWarning()<< "Cannot invert projection matrix.";
		m_panOriginalTransformMatrix = QMatrix4x4();
	}
}

} // namespace Vic3D<|MERGE_RESOLUTION|>--- conflicted
+++ resolved
@@ -1560,12 +1560,9 @@
 					case SVViewState::OCM_Network:
 					case SVViewState::OCM_NetworkEdge:
 					case SVViewState::OCM_NetworkNode:
-<<<<<<< HEAD
+					case SVViewState::OCM_NetworkComponents:					
 					case SVViewState::OCM_NetworkSubNetworks:
-=======
-					case SVViewState::OCM_NetworkComponents:
 					case SVViewState::OCM_SelectedSurfacesHighlighted:
->>>>>>> 87bc91be
 					break;
 				}
 			}
@@ -1628,12 +1625,9 @@
 					case SVViewState::OCM_Network:
 					case SVViewState::OCM_NetworkEdge:
 					case SVViewState::OCM_NetworkNode:
-<<<<<<< HEAD
 					case SVViewState::OCM_NetworkSubNetworks:
-=======
 					case SVViewState::OCM_NetworkComponents:
 					case SVViewState::OCM_SurfaceHeating:
->>>>>>> 87bc91be
 					break;
 				} // switch
 			}
