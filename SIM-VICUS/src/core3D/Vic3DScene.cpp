/*	SIM-VICUS - Building and District Energy Simulation Tool.

	Copyright (c) 2020-today, Institut für Bauklimatik, TU Dresden, Germany

	Primary authors:
	  Andreas Nicolai  <andreas.nicolai -[at]- tu-dresden.de>
	  Dirk Weiss  <dirk.weiss -[at]- tu-dresden.de>
	  Stephan Hirth  <stephan.hirth -[at]- tu-dresden.de>
	  Hauke Hirsch  <hauke.hirsch -[at]- tu-dresden.de>

	  ... all the others from the SIM-VICUS team ... :-)

	This program is part of SIM-VICUS (https://github.com/ghorwin/SIM-VICUS)

	This program is free software: you can redistribute it and/or modify
	it under the terms of the GNU General Public License as published by
	the Free Software Foundation, either version 3 of the License, or
	(at your option) any later version.

	This program is distributed in the hope that it will be useful,
	but WITHOUT ANY WARRANTY; without even the implied warranty of
	MERCHANTABILITY or FITNESS FOR A PARTICULAR PURPOSE.  See the
	GNU General Public License for more details.
*/

#include "Vic3DScene.h"

#include <QOpenGLShaderProgram>
#include <QDebug>
#include <QCursor>
#include <QPalette>
#include <QApplication>

#include <VICUS_Project.h>
#include <SVConversions.h>
#include <VICUS_ViewSettings.h>
#include <VICUS_NetworkLine.h>
#include <SVConversions.h>

#include <IBKMK_3DCalculations.h>

#include "Vic3DShaderProgram.h"
#include "Vic3DKeyboardMouseHandler.h"
#include "Vic3DGeometryHelpers.h"
#include "Vic3DConstants.h"
#include "Vic3DSceneView.h"

#include "SVProjectHandler.h"
#include "SVPropEditGeometry.h"
#include "SVViewStateHandler.h"
#include "SVViewState.h"
#include "SVSettings.h"
#include "SVUndoTreeNodeState.h"
#include "SVUndoDeleteSelected.h"
#include "SVNavigationTreeWidget.h"
#include "SVMeasurementWidget.h"
#include "SVMainWindow.h"
#include "SVGeometryView.h"
#include "SVPropertyWidget.h"
#include "SVLocalCoordinateView.h"


const float TRANSLATION_SPEED = 1.2f;
const float MOUSE_ROTATION_SPEED = 0.5f;

// Size of the local coordinate system window
const int SUBWINDOWSIZE = 150;

/// \todo All: adjust the THRESHOLD based on DPI/Screenresolution or have it as user option
const float MOUSE_MOVE_DISTANCE_ORBIT_CONTROLLER = 5;

namespace Vic3D {

void Scene::create(SceneView * parent, std::vector<ShaderProgram> & shaderPrograms) {
	m_parent = parent;
	m_gridShader = &shaderPrograms[SHADER_GRID];
	m_surfaceNormalsShader = &shaderPrograms[SHADER_LINES];
	m_measurementShader = &shaderPrograms[SHADER_LINES];
	m_buildingShader = &shaderPrograms[SHADER_OPAQUE_GEOMETRY];
	m_fixedColorTransformShader = &shaderPrograms[SHADER_WIREFRAME];
	m_coordinateSystemShader = &shaderPrograms[SHADER_COORDINATE_SYSTEM];
	m_transparencyShader = &shaderPrograms[SHADER_TRANSPARENT_GEOMETRY];
	m_rubberbandShader = &shaderPrograms[SHADER_DASHED_LINES];

	// the orbit controller object is static in geometry, so it can be created already here
	m_orbitControllerObject.create(m_fixedColorTransformShader);

	// same for the coordinate system object
	m_coordinateSystemObject.create(m_coordinateSystemShader);

	// and for the small coordinate system object
	m_smallCoordinateSystemObject.create(m_coordinateSystemShader, m_transparencyShader);

	// Rubberband object
	m_rubberbandObject.create(this, m_rubberbandShader);

	// we create the new geometry object here, but data is added once it is used
	m_newGeometryObject.create(m_fixedColorTransformShader);
	m_newSubSurfaceObject.create(m_buildingShader->shaderProgram());
	m_measurementObject.create(m_measurementShader);

	// create surface normals object already, though we update vertex buffer object later when we actually have geometry
	m_surfaceNormalsObject.create(m_surfaceNormalsShader);

	m_measurementWidget = SVViewStateHandler::instance().m_measurementWidget;
}


void Scene::onModified(int modificationType, ModificationInfo * /*data*/) {

	// no shader - not initialized yet, skip modified event
	if (m_gridShader == nullptr)
		return;

	bool updateGrid = false;
	bool updateNetwork = false;
	bool updateBuilding = false;
	bool updateCamera = false;
	bool updateSelection = false;
	// filter out all modification types that we handle
	SVProjectHandler::ModificationTypes mod = (SVProjectHandler::ModificationTypes)modificationType;
	switch (mod) {
		case SVProjectHandler::AllModified : {
			updateGrid = true;
			updateBuilding = true;
			updateNetwork = true;
			updateCamera = true;
			updateSelection = true;
			// clear new polygon drawing object
			m_newGeometryObject.clear();
			// set scene operation mode to "normal" if we are in place vertex mode
			SVViewState vs = SVViewStateHandler::instance().viewState();
			if (!vs.inPropertyEditingMode()) {
				vs.m_sceneOperationMode = SVViewState::NUM_OM;
				// we have no selection, switch to "add geometry" mode
				vs.m_propertyWidgetMode = SVViewState::PM_AddGeometry;
			}

			// clear selection object, to avoid accessing invalidated pointers
			m_selectedGeometryObject.m_selectedObjects.clear();
			SVViewStateHandler::instance().setViewState(vs);
		} break;

		case SVProjectHandler::BuildingTopologyChanged :
			refreshColors();
			break;

		case SVProjectHandler::BuildingGeometryChanged : {
			updateBuilding = true;
			updateSelection = true;
			// we might have just deleted all selected items, in this case switch back to AddGeometry

			std::set<const VICUS::Object*> selectedObjects;

			project().selectObjects(selectedObjects, VICUS::Project::SG_All, true, true);
			// if we have a selection, switch scene operation mode to OM_SelectedGeometry
			SVViewState vs = SVViewStateHandler::instance().viewState();
			if (!vs.inPropertyEditingMode()) {
				if (selectedObjects.empty()) {
					vs.m_sceneOperationMode = SVViewState::NUM_OM;
					vs.m_propertyWidgetMode = SVViewState::PM_AddGeometry;
				}
				else {
					vs.m_sceneOperationMode = SVViewState::OM_SelectedGeometry;
					// Do not modify property widget mode
				}
				SVViewStateHandler::instance().setViewState(vs);
			}

		} break;

		case SVProjectHandler::GridModified :
			updateGrid = true;
			updateCamera = true;
			break;

		case SVProjectHandler::NetworkGeometryChanged :
			updateNetwork = true;
			updateSelection = true;
			refreshColors();
			break;

		case SVProjectHandler::ComponentInstancesModified : {
			const SVViewState & vs = SVViewStateHandler::instance().viewState();
			if (vs.inPropertyEditingMode()) {
				refreshColors();
				if (vs.m_objectColorMode == SVViewState::OCM_InterlinkedSurfaces)
					m_transparentBuildingObject.updateBuffers();
			}
			return;
		}

		case SVProjectHandler::SubSurfaceComponentInstancesModified :
			// changes in sub-surface assignments may change the transparency of constructions, hence
			// requires a re-setup of building geometry
			updateBuilding = true;
			break;

			// *** selection and visibility properties changed ***
		case SVProjectHandler::NodeStateModified : {
			// for now trigger update of building and network geometry objects
			// TODO : for large objects this may not necessarily be fast, especially if only few
			//        elements are selected, but at least this is very robust
			updateBuilding = true;
			updateNetwork = true;

			// Now check if our new selection set is different from the previous selection set.
			std::set<const VICUS::Object*> selectedObjects;

			project().selectObjects(selectedObjects, VICUS::Project::SG_All, true, true);
			if (selectedObjects != m_selectedGeometryObject.m_selectedObjects)
				updateSelection = true;

			// If we have a selection, switch scene operation mode to OM_SelectedGeometry.
			// If we no longer have a selection, and we are in geometry mode+edit mode -> switch back to default operation mode NUM_OP
			SVViewState vs = SVViewStateHandler::instance().viewState();
			if (selectedObjects.empty()) {
				vs.m_sceneOperationMode = SVViewState::NUM_OM;

				// vs.m_propertyWidgetMode = SVViewState::PM_AddGeometry;
			}
			else {
				vs.m_sceneOperationMode = SVViewState::OM_SelectedGeometry;
				// Do not modify property widget mode
			}
			SVViewStateHandler::instance().setViewState(vs);

		} break;

		default:
			return; // do nothing by default
	} // switch

	// *** initialize camera placement and model placement in the world ***

	if (updateCamera) {
		QVector3D cameraTrans = IBKVector2QVector(SVProjectHandler::instance().viewSettings().m_cameraTranslation);
		m_camera.setTranslation(cameraTrans);
		m_camera.setRotation( SVProjectHandler::instance().viewSettings().m_cameraRotation.toQuaternion() );
	}

	// re-create grid with updated properties
	// since grid object is very small, this function also regenerates the grid line buffers and
	// uploads the data to the GPU
	if (updateGrid)
		m_gridObject.create(m_gridShader, project().m_viewSettings.m_gridPlanes);

	if (updateSelection) {
		// update selected objects
		m_selectedGeometryObject.create(m_fixedColorTransformShader);
		m_selectedGeometryObject.updateBuffers();
	}

	if (updateBuilding) {
		// create geometry object (if already existing, nothing happens here)
		m_buildingGeometryObject.create(m_buildingShader->shaderProgram()); // Note: does nothing, if already existing
		m_transparentBuildingObject.create(m_buildingShader);

		// transfer data from building geometry to vertex array caches
		const SVViewState & vs = SVViewStateHandler::instance().viewState();
		if (vs.inPropertyEditingMode())
			recolorObjects(vs.m_objectColorMode, vs.m_colorModePropertyID); // only changes color set in objects
		generateBuildingGeometry();
		generateTransparentBuildingGeometry();
	}

	// create network
	if (updateNetwork) {
		// In PropertyEditMode changes to the Network data usually require recoloring
		// of network objects. Hence, we recolor the objects here. Note, for buildings, re-coloring
		// operations are separate from building geometry modification operations.
		const SVViewState & vs = SVViewStateHandler::instance().viewState();
		if (vs.inPropertyEditingMode())
			recolorObjects(vs.m_objectColorMode, vs.m_colorModePropertyID); // only changes color set in objects
		// we use the same shader as for building elements
		m_networkGeometryObject.create(m_buildingShader->shaderProgram()); // Note: does nothing, if already existing

		// Fill vertex, color and index buffer data from network geometry and
		// transfer data to vertex array caches on GPU
		generateNetworkGeometry();
	}

	// update all GPU buffers (transfer cached data to GPU)
	if (updateBuilding || updateSelection) {
		m_buildingGeometryObject.updateBuffers();
		m_transparentBuildingObject.updateBuffers();
		m_surfaceNormalsObject.updateVertexBuffers();
	}

	if (updateNetwork || updateSelection)
		m_networkGeometryObject.updateBuffers();

	// store current coloring mode
	SVViewState vs = SVViewStateHandler::instance().viewState();
	m_lastColorMode = vs.m_objectColorMode;
}


void Scene::destroy() {
	m_gridObject.destroy();
	m_orbitControllerObject.destroy();
	m_buildingGeometryObject.destroy();
	m_transparentBuildingObject.destroy();
	m_networkGeometryObject.destroy();
	m_selectedGeometryObject.destroy();
	m_measurementObject.destroy();
	m_coordinateSystemObject.destroy();
	m_smallCoordinateSystemObject.destroy();
	m_newGeometryObject.destroy();
	m_newSubSurfaceObject.destroy();
	m_surfaceNormalsObject.destroy();
}


void Scene::resize(int width, int height, qreal retinaScale) {
	float farDistance = 1000;
	// retrieve far viewing distance from project, if one exists
	if (SVProjectHandler::instance().isValid())
		farDistance = (float)SVProjectHandler::instance().viewSettings().m_farDistance;
	// the projection matrix need to be updated only for window size changes
	m_projection.setToIdentity();
	// create projection matrix, i.e. camera lens
	m_projection.perspective(
				/* vertical angle */ 45.0f,
				/* aspect ratio */   width / float(height),
				/* near */           0.1f,
				/* far */            farDistance
				);
	// Mind: do not use 0.0 for near plane, otherwise depth buffering and depth testing won't work!

	// the small view projection matrix is constant
	m_smallViewProjection.setToIdentity();
	// create projection matrix, i.e. camera lens
	m_smallViewProjection.perspective(
				/* vertical angle */ 45.0f,
				/* aspect ratio */   1, // it's a square window
				/* near */           0.1f,
				/* far */            farDistance
				);

	// update cached world2view matrix
	updateWorld2ViewMatrix();

	// update viewport
	m_viewPort = QRect(0, 0, static_cast<int>(width * retinaScale), static_cast<int>(height * retinaScale) );

	m_smallViewPort = QRect(0, 0, static_cast<int>(SUBWINDOWSIZE * retinaScale), static_cast<int>(SUBWINDOWSIZE * retinaScale) );
}


void Scene::updateWorld2ViewMatrix() {
	// transformation steps:
	//   model space -> transform -> world space
	//   world space -> camera/eye -> camera view
	//   camera view -> projection -> normalized device coordinates (NDC)
	m_worldToView = m_projection * m_camera.toMatrix(); // * m_transform.toMatrix();


	// update small coordinate system camera

	// take the current camera
	m_smallCoordinateSystemObject.m_smallViewCamera = m_camera;
	// move it into origin
	m_smallCoordinateSystemObject.m_smallViewCamera.setTranslation(QVector3D(0,0,0));
	// move 10 units backwards
	m_smallCoordinateSystemObject.m_smallViewCamera.translate( -6*m_smallCoordinateSystemObject.m_smallViewCamera.forward());
	// store in m_smallCoordinateSystemMatrix
	m_smallCoordinateSystemObject.m_worldToSmallView = m_smallViewProjection * m_smallCoordinateSystemObject.m_smallViewCamera.toMatrix();
}


bool Scene::inputEvent(const KeyboardMouseHandler & keyboardHandler, const QPoint & localMousePos, QPoint & newLocalMousePos) {
	//	QPoint lastLeftButtonPos;
	//	if (keyboardMouseHandler.buttonReleased(Qt::LeftButton))
	//		lastLeftButtonPos = mapFromGlobal(m_keyboardMouseHandler.mouseReleasePos());
	//	else
	//		localMousePos = mapFromGlobal(m_keyboardMouseHandler.mouseDownPos());

	// NOTE: In this function we handle only those keyboard inputs that affect the scene navigation.
	//       Single key release events are handled in Vic3DSceneView, since they do not require repeated screen redraws.

	bool needRepaint = false;

	Transform3D oldCameraTransform = m_camera;

	// *** Keyboard navigation ***

	// translation and rotation works always (no trigger key) unless the Ctrl-key is held at the same time
	// (to avoid the scene moving when pressing Ctrl+S
	if (!keyboardHandler.keyDown(Qt::Key_Control)) {

		// Handle translations
		QVector3D translation;
		QVector3D rotationAxis;
		if (keyboardHandler.keyDown(Qt::Key_W)) 		translation += m_camera.forward();
		if (keyboardHandler.keyDown(Qt::Key_S)) 		translation -= m_camera.forward();
		if (keyboardHandler.keyDown(Qt::Key_A)) 		translation -= m_camera.right();
		if (keyboardHandler.keyDown(Qt::Key_D)) 		translation += m_camera.right();
		if (keyboardHandler.keyDown(Qt::Key_F)) 		translation -= m_camera.up();
		if (keyboardHandler.keyDown(Qt::Key_R))			translation += m_camera.up();
		if (keyboardHandler.keyDown(Qt::Key_Q))			rotationAxis = QVector3D(.0f,.0f,1.f);
		if (keyboardHandler.keyDown(Qt::Key_E))			rotationAxis = -QVector3D(.0f,.0f,1.f);

		float transSpeed = TRANSLATION_SPEED;
		if (keyboardHandler.keyDown(Qt::Key_Shift))
			transSpeed = 0.1f;
		m_camera.translate(transSpeed * translation);
		m_camera.rotate(transSpeed, rotationAxis);

	}


	// To avoid duplicate picking operation, we create the pick object here.
	// Then, when we actually need picking, we check if the pick was already executed, and then only
	// retrieve the pick result values

	// we need to mind the pixel ratio when HighDPI Scaling is active
	// This is because localMousePos gives us sort of 'hardware' pixe
	// whereas we need 'logical' pixel
	PickObject pickObject(localMousePos * SVSettings::instance().m_ratio);

	// *** Mouse ***

	newLocalMousePos = localMousePos;
	// retrieve mouse delta
	QPoint mouseDelta = keyboardHandler.mouseDelta(QCursor::pos());
	//	qDebug() << mouseDelta << m_navigationMode;
	int mouse_dx = mouseDelta.x();
	int mouse_dy = mouseDelta.y();

	// if right mouse button is pressed, mouse delta is translated into first camera perspective rotations
	if (keyboardHandler.buttonDown(Qt::RightButton)) {
		// only do first-person mode, if not in any other mode
		if (m_navigationMode == NUM_NM) {
			m_navigationMode = NM_FirstPerson;
			qDebug() << "Entering first-person controller mode";
		}
		if (m_navigationMode == NM_FirstPerson) {
			// get and reset mouse delta (pass current mouse cursor position)
			const QVector3D LocalUp(0.0f, 0.0f, 1.0f); // same as in Camera::up()
			m_camera.rotate(-MOUSE_ROTATION_SPEED * mouse_dx, LocalUp);
			m_camera.rotate(-MOUSE_ROTATION_SPEED * mouse_dy, m_camera.right());
			// cursor wrap adjustment
			adjustCursorDuringMouseDrag(mouseDelta, localMousePos, newLocalMousePos, pickObject);
		}
	}

	// middle mouse button moves the geometry (panning)
	if (keyboardHandler.buttonDown(Qt::MidButton)) {
		// only do panning, if not in any other mode
		// qDebug() << m_camera.translation().x() << "\t" << m_camera.translation().y() << "\t" << m_camera.translation().z();

		if (m_navigationMode == NUM_NM) {
			// we enter pan mode
			panStart(localMousePos*SVSettings::instance().m_ratio, pickObject, false);
			// qDebug() << "Panning starts";
		}
		if ((mouseDelta != QPoint(0,0)) && (m_navigationMode == NM_Panning)) {

			// get the new far point, the point B'
			IBKMK::Vector3D newFarPoint = calculateFarPoint(localMousePos*SVSettings::instance().m_ratio, m_panOriginalTransformMatrix);

			IBKMK::Vector3D BBDashVec = m_panFarPointStart-newFarPoint;
			IBKMK::Vector3D cameraTrans = m_panCABARatio*BBDashVec;

			// translate camera
			// qDebug() << "Camera translation";
			m_camera.setTranslation(IBKVector2QVector(m_panCameraStart + cameraTrans));
			// cursor wrap adjustment
			// qDebug() << "Adjust Dragging";
			adjustCursorDuringMouseDrag(mouseDelta, localMousePos, newLocalMousePos, pickObject);
		}
	}


	// left mouse button starts orbit controller (or interactive transformation), or performs a left-click
	if (keyboardHandler.buttonDown(Qt::LeftButton)) {

		// enter rubberBandMode only if not in any other mode
		if (keyboardHandler.keyDown(Qt::Key_Control)) {
			if (m_navigationMode == NUM_NM) {
				qDebug() << "Entering rubberband selection mode";
				m_navigationMode = NM_RubberbandSelection;
				m_rubberbandObject.setStartPoint(QVector3D(localMousePos.x(), localMousePos.y(), 0));
				return true;
			}
		}

		// only do orbit controller/interactive transformation mode, if not in any other mode
		if (m_navigationMode == NUM_NM) {

			// we may enter orbital controller mode, or start a transform operation

			// configure the pick object and pick a point on the XY plane/or any visible surface
			if (!pickObject.m_pickPerformed)
				pick(pickObject);

			// *** enter translation mode? ***
			if (pickObject.m_candidates.front().m_resultType == PickObject::RT_CoordinateSystemCenter) {
				m_navigationMode = NM_InteractiveTranslation;
				// Store origin of translation
				m_coordinateSystemObject.m_originalTranslation = m_coordinateSystemObject.translation();
				qDebug() << "Entering interactive translation mode";
			}

			// *** enter rotation or scale mode? ***
			else if (pickObject.m_candidates.front().m_resultType == PickObject::RT_AxisEndMarker) {
				// which mode is the coordinate system in?
				if (m_coordinateSystemObject.m_geometryTransformMode == Vic3D::CoordinateSystemObject::TM_RotateMask) {
					m_navigationMode = NM_InteractiveRotation;
					// which axis?
					switch (pickObject.m_candidates.front().m_objectID) {
					case 0 :
						// rotate around z
						m_coordinateSystemObject.m_geometryTransformMode = Vic3D::CoordinateSystemObject::TM_RotateZ;
						m_rotationAxis = QVector2IBKVector( m_coordinateSystemObject.localZAxis() );
						m_rotationVectorX = QVector2IBKVector( m_coordinateSystemObject.localXAxis() );
						m_rotationVectorY = QVector2IBKVector( m_coordinateSystemObject.localYAxis() );
						break;

					case 1 :
						m_coordinateSystemObject.m_geometryTransformMode = Vic3D::CoordinateSystemObject::TM_RotateX;
						m_rotationAxis = QVector2IBKVector( m_coordinateSystemObject.localXAxis() );
						m_rotationVectorX = QVector2IBKVector( m_coordinateSystemObject.localYAxis() );
						m_rotationVectorY = QVector2IBKVector( m_coordinateSystemObject.localZAxis() );
						break;

					case 2 :
						m_coordinateSystemObject.m_geometryTransformMode = Vic3D::CoordinateSystemObject::TM_RotateY;
						m_rotationAxis = QVector2IBKVector( m_coordinateSystemObject.localYAxis() );
						m_rotationVectorX = QVector2IBKVector( m_coordinateSystemObject.localZAxis() );
						m_rotationVectorY = QVector2IBKVector( m_coordinateSystemObject.localXAxis() );
						break;
					}

					// store original rotation matrix
					m_coordinateSystemObject.m_originalRotation = m_coordinateSystemObject.transform().rotation();
					// store rotation offset point
					m_coordinateSystemObject.m_originalTranslation = m_coordinateSystemObject.translation();

					//					// compute and store bounding box
					//					std::vector<const VICUS::Surface*> selSurfaces;
					//					std::vector<const VICUS::SubSurface*> selSubSurfaces;

					//					project().selectedSurfaces(selSurfaces, VICUS::Project::SG_All);
					//					project().boundingBox(selSurfaces, selSubSurfaces, m_boundingBoxCenterPoint);

					qDebug() << "Entering interactive rotation mode";
				}
				else if (m_coordinateSystemObject.m_geometryTransformMode == Vic3D::CoordinateSystemObject::TM_ScaleMask) {
					m_navigationMode = NM_InteractiveScaling;
					// which axis?
					switch (pickObject.m_candidates.front().m_objectID) {
					case 0 : m_coordinateSystemObject.m_geometryTransformMode = Vic3D::CoordinateSystemObject::TM_ScaleX; break;
					case 1 : m_coordinateSystemObject.m_geometryTransformMode = Vic3D::CoordinateSystemObject::TM_ScaleY; break;
					case 2 : m_coordinateSystemObject.m_geometryTransformMode = Vic3D::CoordinateSystemObject::TM_ScaleZ; break;
					}

					// store LCS rotation matrix
					m_coordinateSystemObject.m_originalRotation = m_coordinateSystemObject.transform().rotation();
					// store scale offset point
					m_coordinateSystemObject.m_originalTranslation = m_coordinateSystemObject.translation();
					// store 100% magnitude for scaling
					m_nominalScalingDistance = (pickObject.m_candidates.front().m_pickPoint - QVector2IBKVector(m_coordinateSystemObject.m_originalTranslation)).magnitude();
					// This is normally the distance of the axis cylinder from the origin: AXIS_LENGTH = 2 m

					qDebug() << "Entering interactive scaling mode";
					//					qDebug() << "1,0,0 -> rotated = " << m_coordinateSystemObject.m_originalRotation.rotatedVector(QVector3D(1,0,0));
				}
			}
			else {
				m_orbitControllerOrigin = IBKVector2QVector(pickObject.m_candidates.front().m_pickPoint);
				m_orbitControllerObject.m_transform.setTranslation(m_orbitControllerOrigin);

				m_mouseMoveDistance = 0;
				needRepaint = true;

				m_navigationMode = NM_OrbitController;
				qDebug() << "Entering orbit controller mode, rotation around" << m_orbitControllerOrigin;
			}
		}
		else {

			// ** left mouse button held and mouse dragged **
			if (mouseDelta != QPoint(0,0)) {

				if (m_navigationMode == NM_RubberbandSelection) {
					// update rubberband
					m_rubberbandObject.setRubberband(m_viewPort, QVector3D(localMousePos.x(), localMousePos.y(), 0));
					return true;
				}

				// record the distance that the mouse was moved
				m_mouseMoveDistance += mouse_dx*mouse_dx + mouse_dy*mouse_dy;

				switch (m_navigationMode) {
					case Vic3D::Scene::NM_Panning:
					case Vic3D::Scene::NM_FirstPerson:
					case Vic3D::Scene::NM_RubberbandSelection: // just to make compiler happy
					case Vic3D::Scene::NUM_NM:
						break; // for these modes, do nothing (can happen for multi-mouse-button-press and dragging)

					case NM_OrbitController : {
						// vector from pick point (center of orbit) to camera position
						QVector3D lineOfSight = m_camera.translation() - m_orbitControllerOrigin;

						// create a transformation object
						Transform3D orbitTrans;

						// mouse x translation = rotation around rotation axis

						const QVector3D GlobalUpwardsVector(0.0f, 0.0f, 1.0f);
						// set rotation around z axis for x-mouse-delta
						orbitTrans.rotate(MOUSE_ROTATION_SPEED * mouse_dx, GlobalUpwardsVector);

						// mouse y translation = rotation around "right" axis
						int mouseInversionFactor = SVSettings::instance().m_invertYMouseAxis ? -1 : 1;

						QVector3D LocalRight = m_camera.right().normalized();
						// set rotation around "right" axis for y-mouse-delta
						orbitTrans.rotate(MOUSE_ROTATION_SPEED * mouse_dy * mouseInversionFactor, LocalRight);

						// rotate vector to camera
						lineOfSight = orbitTrans.toMatrix() * lineOfSight;

						// rotate the camera around the same angles
						m_camera.rotate(MOUSE_ROTATION_SPEED * mouse_dx, GlobalUpwardsVector);
						m_camera.rotate(MOUSE_ROTATION_SPEED * mouse_dy * mouseInversionFactor, LocalRight);

	#if 1
						// fix "roll" error due to rounding
						// only do this when we are not viewing the scene from vertically from above/below
						float cosViewAngle = QVector3D::dotProduct(m_camera.forward(), GlobalUpwardsVector);
						if (std::fabs(cosViewAngle) < 0.6f) {
							// up and forward vectors should be always in a vertical plane
							// forward and z-axis form a vertical plane with normal
							QVector3D verticalPlaneNormal = QVector3D::crossProduct(m_camera.forward(), GlobalUpwardsVector);
							verticalPlaneNormal.normalize();

							// the camera right angle should always match this normal vector
							float cosBeta = QVector3D::dotProduct(verticalPlaneNormal, m_camera.right().normalized());
							if (cosBeta > -1 && cosBeta < 1) {
								float beta = std::acos(cosBeta)/3.14159265f*180;
								// which direction to rotate?
								m_camera.rotate(beta, m_camera.forward());
								float cosBeta2 = QVector3D::dotProduct(verticalPlaneNormal, m_camera.right().normalized());
								if (std::fabs(std::fabs(cosBeta2) - 1) > 1e-5f)
									m_camera.rotate(-2*beta, m_camera.forward());
								//						cosBeta2 = QVector3D::dotProduct(verticalPlaneNormal, m_camera.right().normalized());
							}
						}
	#endif
						// get new camera location
						QVector3D newCamPos = m_orbitControllerOrigin + lineOfSight;
						//					qDebug() << "Moving camera from " << m_camera.translation() << "to" << newCamPos;

						// move camera
						m_camera.setTranslation(newCamPos);

						// cursor wrap adjustment
						adjustCursorDuringMouseDrag(mouseDelta, localMousePos, newLocalMousePos, pickObject);
					} break; // orbit controller active

					case NM_InteractiveTranslation: {
						// pick a point and snap to some point in the scene
						if (!pickObject.m_pickPerformed)
							pick(pickObject);

						// now we handle the snapping rules and also the locking
						snapLocalCoordinateSystem(pickObject);

						//		qDebug() << localMousePos << IBKVector2QVector(o.m_pickPoint) << m_coordinateSystemObject.translation();

						// determine vector to snapped mouse position
						QVector3D newPoint = m_coordinateSystemObject.translation();
						// vector offset from starting point to current location
						QVector3D translationVector = newPoint - m_coordinateSystemObject.m_originalTranslation;
						// now set this in the wireframe object as translation
						m_selectedGeometryObject.translate(translationVector);


					} break;// interactive translation active


					case NM_InteractiveRotation: {
						// take the line-of-sight and compute intersection point with current rotation plane
						// rotation plane = rotation axis (e.g. TM_RotateX) and offset

						// store current's coordinate system position
						IBKMK::Vector3D coordinateSystemLocation = QVector2IBKVector( m_coordinateSystemObject.translation() );

						// pick a point and snap to some point in the scene
						if (!pickObject.m_pickPerformed)
							pick(pickObject); // TODO : if a performance hit, reduce to only compute line-of-sight

						IBKMK::Vector3D intersectionPoint;
						double dist;
						bool haveIntersection = IBKMK::linePlaneIntersection(coordinateSystemLocation, m_rotationAxis, /* rotation plane */
																			 pickObject.m_lineOfSightOffset, pickObject.m_lineOfSightDirection,
																			 intersectionPoint, dist);
						if (!haveIntersection) {
							IBK::IBK_Message("Cannot compute intersection between line of sight and rotation plane.");
						}

						if (haveIntersection) {
							// compute angle between intersection point and offset and rotation start point and offset
							// snap angle to 10 degrees, except if shift is pressed

							double x,y;
							bool res = planeCoordinates(coordinateSystemLocation, m_rotationVectorX, m_rotationVectorY,
														intersectionPoint, x, y);
							if (res) {
								double angle = std::atan2(y,x)/IBK::DEG2RAD;
								if (angle < 0)
									angle = 360 + angle;

								// snap angle
								if (!keyboardHandler.keyDown(Qt::Key_Shift))
									angle = std::floor(angle/10 + 0.5)*10;
								IBK::IBK_Message(IBK::FormatString("Rotation angle = %1 deg\n").arg(angle), IBK::MSG_PROGRESS);

								// compute rotation for local coordinate system
								QQuaternion q = QQuaternion::fromAxisAndAngle( IBKVector2QVector(m_rotationAxis), (float)angle);
								QQuaternion coordinateSystemRotation = q*m_coordinateSystemObject.m_originalRotation;

								// rotate local coordinate system (translation isn't needed)
								m_coordinateSystemObject.setRotation(coordinateSystemRotation);

								// determine new center point if selected geometry were rotated around origin
								IBKMK::Vector3D newCenter = QVector2IBKVector( q.rotatedVector( m_coordinateSystemObject.m_originalTranslation ) );
								// now rotate selected geometry and move it back into original center

								// now set this in the wireframe object as translation
								m_selectedGeometryObject.rotate(q, IBKVector2QVector(QVector2IBKVector(m_coordinateSystemObject.m_originalTranslation)-newCenter) );
							}
						}

					} break;// interactive translation active


					case NM_InteractiveScaling: {
						// pick a point and snap to some point in the scene
						if (!pickObject.m_pickPerformed)
							pick(pickObject);

						// now we handle the snapping rules and also the locking
						snapLocalCoordinateSystem(pickObject); // snap to axis

						double scalingDistance = (QVector2IBKVector(m_coordinateSystemObject.translation()) - QVector2IBKVector(m_coordinateSystemObject.m_originalTranslation)).magnitude();
						// now that we have the scaling distance, we reset the local coordinates location
						m_coordinateSystemObject.setTranslation(m_coordinateSystemObject.m_originalTranslation);

						// scale factor
						double scaleFactor = scalingDistance/m_nominalScalingDistance;
						//						qDebug() << "scaleFactor = " << scaleFactor;

						// compose local scale vector based on which local axis was selected
						QVector3D scaleVector(1,1,1);
						switch (m_coordinateSystemObject.m_geometryTransformMode) {
						case Vic3D::CoordinateSystemObject::TM_ScaleX : scaleVector.setX((float)scaleFactor); break;
						case Vic3D::CoordinateSystemObject::TM_ScaleY : scaleVector.setY((float)scaleFactor); break;
						case Vic3D::CoordinateSystemObject::TM_ScaleZ : scaleVector.setZ((float)scaleFactor); break;
						}

						// now set this in the wireframe object as translation
						m_selectedGeometryObject.localScaling(m_coordinateSystemObject.m_originalTranslation, m_coordinateSystemObject.m_originalRotation, scaleVector);
					} break;// interactive translation active

				} // switch
			} // mouse dragged
		}

	} // left button down


	// *** mouse button release ***

	if (keyboardHandler.buttonReleased(Qt::LeftButton)) {

		// check if the mouse was moved not very far -> we have a mouse click
		if (m_mouseMoveDistance < MOUSE_MOVE_DISTANCE_ORBIT_CONTROLLER) {
			handleLeftMouseClick(keyboardHandler, pickObject);
			needRepaint = true;
		}
		if (m_navigationMode == NM_OrbitController) {
			qDebug() << "Leaving orbit controller mode";
			needRepaint = true;
		}
		if (m_navigationMode == NM_InteractiveTranslation) {
			qDebug() << "Leaving interactive translation mode";
			if (SVViewStateHandler::instance().m_propEditGeometryWidget != nullptr)
				SVViewStateHandler::instance().m_propEditGeometryWidget->finishTransformation();
			needRepaint = true;
		}
		if (m_navigationMode == NM_InteractiveRotation) {
			qDebug() << "Leaving interactive rotation mode";
			if (SVViewStateHandler::instance().m_propEditGeometryWidget != nullptr)
				SVViewStateHandler::instance().m_propEditGeometryWidget->finishTransformation();
			needRepaint = true;
		}
		if (m_navigationMode == NM_InteractiveScaling) {
			qDebug() << "Leaving interactive scaling mode";
			if (SVViewStateHandler::instance().m_propEditGeometryWidget != nullptr)
				SVViewStateHandler::instance().m_propEditGeometryWidget->finishTransformation();
			needRepaint = true;
		}
		if (m_navigationMode == NM_RubberbandSelection) {
			qDebug() << "Leaving rubberband selection mode";
			m_rubberbandObject.selectObjectsBasedOnRubberband();
			m_rubberbandObject.reset();
		}
		// clear orbit controller flag
		m_navigationMode = NUM_NM;


	} // left button released

	if (keyboardHandler.buttonReleased(Qt::MidButton)) {
		if (m_navigationMode == NM_Panning) {
			qDebug() << "Leaving panning mode";
			m_navigationMode = NUM_NM;
			m_panObjectDepth = 0.01; // reset pan object depth
		}
	}

	if (keyboardHandler.buttonReleased(Qt::RightButton)) {
		if (m_navigationMode == NM_FirstPerson) {
			qDebug() << "Leaving first-person controller mode";
			m_navigationMode = NUM_NM;
		}
	}


	// scroll wheel does fast zoom in/out
	int wheelDelta = keyboardHandler.wheelDelta();
	if (wheelDelta != 0) {

		// configure the pick object and pick a point on the XY plane/or any visible surface
		if (!pickObject.m_pickPerformed)
			pick(pickObject);

		// move forward along camera's forward vector
#ifdef Q_OS_MAC
		if (wheelDelta > 2)
			wheelDelta = 2;
		if (wheelDelta < -2)
			wheelDelta = -2;
#endif
		double transSpeed = 0.05;
		if (keyboardHandler.keyDown(Qt::Key_Shift))
			transSpeed *= 0.1;

		IBKMK::Vector3D moveDist = transSpeed*pickObject.m_candidates.front().m_depth*pickObject.m_lineOfSightDirection;
		// move camera along line of sight towards selected object
		m_camera.translate(IBKVector2QVector(wheelDelta*moveDist));
	}

	// store camera position in view settings, but only if we have a project
	// Note: the check is necessary, because the paint event may be called as part of closing the window
	//       and updating the UI to the "no project" state
	if (SVProjectHandler::instance().isValid()) {
		SVProjectHandler::instance().viewSettings().m_cameraTranslation = QVector2IBKVector(m_camera.translation());
		SVProjectHandler::instance().viewSettings().m_cameraRotation = m_camera.rotation();
		// when camera has been moved, also update the local coordinate system
		m_coordinateSystemObject.updateCoordinateSystemSize();
	}
	updateWorld2ViewMatrix();
	// end of camera movement


	// *** adjusting the local coordinate system ***

	QVector3D oldPos = m_coordinateSystemObject.translation();
	// if in "place vertex" mode, perform picking operation and snap coordinate system to grid
	if (SVViewStateHandler::instance().viewState().m_sceneOperationMode == SVViewState::OM_PlaceVertex ||
			SVViewStateHandler::instance().viewState().m_sceneOperationMode == SVViewState::OM_MoveLocalCoordinateSystem)
	{
		// follow line of sign and determine possible objects to hit
		if (!pickObject.m_pickPerformed)
			pick(pickObject);

		// now we handle the snapping rules and also the locking
		snapLocalCoordinateSystem(pickObject);

		needRepaint = true;
		//		qDebug() << localMousePos << IBKVector2QVector(o.m_pickPoint) << m_coordinateSystemObject.translation();

		// update the movable coordinate system's location in the new polygon object
		QVector3D newPoint = m_coordinateSystemObject.translation();
		if (SVViewStateHandler::instance().viewState().m_sceneOperationMode == SVViewState::OM_PlaceVertex)
			m_newGeometryObject.updateLocalCoordinateSystemPosition(newPoint);
	}

	// measurement is updated in scene
	if (SVViewStateHandler::instance().viewState().m_sceneOperationMode == SVViewState::OM_MeasureDistance) {

		// follow line of sign and determine possible objects to hit
		if (!pickObject.m_pickPerformed)
			pick(pickObject);

		// now we handle the snapping rules and also the locking; updates local coordinate system location
		snapLocalCoordinateSystem(pickObject);
		m_measurementWidget->setLocalAxes(m_coordinateSystemObject.localXAxis(),
										  m_coordinateSystemObject.localYAxis(),
										  m_coordinateSystemObject.localZAxis());
		// initially, we have not start point so we show the local coordinate system's position
		if (m_measurementObject.m_startPoint == INVALID_POINT ) {
			m_measurementWidget->showStartPoint(m_coordinateSystemObject.translation() );
		}
		// while measuring, endPoint is QVector3D() and we update LCS position as end point
		// otherwise measurement has ended and we do no longer update any coordinates
		else if (m_measurementObject.m_endPoint == INVALID_POINT ) {
			// end point is the same as camera position
			m_measurementObject.setMeasureLine(m_coordinateSystemObject.translation(), m_camera.forward() );
			// update end point's coordinates and show distance in widget
			m_measurementWidget->showEndPoint(m_coordinateSystemObject.translation() );
		}
	}
	// if in "align coordinate system mode" perform picking operation and update local coordinate system orientation
	if (SVViewStateHandler::instance().viewState().m_sceneOperationMode == SVViewState::OM_AlignLocalCoordinateSystem) {
		// follow line of sign and determine possible objects to hit
		if (!pickObject.m_pickPerformed)
			pick(pickObject);
		needRepaint = true;


		// get nearest match; look for an object
		IBKMK::Vector3D nearestPoint;
		bool found = false;
		unsigned int uniqueID = 0;
		for (const PickObject::PickResult & r : pickObject.m_candidates) {
			if (r.m_resultType == PickObject::RT_Object) {
				nearestPoint = r.m_pickPoint;
				uniqueID = r.m_objectID;
				found = true;
				break;
			}
		}
		// no object found, try a plane
		if (!found) {
			for (const PickObject::PickResult & r : pickObject.m_candidates) {
				if (r.m_resultType == PickObject::RT_GridPlane) {
					nearestPoint = r.m_pickPoint;
					uniqueID = r.m_objectID;
					found = true;
					break;
				}
			}
		}
		// did we hit anything?
		if (found) {
			// object found?
			if (uniqueID != 0) {
				// lookup object
				const VICUS::Object * obj = project().objectById(uniqueID);
				// should be a surface
				const VICUS::Surface * s = dynamic_cast<const VICUS::Surface *>(obj);
				// but maybe a nullptr, if we hit a sphere/cylinder from a network object
				if (s != nullptr) {
					// now get normal vector
					IBKMK::Vector3D n = s->geometry().normal();
					// get also local X and Y vectors
					IBKMK::Vector3D localX = s->geometry().localX();
					IBKMK::Vector3D localY = s->geometry().localY();
					// compose rotation angle from global to local system via the following math:
					// we have local system axes x,y,z and global axes g1, g2, g3
					// and the rotation matrix R should do:
					//  R(g1) = x,  R(g2) = y, R(g3) = z
					//
					// now, if we describe a body axis like:
					//  x = B11.g1 + B21.g2 + B31.g3
					//  y = B11.g1 + B21.g2 + B31.g3
					//  z = B11.g1 + B21.g2 + B31.g3
					//
					// or in matrix writing
					//  R[1,0,0] = [B11, B21, B31]
					//
					// each of the columns of the rotation matrix is the normalized local coordinate axis
					//
					// now build the rotation matrix
					//			QMatrix3x3 R;
					//			float * r = R.data();
					//			*(QVector3D*)r = IBKVector2QVector(localX.normalized());
					//			r+=3;
					//			*(QVector3D*)r = IBKVector2QVector(localY.normalized());
					//			r+=3;
					//			*(QVector3D*)r = IBKVector2QVector(n.normalized());
					//			qDebug() << R;
					//			QQuaternion q = QQuaternion::fromRotationMatrix(R);
					//			qDebug() << q;

					// or use the ready-made Qt function (which surprisingly gives the same result :-)
					QQuaternion q2 = QQuaternion::fromAxes(IBKVector2QVector(localX.normalized()),
														   IBKVector2QVector(localY.normalized()),
														   IBKVector2QVector(n.normalized()));
					//			qDebug() << q2;
					m_coordinateSystemObject.setRotation(q2);
				}
			}
			else {
				// restore to global orientation
				m_coordinateSystemObject.setRotation(QQuaternion());
			}

			m_coordinateSystemObject.setTranslation( IBKVector2QVector(nearestPoint) );
		}
	}


	// determine if we actually need a repaint: this is normally only necessary of the camera or
	// the local coordinate system were moved
	if (oldPos != m_coordinateSystemObject.translation() || needRepaint ||
			m_camera.translation() != oldCameraTransform.translation() ||
			m_camera.rotation() != oldCameraTransform.rotation())
	{
		return true;
	}
	return false;
}


void Scene::render() {
	// we must have a valid project to render
	Q_ASSERT(SVProjectHandler::instance().isValid());

	glViewport(m_viewPort.x(), m_viewPort.y(), m_viewPort.width(), m_viewPort.height());

	// set the background color = clear color
	const SVSettings::ThemeSettings & s = SVSettings::instance().m_themeSettings[SVSettings::instance().m_theme];
	QVector3D backgroundColor = QtExt::QVector3DFromQColor(s.m_sceneBackgroundColor);

	glClearColor(backgroundColor.x(), backgroundColor.y(), backgroundColor.z(), 1.0f);

	QVector3D viewPos = m_camera.translation();

	const SVViewState & vs = SVViewStateHandler::instance().viewState();

	// enable depth testing, important for the grid and for the drawing order of several objects
	// needed for all opaque geometry
	glEnable(GL_DEPTH_TEST);
	// enable depth mask update (only disabled for transparent geometry)
	glDepthMask(GL_TRUE);
	// turn off culling
	glDisable(GL_CULL_FACE);


	// --- Fixed Transform Shader Enabled ---

	m_fixedColorTransformShader->bind();
	m_fixedColorTransformShader->shaderProgram()->setUniformValue(m_fixedColorTransformShader->m_uniformIDs[0], m_worldToView);

	// *** selection object ***

	// do not render, if in subsurface mode
	if (vs.m_propertyWidgetMode != SVViewState::PM_AddSubSurfaceGeometry)
		m_selectedGeometryObject.render(); // might do nothing, if nothing is selected

	// *** orbit controller indicator ***

	if (m_navigationMode == NM_OrbitController && m_mouseMoveDistance > MOUSE_MOVE_DISTANCE_ORBIT_CONTROLLER) {
		// Note: uses also m_fixedColorTransformShader, which is already active with up-to-date worldToView matrix
		m_orbitControllerObject.render();
	}

	// *** new geometry object (opqaue lines) ***

	m_newGeometryObject.renderOpaque(); // might do nothing, if no geometry is being edited

	m_fixedColorTransformShader->release();

	// --- Fixed Transform Shader Disabled ---



	// *** opaque background geometry ***

	// tell OpenGL to show only faces whose normal vector points towards us
	glEnable(GL_CULL_FACE);

	// *** opaque building geometry ***

	m_buildingShader->bind();
	m_buildingShader->shaderProgram()->setUniformValue(m_buildingShader->m_uniformIDs[0], m_worldToView);

	// Note: you can't use a QColor here directly and pass it as uniform to a shader expecting a vec3. Qt internally
	//       passes QColor as vec4. Use the converter QtExt::QVector3DFromQColor() for that.
	m_buildingShader->shaderProgram()->setUniformValue(m_buildingShader->m_uniformIDs[2], QtExt::QVector3DFromQColor(m_lightColor));

	// set view position
	m_buildingShader->shaderProgram()->setUniformValue(m_buildingShader->m_uniformIDs[1], viewPos);

	//#define FIXED_LIGHT_POSITION
#ifdef FIXED_LIGHT_POSITION
	// use a fixed light position
	m_buildingShader->shaderProgram()->setUniformValue(m_buildingShader->m_uniformIDs[1], m_lightPos);
#else
	// use view position as light position
	m_buildingShader->shaderProgram()->setUniformValue(m_buildingShader->m_uniformIDs[3], viewPos);
#endif // FIXED_LIGHT_POSITION

	// only render opaque building geometry, if not in InterlinkedSurfaces mode
	if (vs.m_objectColorMode != SVViewState::OCM_InterlinkedSurfaces) {

		// render network geometry
		m_networkGeometryObject.renderOpaque();

		// render opaque part of building geometry
		m_buildingGeometryObject.renderOpaque();

		// render opaque part of new sub-surface object
		if (vs.m_propertyWidgetMode == SVViewState::PM_AddSubSurfaceGeometry)
			m_newSubSurfaceObject.renderOpaque(); // might do nothing, if no sub-surface is being created
	}

	m_buildingShader->release();

	if (vs.m_objectColorMode != SVViewState::OCM_InterlinkedSurfaces) {
		// *** surface normals

		if (m_surfaceNormalsVisible) {
			m_surfaceNormalsShader->bind();
			m_surfaceNormalsShader->shaderProgram()->setUniformValue(m_surfaceNormalsShader->m_uniformIDs[0], m_worldToView);
			m_surfaceNormalsObject.render();
			m_surfaceNormalsShader->release();
		}
	}

	// *** grid ***

	if (m_gridObject.m_anyGridVisible) {
		m_gridShader->bind();
		m_gridShader->shaderProgram()->setUniformValue(m_gridShader->m_uniformIDs[0], m_worldToView);
		m_gridShader->shaderProgram()->setUniformValue(m_gridShader->m_uniformIDs[2], backgroundColor);
		float farDistance = (float)std::max(500., SVProjectHandler::instance().viewSettings().m_farDistance);
		m_gridShader->shaderProgram()->setUniformValue(m_gridShader->m_uniformIDs[3], farDistance);
		m_gridObject.render();
		m_gridShader->release();
	}

	// *** transparent geometry ***

	glEnable(GL_BLEND);
	glBlendFunc(GL_SRC_ALPHA, GL_ONE_MINUS_SRC_ALPHA);

	// tell OpenGL to show all planes
	glDisable(GL_CULL_FACE);
	// disable update of depth test but still use it
	glDepthMask (GL_FALSE);

	if (vs.m_objectColorMode != SVViewState::OCM_InterlinkedSurfaces) {

		// ... windows, ...
		m_buildingShader->bind();
		if (m_buildingGeometryObject.canDrawTransparent() != 0) {
			m_buildingGeometryObject.renderTransparent();
		}
		if (vs.m_propertyWidgetMode == SVViewState::PM_AddSubSurfaceGeometry)
			m_newSubSurfaceObject.renderTransparent(); // might do nothing, if no subsurface is being constructed
		m_buildingShader->release();


		// *** new polygon draw object (transparent plane) ***

		if (m_newGeometryObject.canDrawTransparent() != 0) {
			m_fixedColorTransformShader->bind();
			// Note: worldToView uniform has already been set
			m_newGeometryObject.renderTransparent();
			m_fixedColorTransformShader->release();
		}
	}
	else {

		// render now transparent building geometry object
		m_buildingShader->bind();
		m_transparentBuildingObject.renderTransparent();
		m_buildingShader->release();

	}

	// turn off blending
	glDisable(GL_BLEND);
	// re-enable updating of z-buffer
	glDepthMask(GL_TRUE);
	// tell OpenGL to turn on culling
	glEnable(GL_CULL_FACE);

	// clear depth buffer because we want to paint on top of all
	glClear(GL_DEPTH_BUFFER_BIT);

	// *** movable coordinate system  ***

	bool drawLocalCoordinateSystem =
			 vs.m_sceneOperationMode == SVViewState::OM_PlaceVertex ||
			 vs.m_sceneOperationMode == SVViewState::OM_SelectedGeometry ||
			 vs.m_sceneOperationMode == SVViewState::OM_AlignLocalCoordinateSystem ||
			 vs.m_sceneOperationMode == SVViewState::OM_MoveLocalCoordinateSystem ||
			 vs.m_sceneOperationMode == SVViewState::OM_MeasureDistance ;

	// do not draw LCS if we are in sub-surface mode
	if (vs.m_propertyWidgetMode == SVViewState::PM_AddSubSurfaceGeometry)
		drawLocalCoordinateSystem = false;
	if (drawLocalCoordinateSystem) {
		m_coordinateSystemShader->bind();

		// When we translate/rotate the local coordinate system, we actually move the world with respect to the camera
		// by left-multiplying the model2world matrix with the coordinate system object.

		// Suppose the local coordinate system shall be located at 20,0,0 and the camera looks at the coordinate
		// system's origin from 20,-40,2. Now, inside the shader, all coordinates are multiplied by the
		// model2world matrix, which basically moves all coordinates +20 in x direction. Now light and view position
		// (the latter only being used to compute the phong shading) are at 40, -40, 2, whereas the local coordinate
		// system is moved from local 0,0,0 to the desired 20,0,0.
		// Consequently, the light and view position cause the phong shader to draw the sphere as if lighted slightly
		// from the direction of positive x.

		// To fix this, we translate/rotate the view/light position inversely to the model2world transformation and
		// this reverts the effect introduced by the model2world matrix on the light/view coordinates.
		QVector3D translatedViewPos = m_coordinateSystemObject.inverseTransformationMatrix() * viewPos;
		//		qDebug() << viewPos << m_coordinateSystemObject.translation();

		m_coordinateSystemShader->shaderProgram()->setUniformValue(m_coordinateSystemShader->m_uniformIDs[0], m_worldToView);
		m_coordinateSystemShader->shaderProgram()->setUniformValue(m_coordinateSystemShader->m_uniformIDs[1], translatedViewPos); // lightpos
		m_coordinateSystemShader->shaderProgram()->setUniformValue(m_coordinateSystemShader->m_uniformIDs[2], QtExt::QVector3DFromQColor(m_lightColor));
		m_coordinateSystemShader->shaderProgram()->setUniformValue(m_coordinateSystemShader->m_uniformIDs[3], translatedViewPos); // viewpos
		m_coordinateSystemObject.renderOpaque();
		m_coordinateSystemShader->release();
	}
	else {
		SVViewStateHandler::instance().m_localCoordinateViewWidget->clearCoordinates();
	}

	// in measurement mode we always draw the line, except for the initial state where we are waiting for the first click
	if (vs.m_sceneOperationMode == SVViewState::OM_MeasureDistance && m_measurementObject.m_startPoint != INVALID_POINT) {

		// measurement line's coordinates are adjusted in inputEvent()
		m_measurementShader->bind();
		m_measurementShader->shaderProgram()->setUniformValue(m_measurementShader->m_uniformIDs[0], m_worldToView);
		m_measurementObject.render();
		m_measurementShader->release();
	}

	// clear depth buffer because we want to paint on top of all
	glClear(GL_DEPTH_BUFFER_BIT);
	// turn on blending
	glEnable(GL_BLEND);

	if (m_smallCoordinateSystemObjectVisible) {
		glViewport(m_smallViewPort.x(), m_smallViewPort.y(), m_smallViewPort.width(), m_smallViewPort.height());

		// blending is still enabled, so that should work
		m_smallCoordinateSystemObject.render();
	}

	if (m_navigationMode == NM_RubberbandSelection) {
		glViewport(m_viewPort.x(), m_viewPort.y(), m_viewPort.width(), m_viewPort.height());

		glClear(GL_DEPTH_BUFFER_BIT);
		glDisable(GL_DEPTH_TEST);

		// TODO : we don't really need a transformation matrix and can just use a shader without transform
		QMatrix4x4 mat;
		mat.setToIdentity();
		mat.ortho(  -m_viewPort.width()/2,  m_viewPort.width()/2, -m_viewPort.height()/2, m_viewPort.height()/2, -1.0f, 1.0f );

		m_rubberbandShader->bind();
		m_rubberbandShader->shaderProgram()->setUniformValue(m_rubberbandShader->m_uniformIDs[0], mat);
		m_rubberbandObject.render();
		m_rubberbandShader->release();

		glEnable(GL_DEPTH_TEST);

	}
}


void Scene::setViewState(const SVViewState & vs) {
	bool colorUpdateNeeded = false;
	if (vs.inPropertyEditingMode()) {
		// if we are currently constructing geometry, and we switch the view mode to
		// "Parameter edit" mode, reset the new polygon/geometry object
		m_newGeometryObject.clear();
		// update scene coloring if in property edit mode
		if (m_lastColorMode != vs.m_objectColorMode ||
			m_lastColorObjectID != vs.m_colorModePropertyID)
		{
			colorUpdateNeeded = true;
		}
	}
	else {
		//		Q_ASSERT(vs.m_objectColorMode == SVViewState::OCM_None);
		if (m_lastColorMode != vs.m_objectColorMode) {
			colorUpdateNeeded = true;
		}
	}

	// for results color view we need to update the color buffers _always_ as the colors have been
	// changed directly in the results property widget in SVPropResultsWidget::updateColors()
	if (vs.m_objectColorMode == SVViewState::OCM_ResultColorView)
		colorUpdateNeeded = true;

	if (colorUpdateNeeded) {

		// different update handling
		bool updateBuilding = false;
		bool updateNetwork = false;
		if (m_lastColorMode > 0 && m_lastColorMode < SVViewState::OCM_Network)
			updateBuilding = true;
		if (vs.m_objectColorMode > 0 && vs.m_objectColorMode < SVViewState::OCM_Network)
			updateBuilding = true;
		if (vs.m_objectColorMode >= SVViewState::OCM_ResultColorView)
			updateBuilding = true;
		if (m_lastColorMode >= SVViewState::OCM_Network)
			updateNetwork = true;
		if (vs.m_objectColorMode >= SVViewState::OCM_Network)
			updateNetwork = true;
		if (vs.m_objectColorMode >= SVViewState::OCM_ResultColorView)
			updateNetwork = true;

		// update the color properties in the data objects (does not update GPU memory!)
		recolorObjects(vs.m_objectColorMode, vs.m_colorModePropertyID);

		if (updateBuilding) {
			qDebug() << "Updating surface coloring of buildings";
			generateBuildingGeometry();
			generateTransparentBuildingGeometry();
			// TODO : Andreas, Performance update, only update affected part of color buffer
			m_buildingGeometryObject.updateColorBuffer();
			m_transparentBuildingObject.updateColorBuffer();
		}
		if (updateNetwork) {
			qDebug() << "Updating surface coloring of networks";
			// TODO : Andreas, Performance update, only update and transfer color buffer
			generateNetworkGeometry();
			m_networkGeometryObject.updateBuffers();
		}

		m_lastColorMode = vs.m_objectColorMode;
		m_lastColorObjectID = vs.m_colorModePropertyID;
	}
}


void Scene::refreshColors() {
	Q_ASSERT(SVProjectHandler::instance().isValid()); // must have a valid project

	const SVViewState & vs = SVViewStateHandler::instance().viewState();
	recolorObjects(vs.m_objectColorMode, vs.m_colorModePropertyID);
	qDebug() << "Updating surface coloring of buildings";
	// TODO : Andreas, Performance update, only update and transfer color buffer
	generateBuildingGeometry();
	generateTransparentBuildingGeometry();
	m_buildingGeometryObject.updateColorBuffer();
	m_transparentBuildingObject.updateColorBuffer();

	qDebug() << "Updating surface coloring of networks";
	// TODO : Andreas, Performance update, only update and transfer color buffer
	generateNetworkGeometry();
	m_networkGeometryObject.updateBuffers();
}


void Scene::generateBuildingGeometry() {
	//	const SVViewState & vs = SVViewStateHandler::instance().viewState();
	//	// when we show transparent building, we do not need to update the building geometry
	//	// when we switch object color mode, this function will be called again anyways
	//	if (vs.m_objectColorMode == SVViewState::OCM_InterlinkedSurfaces)
	//		return;

	QElapsedTimer t;
	t.start();
	// get VICUS project data
	const VICUS::Project & p = project();

	// we rebuild the entire geometry here, so this may be slow

	// clear out existing cache

	m_buildingGeometryObject.m_vertexBufferData.clear();
	m_buildingGeometryObject.m_colorBufferData.clear();
	m_buildingGeometryObject.m_indexBufferData.clear();
	m_buildingGeometryObject.m_vertexStartMap.clear();

	m_buildingGeometryObject.m_vertexBufferData.reserve(100000);
	m_buildingGeometryObject.m_colorBufferData.reserve(100000);
	m_buildingGeometryObject.m_indexBufferData.reserve(100000);

	// we want to draw triangles
	m_buildingGeometryObject.m_drawTriangleStrips = false;

	// we now process all surfaces and add their coordinates and
	// normals

	// recursively process all buildings, building levels etc.

	const SVDatabase & db = SVSettings::instance().m_db;

	unsigned int currentVertexIndex = 0;
	unsigned int currentElementIndex = 0;

	// set collects pointers to all visible, not selected sub-surfaces
	std::vector<std::pair<const VICUS::SubSurface *, const VICUS::PlaneTriangulationData*> > transparentSubsurfaces;

	for (const VICUS::Building & b : p.m_buildings) {
		for (const VICUS::BuildingLevel & bl : b.m_buildingLevels) {
			for (const VICUS::Room & r : bl.m_rooms) {
				for (const VICUS::Surface & s : r.m_surfaces) {

					// remember where the vertexes for this surface start in the buffer
					m_buildingGeometryObject.m_vertexStartMap[s.m_id] = currentVertexIndex;

					// now we store the surface data into the vertex/color and index buffers
					// the indexes are advanced and the buffers enlarged as needed.
					// actually, this adds always two surfaces (for culling).
					addSurface(s, currentVertexIndex, currentElementIndex,
							   m_buildingGeometryObject.m_vertexBufferData,
							   m_buildingGeometryObject.m_colorBufferData,
							   m_buildingGeometryObject.m_indexBufferData);

					// process all subsurfaces, add opaque surfaces but remember transparent surfaces for later
					for (unsigned int i=0; i<s.subSurfaces().size(); ++i) {
						const VICUS::SubSurface & sub = s.subSurfaces()[i];
						if (sub.m_subSurfaceComponentInstance != nullptr &&
								sub.m_subSurfaceComponentInstance->m_idSubSurfaceComponent != VICUS::INVALID_ID)
						{
							// lookup subsurface component - if it exists
							const VICUS::SubSurfaceComponent * comp = db.m_subSurfaceComponents[sub.m_subSurfaceComponentInstance->m_idSubSurfaceComponent];
							if (comp != nullptr) {
								// now select transparent or opaque surface based on type
								if (comp->m_type == VICUS::SubSurfaceComponent::CT_Window) {
									// only add to transparent subsurfaces if visible and not selected
									if (sub.m_visible && !sub.m_selected)
										transparentSubsurfaces.push_back(std::make_pair(&sub, &s.geometry().holeTriangulationData()[i]) );
									continue; // next surface
								}
							}
						}

						// not a transparent surface, just add surface as opaque surface
						addSubSurface(s, i, currentVertexIndex, currentElementIndex,
									  m_buildingGeometryObject.m_vertexBufferData,
									  m_buildingGeometryObject.m_colorBufferData,
									  m_buildingGeometryObject.m_indexBufferData);
					}
				}
			}
		}
	}

	// now the plain geometry
	for (const VICUS::Surface & s : p.m_plainGeometry.m_surfaces) {

		// remember where the vertexes for this surface start in the buffer
		m_buildingGeometryObject.m_vertexStartMap[s.m_id] = currentVertexIndex;

		// now we store the surface data into the vertex/color and index buffers
		// the indexes are advanced and the buffers enlarged as needed.
		// actually, this adds always two surfaces (for culling).
		addSurface(s, currentVertexIndex, currentElementIndex,
				   m_buildingGeometryObject.m_vertexBufferData,
				   m_buildingGeometryObject.m_colorBufferData,
				   m_buildingGeometryObject.m_indexBufferData);
	}

	// done with all opaque planes, remember start index for transparent geometry
	m_buildingGeometryObject.m_transparentStartIndex = m_buildingGeometryObject.m_indexBufferData.size();

	// now add all transparent surfaces
	for (std::pair<const VICUS::SubSurface *, const VICUS::PlaneTriangulationData*> & p : transparentSubsurfaces) {
		QColor col = p.first->m_color;
		addPlane(*p.second, col, currentVertexIndex, currentElementIndex,
				 m_buildingGeometryObject.m_vertexBufferData,
				 m_buildingGeometryObject.m_colorBufferData,
				 m_buildingGeometryObject.m_indexBufferData, false);
	}

	if (t.elapsed() > 20)
		qDebug() << t.elapsed() << "ms for building generation";
}



void Scene::generateTransparentBuildingGeometry() {
	//	const SVViewState & vs = SVViewStateHandler::instance().viewState();
	//	if (vs.m_objectColorMode != SVViewState::OCM_InterlinkedSurfaces)
	//		return;

	QElapsedTimer t;
	t.start();
	// get VICUS project data
	const VICUS::Project & p = project();

	// we rebuild the entire geometry here, so this may be slow

	// clear out existing cache

	m_transparentBuildingObject.m_vertexBufferData.clear();
	m_transparentBuildingObject.m_colorBufferData.clear();
	m_transparentBuildingObject.m_indexBufferData.clear();
	m_transparentBuildingObject.m_vertexStartMap.clear();

	m_transparentBuildingObject.m_vertexBufferData.reserve(100000);
	m_transparentBuildingObject.m_colorBufferData.reserve(100000);
	m_transparentBuildingObject.m_indexBufferData.reserve(100000);

	// we now process all surfaces and add their coordinates and normals

	// recursively process all buildings, building levels etc.

	const SVDatabase & db = SVSettings::instance().m_db;

	unsigned int currentVertexIndex = 0;
	unsigned int currentElementIndex = 0;

	// coloring rules
	// - surfaces without connections to other surfaces are drawn in very transparent light gray
	// - surfaces with connections to other surfaces are drawn in slightly darker, transparent gray
	// - subsurfaces are drawn in very dark, very transparent gray
	// - active surface is drawn in silver, little transparent only

	// generate a list of surfaces that are connected
	std::set<const VICUS::Surface *> connectedSurfaces;
	for (const VICUS::ComponentInstance & ci : p.m_componentInstances) {
		if (ci.m_sideASurface == nullptr || ci.m_sideBSurface == nullptr)
			continue;

		// remember connected surfaces
		connectedSurfaces.insert(ci.m_sideASurface);
		connectedSurfaces.insert(ci.m_sideBSurface);

		// both polygons must be valid to continue, otherwise we cannot draw a connection line
		// invalid polygons should be highlighted somewhere else

		if (!ci.m_sideASurface->geometry().isValid() ||
				!ci.m_sideBSurface->geometry().isValid())
			continue;

		// both polygons must be visible
		if (!ci.m_sideASurface->m_visible || !ci.m_sideBSurface->m_visible)
			continue;

		// generate geometry for the "Links"

		// we need to generate the "centerpoint" of the polygon. Then we move along the local coordinate systems
		// direction of the plane in 0.1 cm x 0.1 cm

		const double BOX_THICKNESS = 0.05;
		IBKMK::Vector3D s1center = ci.m_sideASurface->geometry().centerPoint();
		std::vector<IBKMK::Vector3D> v1;
		v1.push_back(s1center + ci.m_sideASurface->geometry().localX()*BOX_THICKNESS + ci.m_sideASurface->geometry().localY()*BOX_THICKNESS);
		v1.push_back(s1center + ci.m_sideASurface->geometry().localX()*BOX_THICKNESS - ci.m_sideASurface->geometry().localY()*BOX_THICKNESS);
		v1.push_back(s1center - ci.m_sideASurface->geometry().localX()*BOX_THICKNESS - ci.m_sideASurface->geometry().localY()*BOX_THICKNESS);
		v1.push_back(s1center - ci.m_sideASurface->geometry().localX()*BOX_THICKNESS + ci.m_sideASurface->geometry().localY()*BOX_THICKNESS);

		IBKMK::Vector3D s2center = ci.m_sideBSurface->geometry().centerPoint();
		std::vector<IBKMK::Vector3D> v2;
		v2.push_back(s2center + ci.m_sideBSurface->geometry().localX()*BOX_THICKNESS + ci.m_sideBSurface->geometry().localY()*BOX_THICKNESS);
		v2.push_back(s2center + ci.m_sideBSurface->geometry().localX()*BOX_THICKNESS - ci.m_sideBSurface->geometry().localY()*BOX_THICKNESS);
		v2.push_back(s2center - ci.m_sideBSurface->geometry().localX()*BOX_THICKNESS - ci.m_sideBSurface->geometry().localY()*BOX_THICKNESS);
		v2.push_back(s2center - ci.m_sideBSurface->geometry().localX()*BOX_THICKNESS + ci.m_sideBSurface->geometry().localY()*BOX_THICKNESS);

		// make sure both polygons "rotate" into the same direction
		IBKMK::Vector3D n1 = (v1[0] - v1[1]).crossProduct(v1[2]-v1[1]);
		IBKMK::Vector3D n2 = (v2[0] - v2[1]).crossProduct(v2[2]-v2[1]);
		IBKMK::Vector3D centerLine = s2center - s1center;

		// make sure normals of both polygons point along center line
		if (centerLine.scalarProduct(n1) < 0)
			std::reverse(v1.begin(), v1.end());
		if (centerLine.scalarProduct(n2) < 0)
			std::reverse(v2.begin(), v2.end());

		// now determine rotation offset for second polygon until both rects are aligned
		// this can be checked by computing the sum of the vertex distances and pick the combination that is shortest
		unsigned int shortestOffset = 0;
		double len = std::numeric_limits<double>::max();
		for (unsigned int k=0; k<4; ++k) {
			double distSum = 0;
			for (unsigned int i=0; i<4; ++i) {
				double dist = v1[i].distanceTo(v2[(i + k) % 4]);
				distSum += dist;
			}
			if (distSum < len) {
				shortestOffset = k;
				len = distSum;
			}
		}

		// now rotation v2 by the offset
		std::vector<IBKMK::Vector3D> v2mod;
		if (shortestOffset == 0) {
			v2mod.swap(v2);
		}
		else {
			for (unsigned int i=0; i<4; ++i)
				v2mod.push_back(v2[(i+shortestOffset) % 4]);
		}

		v1.insert(v1.end(), v2mod.begin(), v2mod.end()); // combine polygons
		// add geometry to buffer
		QColor linkBoxColor(196,0,0,226);
		if (SVSettings::instance().m_theme == SVSettings::TT_Dark)
			linkBoxColor = QColor(255,64,32,226);
		addBox(v1, linkBoxColor, currentVertexIndex, currentElementIndex,
			   m_transparentBuildingObject.m_vertexBufferData,
			   m_transparentBuildingObject.m_colorBufferData,
			   m_transparentBuildingObject.m_indexBufferData);
	}

	for (const VICUS::Building & b : p.m_buildings) {
		for (const VICUS::BuildingLevel & bl : b.m_buildingLevels) {
			for (const VICUS::Room & r : bl.m_rooms) {
				for (const VICUS::Surface & s : r.m_surfaces) {

					// remember where the vertexes for this surface start in the buffer
					m_transparentBuildingObject.m_vertexStartMap[s.m_id] = currentVertexIndex;
					// TODO : also store average depth of polygon

					// general slightly gray - strong transparent
					QColor col(255,255,255,64);
					if (connectedSurfaces.find(&s) != connectedSurfaces.end())
						col = QColor(128,128,128,32);

					if (s.m_visible && !s.m_selected)
						addPlane(s.geometry().triangulationData(), col, currentVertexIndex, currentElementIndex,
								 m_transparentBuildingObject.m_vertexBufferData,
								 m_transparentBuildingObject.m_colorBufferData,
								 m_transparentBuildingObject.m_indexBufferData, false);

					col = QColor(64,64,64,32); // for subsurfaces
					// process all subsurfaces
					for (unsigned int i=0; i<s.subSurfaces().size(); ++i) {
						const VICUS::SubSurface & sub = s.subSurfaces()[i];
						if (!sub.m_visible || sub.m_selected)
							continue;
						if (sub.m_subSurfaceComponentInstance != nullptr &&
								sub.m_subSurfaceComponentInstance->m_idSubSurfaceComponent != VICUS::INVALID_ID)
						{
							// lookup subsurface component - if it exists
							const VICUS::SubSurfaceComponent * comp = db.m_subSurfaceComponents[sub.m_subSurfaceComponentInstance->m_idSubSurfaceComponent];
							if (comp != nullptr) {
								addPlane(s.geometry().holeTriangulationData()[i], col, currentVertexIndex, currentElementIndex,
										 m_transparentBuildingObject.m_vertexBufferData,
										 m_transparentBuildingObject.m_colorBufferData,
										 m_transparentBuildingObject.m_indexBufferData, false);
							}
						}
					}
				}
			}
		}
	}



	if (t.elapsed() > 20)
		qDebug() << t.elapsed() << "ms for transparent geometry generation";
}


void Scene::generateNetworkGeometry() {
	QElapsedTimer t;
	t.start();
	// get VICUS project data and database
	const VICUS::Project & p = project();
	const SVDatabase & db = SVSettings::instance().m_db;

	// we rebuild the entire geometry here, so this may be slow

	// clear out existing cache

	m_networkGeometryObject.m_vertexBufferData.clear();
	m_networkGeometryObject.m_colorBufferData.clear();
	m_networkGeometryObject.m_indexBufferData.clear();
	m_networkGeometryObject.m_vertexStartMap.clear();

	m_networkGeometryObject.m_vertexBufferData.reserve(100000);
	m_networkGeometryObject.m_colorBufferData.reserve(100000);
	m_networkGeometryObject.m_indexBufferData.reserve(100000);

	// process all network elements

	unsigned int currentVertexIndex = 0;
	unsigned int currentElementIndex = 0;

	// add cylinders for all pipes
	for (const VICUS::Network & network : p.m_geometricNetworks) {

		// update pointers of network elements, they are only runtime and not part of the project data
		// so they can be modified with const_cast
		const_cast<VICUS::Network &>(network).updateNodeEdgeConnectionPointers();
		// the visualization radius is also only runtime
		const_cast<VICUS::Network &>(network).updateVisualizationRadius(db.m_pipes);

		for (const VICUS::NetworkEdge & e : network.m_edges) {
			double radius = e.m_visualizationRadius;
			QColor pipeColor = e.m_color;
			if (!e.m_visible || e.m_selected)
				pipeColor.setAlpha(0);

			m_networkGeometryObject.m_vertexStartMap[e.m_id] = currentVertexIndex;
			addCylinder(e.m_node1->m_position, e.m_node2->m_position, pipeColor, radius,
						currentVertexIndex, currentElementIndex,
						m_networkGeometryObject.m_vertexBufferData,
						m_networkGeometryObject.m_colorBufferData,
						m_networkGeometryObject.m_indexBufferData);
		}

		// add spheres for nodes
		for (const VICUS::NetworkNode & no : network.m_nodes) {
			double radius = no.m_visualizationRadius;
			QColor col = no.m_color;
			if (!no.m_visible || !network.m_visible)
				col.setAlpha(0);

			m_networkGeometryObject.m_vertexStartMap[no.m_id] = currentVertexIndex;
			addSphere(no.m_position, col, radius,
					  currentVertexIndex, currentElementIndex,
					  m_networkGeometryObject.m_vertexBufferData,
					  m_networkGeometryObject.m_colorBufferData,
					  m_networkGeometryObject.m_indexBufferData);
		}
	}

	// done with all opaque geometry, remember start index for transparent geometry
	m_networkGeometryObject.m_transparentStartIndex = m_networkGeometryObject.m_indexBufferData.size();

	if (t.elapsed() > 20)
		qDebug() << t.elapsed() << "ms for network generation";
}


void Scene::recolorObjects(SVViewState::ObjectColorMode ocm, unsigned int id) const {
	// Note: the meaning of the filter id depends on the coloring mode

	// In ResultColorView the colors of nodes, edges, surfaces etc. are exclusively controlled
	// by the property widget SVPropResultsWidget. Hence we just return here.
	const SVViewState & vs = SVViewStateHandler::instance().viewState();
	if (vs.m_objectColorMode == SVViewState::OCM_ResultColorView)
		return;


	// get VICUS project data
	const VICUS::Project & p = project();

	// coloring works as follows:
	// - we process all surfaces and sub-surfaces
	// - if we are not in a coloring mode (OCM_None) we select a default color for the surface/sub-surface/node/edge
	//   (this is done always as default initialization step)
	// - if we are in a coloring mode, all surfaces except those we need to color are grayed out

	// process all surfaces and initialize colors
	for (const VICUS::Building & b : p.m_buildings) {
		for (const VICUS::BuildingLevel & bl : b.m_buildingLevels) {
			for (const VICUS::Room & r : bl.m_rooms) {
				for (const VICUS::Surface & s : r.m_surfaces) {

					// update surface opaque color
					// here, it does not matter if the surfaces is selected or invisible -
					// we just update the color that would be used if the surface would be drawn

					if (ocm == SVViewState::OCM_None) {
						// const cast is ok here, since color is not a project property
						if (!s.m_displayColor.isValid())
							const_cast<VICUS::Surface&>(s).initializeColorBasedOnInclination();
						const_cast<VICUS::Surface&>(s).m_color = s.m_displayColor;
					}
					else {
						// set "not interested/not applicable" color
						s.m_color = QColor(64,64,64,255); // dark opaque gray
					}

					// now the subsurfaces
					for (const VICUS::SubSurface & sub : s.subSurfaces()) {
						if (ocm == SVViewState::OCM_None) {
							// const cast is ok here, since color is not a project property
							const_cast<VICUS::SubSurface&>(sub).updateColor();
						}
						else {
							// set "not interested/not applicable" color
							sub.m_color = QColor(72,72,82,192); // will be drawn opaque in most modes
						}
					}
				}
			}
		}
	}

	// initialize network colors, independent of current color mode
	for (const VICUS::Network & net: p.m_geometricNetworks) {
		// we only update runtime-only properties, hence we can use a const-cast here
		const_cast<VICUS::Network&>(net).setDefaultColors();
	}

	const SVDatabase & db = SVSettings::instance().m_db;

	// different handling different color modes
	// Mind: the subsurfaces are drawn either transparent or opaque, depending on the associated
	//       component. Without a subsurface-component assigned, they will be opaque and should
	//       have a different color than regular surfaces without component

	switch (ocm) {
		case SVViewState::OCM_InterlinkedSurfaces:
		case SVViewState::OCM_None:
			break;

		case SVViewState::OCM_SelectedSurfacesHighlighted: {
			for (const VICUS::Building & b : p.m_buildings) {
				for (const VICUS::BuildingLevel & bl : b.m_buildingLevels) {
					for (const VICUS::Room & r : bl.m_rooms) {
						for (const VICUS::Surface & s : r.m_surfaces) {

							// change color of selected surfaces
							if (s.m_selected)
								s.m_color = QColor(255,144,0,255); // nice orange
						}
					}
				}
			}
		} break;

		case SVViewState::OCM_Components: {
			// now color all surfaces that appear somewhere in a ComponentInstance
			for (const VICUS::ComponentInstance & ci : project().m_componentInstances) {
				QColor col;
				if (ci.m_idComponent == VICUS::INVALID_ID)
					col = QColor(96,0,0);
				else {
					// lookup component definition
					const VICUS::Component * comp = db.m_components[ci.m_idComponent];
					if (comp == nullptr)
						col = QColor(148,64,64);
					else
						col = comp->m_color;
				}
				if (ci.m_sideASurface != nullptr)
					ci.m_sideASurface->m_color = col;
				if (ci.m_sideBSurface != nullptr)
					ci.m_sideBSurface->m_color = col;
			}
		} break;

		case SVViewState::OCM_SubSurfaceComponents:
		case SVViewState::OCM_ComponentOrientation:
		case SVViewState::OCM_SurfaceHeating:
		case SVViewState::OCM_BoundaryConditions:
		case SVViewState::OCM_SupplySystems: {
			// now color all surfaces, this works by first looking up the components, associated with each surface
			for (const VICUS::ComponentInstance & ci : project().m_componentInstances) {
				// lookup component definition
				const VICUS::Component * comp = db.m_components[ci.m_idComponent];
				if (comp == nullptr)
					continue; // no component definition - keep default (gray) color
				switch (ocm) {
				case SVViewState::OCM_ComponentOrientation:
					// color surfaces when either filtering is off (id == 0)
					// or when component ID matches selected id
					if (id == VICUS::INVALID_ID || ci.m_idComponent == id) {
						// color side A surfaces with blue,
						// side B surfaces with orange
						if (ci.m_sideASurface != nullptr)
							ci.m_sideASurface->m_color = QColor(47,125,212);
						if (ci.m_sideBSurface != nullptr)
							ci.m_sideBSurface->m_color = QColor(255, 206, 48);
					}
					break;
				case SVViewState::OCM_BoundaryConditions:
					if (ci.m_sideASurface != nullptr && comp->m_idSideABoundaryCondition != VICUS::INVALID_ID) {
						// lookup boundary condition definition
						const VICUS::BoundaryCondition * bc = db.m_boundaryConditions[comp->m_idSideABoundaryCondition];
						if (bc != nullptr)
							ci.m_sideASurface->m_color = bc->m_color;
					}
					if (ci.m_sideBSurface != nullptr && comp->m_idSideBBoundaryCondition != VICUS::INVALID_ID) {
						// lookup boundary condition definition
						const VICUS::BoundaryCondition * bc = db.m_boundaryConditions[comp->m_idSideBBoundaryCondition];
						if (bc != nullptr)
							ci.m_sideBSurface->m_color = bc->m_color;
					}
					break;

				case SVViewState::OCM_SurfaceHeating: {
					// lookup surface heating definition
					const VICUS::SurfaceHeating * surfHeat = db.m_surfaceHeatings[ci.m_idSurfaceHeating];
					if (surfHeat != nullptr) {
						if (ci.m_sideASurface != nullptr)
							ci.m_sideASurface->m_color = surfHeat->m_color;
						if (ci.m_sideBSurface != nullptr)
							ci.m_sideBSurface->m_color = surfHeat->m_color;
					}
					else {
						if (comp->m_activeLayerIndex != VICUS::INVALID_ID) {
							if (ci.m_sideASurface != nullptr)
								ci.m_sideASurface->m_color = QColor("#758eb3");
							if (ci.m_sideBSurface != nullptr)
								ci.m_sideBSurface->m_color = QColor("#758eb3");
						}

					}
				}
					break;

				case SVViewState::OCM_SupplySystems: {
					// lookup surface heating definition
					const VICUS::SupplySystem * supplySys = db.m_supplySystems[ci.m_idSupplySystem];
					if (supplySys != nullptr) {
						if (ci.m_sideASurface != nullptr)
							ci.m_sideASurface->m_color = supplySys->m_color;
						if (ci.m_sideBSurface != nullptr)
							ci.m_sideBSurface->m_color = supplySys->m_color;
					}
					else {
						if (comp->m_activeLayerIndex != VICUS::INVALID_ID) {
							if (ci.m_sideASurface != nullptr)
								ci.m_sideASurface->m_color = QColor("#758eb3");
							if (ci.m_sideBSurface != nullptr)
								ci.m_sideBSurface->m_color = QColor("#758eb3");
						}

					}
				}
					break;

<<<<<<< HEAD
				// the color modes below are not handled here and are only added to get rid of compiler warnins
			case SVViewState::OCM_Components:
			case SVViewState::OCM_ZoneTemplates:
			case SVViewState::OCM_SubSurfaceComponents:
			case SVViewState::OCM_None:
			case SVViewState::OCM_Network:
			case SVViewState::OCM_NetworkEdge:
			case SVViewState::OCM_NetworkNode:
			case SVViewState::OCM_NetworkSubNetworks:
			case SVViewState::OCM_NetworkHeatExchange:
			case SVViewState::OCM_SelectedSurfacesHighlighted:
			case SVViewState::OCM_InterlinkedSurfaces:
			case SVViewState::OCM_AcousticRoomType:
				break;
=======
					// the color modes below are not handled here and are only added to get rid of compiler warnins
				case SVViewState::OCM_Components:
				case SVViewState::OCM_ZoneTemplates:
				case SVViewState::OCM_SubSurfaceComponents:
				case SVViewState::OCM_None:
				case SVViewState::OCM_Network:
				case SVViewState::OCM_NetworkEdge:
				case SVViewState::OCM_NetworkNode:
				case SVViewState::OCM_NetworkSubNetworks:
				case SVViewState::OCM_NetworkHeatExchange:
				case SVViewState::OCM_SelectedSurfacesHighlighted:
				case SVViewState::OCM_InterlinkedSurfaces:
				case SVViewState::OCM_ResultColorView:
					break;
				}
>>>>>>> 91b17af0
			}

			// now color all sub-surfaces, this works by first looking up the components, associated with each surface
			for (const VICUS::SubSurfaceComponentInstance & ci : project().m_subSurfaceComponentInstances) {
				// lookup component definition
				const VICUS::SubSurfaceComponent * comp = db.m_subSurfaceComponents[ci.m_idSubSurfaceComponent];
				if (comp == nullptr)
					continue; // no component definition - keep default (uninterested) color
				switch (ocm) {
				case SVViewState::OCM_SubSurfaceComponents:
					if (ci.m_sideASubSurface != nullptr) {
						ci.m_sideASubSurface->m_color = comp->m_color;
						// TODO : decide upon alpha value based on component type
						ci.m_sideASubSurface->m_color.setAlpha(128);
					}
					if (ci.m_sideBSubSurface != nullptr) {
						ci.m_sideBSubSurface->m_color = comp->m_color;
						ci.m_sideBSubSurface->m_color.setAlpha(128);
					}
<<<<<<< HEAD
				}
				break;

				// the color modes below are not handled here and are only added to get rid of compiler warnins
			case SVViewState::OCM_ZoneTemplates:
			case SVViewState::OCM_Components:
			case SVViewState::OCM_None:
			case SVViewState::OCM_SelectedSurfacesHighlighted:
			case SVViewState::OCM_Network:
			case SVViewState::OCM_NetworkEdge:
			case SVViewState::OCM_NetworkNode:
			case SVViewState::OCM_NetworkSubNetworks:
			case SVViewState::OCM_NetworkHeatExchange:
			case SVViewState::OCM_SurfaceHeating:
			case SVViewState::OCM_InterlinkedSurfaces:
			case SVViewState::OCM_SupplySystems:
			case SVViewState::OCM_AcousticRoomType:
				break;
			} // switch
		}
=======
					break;
				case SVViewState::OCM_ComponentOrientation:
					// color surfaces when either filtering is off (id == 0)
					// or when component ID matches selected id
					if (id == VICUS::INVALID_ID || ci.m_idSubSurfaceComponent == id) {
						// color side A surfaces with blue,
						// side B surfaces with orange
						// colors slightly brighter than components, to allow differntiation
						if (ci.m_sideASubSurface != nullptr)
							ci.m_sideASubSurface->m_color = QColor(92,149,212, 128); // set slightly transparent to have effect on windows
						if (ci.m_sideBSubSurface != nullptr)
							ci.m_sideBSubSurface->m_color = QColor(255, 223, 119, 128); // set slightly transparent to have effect on windows
					}
					break;
				case SVViewState::OCM_BoundaryConditions :
					if (ci.m_sideASubSurface != nullptr && comp->m_idSideABoundaryCondition != VICUS::INVALID_ID) {
						// lookup boundary condition definition
						const VICUS::BoundaryCondition * bc = db.m_boundaryConditions[comp->m_idSideABoundaryCondition];
						if (bc != nullptr) {
							ci.m_sideASubSurface->m_color = bc->m_color.lighter(50);
							ci.m_sideASubSurface->m_color.setAlpha(128);
						}
					}
					if (ci.m_sideBSubSurface != nullptr && comp->m_idSideBBoundaryCondition != VICUS::INVALID_ID) {
						// lookup boundary condition definition
						const VICUS::BoundaryCondition * bc = db.m_boundaryConditions[comp->m_idSideBBoundaryCondition];
						if (bc != nullptr) {
							ci.m_sideBSubSurface->m_color = bc->m_color.lighter(50);
							ci.m_sideBSubSurface->m_color.setAlpha(128);
						}
					}
					break;
>>>>>>> 91b17af0

					// the color modes below are not handled here and are only added to get rid of compiler warnins
				case SVViewState::OCM_ZoneTemplates:
				case SVViewState::OCM_Components:
				case SVViewState::OCM_None:
				case SVViewState::OCM_SelectedSurfacesHighlighted:
				case SVViewState::OCM_Network:
				case SVViewState::OCM_NetworkEdge:
				case SVViewState::OCM_NetworkNode:
				case SVViewState::OCM_NetworkSubNetworks:
				case SVViewState::OCM_NetworkHeatExchange:
				case SVViewState::OCM_SurfaceHeating:
				case SVViewState::OCM_InterlinkedSurfaces:
				case SVViewState::OCM_SupplySystems:
				case SVViewState::OCM_ResultColorView:
					break;
				} // switch
			} // for

		} break;

		case SVViewState::OCM_ZoneTemplates: {
			for (const VICUS::Building & b : p.m_buildings) {
				for (const VICUS::BuildingLevel & bl : b.m_buildingLevels) {
					for (const VICUS::Room & r : bl.m_rooms) {
						// skip all without zone template
						if (r.m_idZoneTemplate == VICUS::INVALID_ID)
							continue; // they keep the default gray
						if (id == VICUS::INVALID_ID || r.m_idZoneTemplate == id) {
							// lookup zone template
							const VICUS::ZoneTemplate * zt = db.m_zoneTemplates[r.m_idZoneTemplate];
							if (zt == nullptr)
								continue; // no definition - keep default (gray) color
							// color all surfaces of room based on zone template color
							for (const VICUS::Surface & s : r.m_surfaces)
								s.m_color = zt->m_color;
							// TODO : subsurfaces

						}
					}
				}
			}
<<<<<<< HEAD
		}
	} break;

	case SVViewState::OCM_AcousticRoomType: {
		for (const VICUS::Building & b : p.m_buildings) {
			for (const VICUS::BuildingLevel & bl : b.m_buildingLevels) {
				for (const VICUS::Room & r : bl.m_rooms) {
					// skip all without zone template
					if (r.m_idAcousticTemplate == VICUS::INVALID_ID)
						continue; // they keep the default gray
					if (id == VICUS::INVALID_ID || r.m_idAcousticTemplate == id) {
						// lookup zone template
						const VICUS::AcousticTemplate * at = db.m_acousticTemplates[r.m_idAcousticTemplate];
						if (at == nullptr)
							continue; // no definition - keep default (gray) color
						// color all surfaces of room based on zone template color
						for (const VICUS::Surface & s : r.m_surfaces)
							s.m_color = at->m_color;
						// TODO : subsurfaces

					}
				}
			}
		}
	} break;


	case SVViewState::OCM_Network:
	case SVViewState::OCM_NetworkNode:
	case SVViewState::OCM_NetworkEdge:
	case SVViewState::OCM_NetworkHeatExchange:
	case SVViewState::OCM_NetworkSubNetworks:
		for (const VICUS::Network & net: p.m_geometricNetworks){

			switch (ocm) {
			case SVViewState::OCM_NetworkNode: {
				net.setDefaultColors();
			} break;
			case SVViewState::OCM_NetworkEdge: {
				for (const VICUS::NetworkNode & node: net.m_nodes)
					node.m_color = Qt::lightGray;
				for (const VICUS::NetworkEdge & edge: net.m_edges){
					edge.m_color = Qt::lightGray;
					unsigned int id = edge.m_idPipe;
					if (db.m_pipes[id] != nullptr)
						edge.m_color = db.m_pipes[id]->m_color;
				}
			} break;
			case SVViewState::OCM_NetworkHeatExchange: {
				for (const VICUS::NetworkEdge & edge: net.m_edges)
					edge.m_color = VICUS::Network::colorHeatExchangeType(edge.m_heatExchange.m_modelType);
				for (const VICUS::NetworkNode & node: net.m_nodes)
					node.m_color = VICUS::Network::colorHeatExchangeType(node.m_heatExchange.m_modelType);
			} break;
			case SVViewState::OCM_NetworkSubNetworks: {
				for (const VICUS::NetworkNode & node: net.m_nodes){
					node.m_color = Qt::lightGray;
					unsigned int id = node.m_idSubNetwork;
					if (db.m_subNetworks[id] != nullptr)
						node.m_color = db.m_subNetworks[id]->m_color;
				}
			} break;

				// rest only to avoid compiler warnings
			case SVViewState::OCM_None:
			case SVViewState::OCM_SelectedSurfacesHighlighted:
			case SVViewState::OCM_Components:
			case SVViewState::OCM_SubSurfaceComponents:
			case SVViewState::OCM_ComponentOrientation:
			case SVViewState::OCM_BoundaryConditions:
			case SVViewState::OCM_ZoneTemplates:
			case SVViewState::OCM_SurfaceHeating:
			case SVViewState::OCM_Network:
			case SVViewState::OCM_InterlinkedSurfaces:
			case SVViewState::OCM_SupplySystems:
				break;
			}
		}
		break;
	}

=======
		} break;


		case SVViewState::OCM_Network:
		case SVViewState::OCM_NetworkNode:
		case SVViewState::OCM_NetworkEdge:
		case SVViewState::OCM_NetworkHeatExchange:
		case SVViewState::OCM_NetworkSubNetworks:
		case SVViewState::OCM_ResultColorView: {
			for (const VICUS::Network & net: p.m_geometricNetworks){

				switch (ocm) {
					case SVViewState::OCM_NetworkNode: {
						net.setDefaultColors();
					} break;
					case SVViewState::OCM_NetworkEdge: {
						for (const VICUS::NetworkNode & node: net.m_nodes)
							node.m_color = Qt::lightGray;
						for (const VICUS::NetworkEdge & edge: net.m_edges){
							edge.m_color = Qt::lightGray;
							unsigned int id = edge.m_idPipe;
							if (db.m_pipes[id] != nullptr)
								edge.m_color = db.m_pipes[id]->m_color;
						}
					} break;
					case SVViewState::OCM_NetworkHeatExchange: {
						for (const VICUS::NetworkEdge & edge: net.m_edges)
							edge.m_color = VICUS::Network::colorHeatExchangeType(edge.m_heatExchange.m_modelType);
						for (const VICUS::NetworkNode & node: net.m_nodes)
							node.m_color = VICUS::Network::colorHeatExchangeType(node.m_heatExchange.m_modelType);
					} break;
					case SVViewState::OCM_NetworkSubNetworks: {
						for (const VICUS::NetworkNode & node: net.m_nodes){
							node.m_color = Qt::lightGray;
							unsigned int id = node.m_idSubNetwork;
							if (db.m_subNetworks[id] != nullptr)
								node.m_color = db.m_subNetworks[id]->m_color;
						}
					} break;

					// rest only to avoid compiler warnings
					case SVViewState::OCM_None:
					case SVViewState::OCM_SelectedSurfacesHighlighted:
					case SVViewState::OCM_Components:
					case SVViewState::OCM_SubSurfaceComponents:
					case SVViewState::OCM_ComponentOrientation:
					case SVViewState::OCM_BoundaryConditions:
					case SVViewState::OCM_ZoneTemplates:
					case SVViewState::OCM_SurfaceHeating:
					case SVViewState::OCM_Network:
					case SVViewState::OCM_InterlinkedSurfaces:
					case SVViewState::OCM_SupplySystems:
					case SVViewState::OCM_ResultColorView:
						break;
				} // switch
			} // for
		} break;
	} // switch
>>>>>>> 91b17af0

}


void Scene::selectAll() {
	std::set<const VICUS::Object *> selObjects;
	// select all objects, wether they are selected already or not, and whether they are visible or not
	project().selectObjects(selObjects, VICUS::Project::SG_All, false, false);

	// get a list of IDs of nodes to be selected (only those who are not yet selected)
	std::set<unsigned int> nodeIDs;
	for (const VICUS::Object * o : selObjects) {
		if (!o->m_selected)
			nodeIDs.insert(o->m_id);
	}

	SVUndoTreeNodeState * undo = new SVUndoTreeNodeState(tr("All objects selected"),
														 SVUndoTreeNodeState::SelectedState, nodeIDs, true);
	// select all
	undo->push();
}


void Scene::deselectAll() {
	std::set<unsigned int> objIDs;
	// add all selected objects, whether they are visible or not

	// get VICUS project data
	const VICUS::Project & p = project();
	for (const VICUS::Building & b : p.m_buildings) {
		if (b.m_selected)
			objIDs.insert(b.m_id);
		for (const VICUS::BuildingLevel & bl : b.m_buildingLevels) {
			if (bl.m_selected)
				objIDs.insert(bl.m_id);
			for (const VICUS::Room & r : bl.m_rooms) {
				if (r.m_selected)
					objIDs.insert(r.m_id);
				for (const VICUS::Surface & s : r.m_surfaces) {
					if (s.m_selected)
						objIDs.insert(s.m_id);
					for (const VICUS::SubSurface & sub : s.subSurfaces()) {
						if (sub.m_selected)
							objIDs.insert(sub.m_id);
					}
				}
			}
		}
	}

	// now the plain geometry
	for (const VICUS::Surface & s : p.m_plainGeometry.m_surfaces) {
		if (s.m_selected)
			objIDs.insert(s.m_id);
	}

	// now network stuff

	// add cylinders for all pipes
	for (const VICUS::Network & network : p.m_geometricNetworks) {
		for (const VICUS::NetworkEdge & e : network.m_edges) {
			if (e.m_selected)
				objIDs.insert(e.m_id);
		}

		// add spheres for nodes
		for (const VICUS::NetworkNode & no : network.m_nodes) {
			if (no.m_selected)
				objIDs.insert(no.m_id);
		}
		if (network.m_selected)
			objIDs.insert(network.m_id);
	}

	// if nothing is selected, do nothing
	if (objIDs.empty())
		return;
	SVUndoTreeNodeState * undo = new SVUndoTreeNodeState(tr("Selected cleared"),
														 SVUndoTreeNodeState::SelectedState, objIDs, false);
	undo->push();
}


void Scene::deleteSelected() {
	// generate vector of surfaces
	std::set<const VICUS::Object *> selectedObjects;
	project().selectObjects(selectedObjects, VICUS::Project::SG_All, true, true);

	// nothing selected - nothing to do
	if (selectedObjects.empty())
		return;

	// clear selected objects (since they are now removed)
	SVUndoDeleteSelected * undo = new SVUndoDeleteSelected(tr("Removing selected geometry"), selectedObjects);
	// clear selection
	undo->push();
}


void Scene::showSelected() {
	std::set<const VICUS::Object*> selectedObjects;
	// process all objects in project, take all objects that are selected, yet invisible
	project().selectObjects(selectedObjects, VICUS::Project::SG_All, true, false);
	std::set<unsigned int> selectedObjectIDs;
	// Note: all objects in m_selectedGeometryObject.m_selectedObjects are required to be visible!
	for (const VICUS::Object * obj : selectedObjects)
		selectedObjectIDs.insert(obj->m_id);

	if (selectedObjectIDs.empty())
		return;

	SVUndoTreeNodeState * action = new SVUndoTreeNodeState(tr("Visibility changed"),
														   SVUndoTreeNodeState::VisibilityState,
														   selectedObjectIDs,
														   true);
	action->push();
}


void Scene::hideSelected() {
	// process all project geometry and create data for a state modification undo action
	std::set<unsigned int> selectedObjectIDs;
	// Note: all objects in m_selectedGeometryObject.m_selectedObjects are required to be visible!
	for (const VICUS::Object * obj : m_selectedGeometryObject.m_selectedObjects)
		selectedObjectIDs.insert(obj->m_id);

	if (selectedObjectIDs.empty())
		return;

	SVUndoTreeNodeState * action = new SVUndoTreeNodeState(tr("Visibility changed"),
														   SVUndoTreeNodeState::VisibilityState,
														   selectedObjectIDs,
														   false);
	action->push();
}


void Scene::leaveAnySpecialMode() {
	// turn on AlignLocalCoordinateSystem mode
	SVViewState vs = SVViewStateHandler::instance().viewState();
	// leave any mode we are currently in and restore previous state
	switch (vs.m_sceneOperationMode) {
		case SVViewState::OM_AlignLocalCoordinateSystem :
			leaveCoordinateSystemAdjustmentMode(true);
			break;
		case SVViewState::OM_MoveLocalCoordinateSystem :
			leaveCoordinateSystemTranslationMode(true);
			break;
		case SVViewState::OM_MeasureDistance:
			leaveMeasurementMode();
			break;

		case SVViewState::OM_SelectedGeometry:
		case SVViewState::OM_PlaceVertex:
		case SVViewState::OM_ThreePointRotation:
		case SVViewState::NUM_OM:
			break; // nothing to do when we leave these modes
	}
}


void Scene::enterCoordinateSystemAdjustmentMode() {
	// store current transformation of local coordinate system object
	m_oldCoordinateSystemTransform = m_coordinateSystemObject.transform();
	// turn on AlignLocalCoordinateSystem mode
	SVViewState vs = SVViewStateHandler::instance().viewState();
	vs.m_sceneOperationMode = SVViewState::OM_AlignLocalCoordinateSystem;
	SVViewStateHandler::instance().setViewState(vs);
	qDebug() << "Entering 'Align coordinate system' mode";
}


void Scene::leaveCoordinateSystemAdjustmentMode(bool abort) {
	// restore original local coordinate system
	if (abort) {
		m_coordinateSystemObject.setTransform(m_oldCoordinateSystemTransform);
		qDebug() << "Aborting 'Align coordinate system' mode (no change)";
	}
	else {
		// finish aligning coordinate system and keep selected rotation in coordinate system
		// but restore origin of local coordinate system object
		m_coordinateSystemObject.setTranslation(m_oldCoordinateSystemTransform.translation());
		qDebug() << "Leaving 'Align coordinate system' mode";
	}
	// switch back to defined view state
	setDefaultViewState();
}


void Scene::enterCoordinateSystemTranslationMode() {
	// store current transformation of local coordinate system object
	m_oldCoordinateSystemTransform = m_coordinateSystemObject.transform();
	// turn on AlignLocalCoordinateSystem mode
	SVViewState vs = SVViewStateHandler::instance().viewState();
	vs.m_sceneOperationMode = SVViewState::OM_MoveLocalCoordinateSystem;
	SVViewStateHandler::instance().setViewState(vs);
	qDebug() << "Entering 'Translate coordinate system' mode";
}


void Scene::leaveCoordinateSystemTranslationMode(bool abort) {
	// restore original local coordinate system
	if (abort) {
		m_coordinateSystemObject.setTransform(m_oldCoordinateSystemTransform);
		qDebug() << "Aborting 'Translate coordinate system' mode (no change)";
	}
	else {
		// finish aligning coordinate system
		qDebug() << "Leaving 'Translate coordinate system' mode";
	}
	// switch back to defined view state
	// do we have any selected geometries
	setDefaultViewState();
}


void Scene::enterMeasurementMode() {
	// store current transformation of local coordinate system object
	m_oldCoordinateSystemTransform = m_coordinateSystemObject.transform();
	SVViewState vs = SVViewStateHandler::instance().viewState();
	vs.m_sceneOperationMode = SVViewState::OM_MeasureDistance;
	SVViewStateHandler::instance().setViewState(vs);
	qDebug() << "Entering 'Measurement' mode";

	m_measurementWidget->show();
	// move measurement widget to correct position
	SVViewStateHandler::instance().m_geometryView->moveMeasurementWidget();

	SVViewStateHandler::instance().m_coordinateSystemObject->setOrbColor(SVViewStateHandler::instance().m_measurementWidget->m_color);
}


void Scene::leaveMeasurementMode() {
	// restore original local coordinate system
	m_coordinateSystemObject.setTransform(m_oldCoordinateSystemTransform);
	m_measurementObject.reset();
	qDebug() << "Leaving 'Measurement' mode";

	SVViewStateHandler::instance().m_geometryView->hideMeasurementWidget();

	SVViewStateHandler::instance().m_coordinateSystemObject->setOrbColor(QColor("burlywood"));
	SVViewStateHandler::instance().m_coordinateSystemObject->m_originalTranslation = QVector3D(0,0,0);

	// switch back to defined view state
	// do we have any selected geometries
	setDefaultViewState();
}


void Scene::pick(PickObject & pickObject) {
	// clear pick candidates
	pickObject.m_candidates.clear();

	// local mouse coordinates
	int my = pickObject.m_localMousePos.y();
	int mx = pickObject.m_localMousePos.x();

	// viewport dimensions
	double Dx = m_viewPort.width();
	double Dy = m_viewPort.height();

	double nx = (2*mx-Dx)/Dx;
	double ny = -(2*my-Dy)/Dy;

	// invert world2view matrix, with m_worldToView = m_projection * m_camera.toMatrix() * m_transform.toMatrix();
	bool invertible;
	QMatrix4x4 projectionMatrixInverted = m_worldToView.inverted(&invertible);
	if (!invertible) {
		qWarning()<< "Cannot invert projection matrix.";

		// Add a dummy point to ensure that we always have a least one (though meaningless) pick candidate.
		PickObject::PickResult r;
		r.m_resultType = PickObject::RT_GridPlane;
		r.m_objectID = 0;
		r.m_depth = 1;
		r.m_pickPoint.set(0,0,0);
		pickObject.m_candidates.push_back(r);
		return;
	}

	// mouse position in NDC space, one point on near plane and one point on far plane
	QVector4D nearPos(float(nx), float(ny), -1, 1.0);
	QVector4D farPos (float(nx), float(ny),  1, 1.0);

	// transform from NDC to model coordinates
	QVector4D nearResult = projectionMatrixInverted*nearPos;
	QVector4D farResult = projectionMatrixInverted*farPos;
	// don't forget normalization!
	nearResult /= nearResult.w();
	farResult /= farResult.w();

	// compute line-of-sight equation
	IBKMK::Vector3D nearPoint = QVector2IBKVector(nearResult.toVector3D()); // line offset = nearPoint
	// Note: Since the NearPlane-distance is 1 and thus nearly attached to the camera (distance 0 is not permitted!),
	//       the calculated nearPoint is actually (almost) the camera position, regardless of where one has clicked
	//       on the screen!
	//       So we might actually just take the camera position here and avoid the extra work, but since there may
	//       be later the demand for "zoom" and perspective adjustment, we leave it this way.
	IBKMK::Vector3D farPoint = QVector2IBKVector(farResult.toVector3D());
	IBKMK::Vector3D direction = farPoint - nearPoint;	// direction vector of line-of-sight
	pickObject.m_lineOfSightOffset = nearPoint;
	pickObject.m_lineOfSightDirection = direction;

	// *** now do the actual picking ***
	//
	// We collect a list of pick candidates, all with pick points along the line-of-sight.
	// In this function we only collect the pick candidates. The calling function has to
	// pick the right one and filter out unwanted candidates.

	//#define SHOW_PICK_TIME
#ifdef SHOW_PICK_TIME
	QElapsedTimer pickTimer;
	pickTimer.start();
#endif


	// *** intersection with grid plane ***

	IBKMK::Vector3D intersectionPoint;
	double t;
	// process all grid planes - being transparent, these are picked from both sides
	for (unsigned int i=0; i< project().m_viewSettings.m_gridPlanes.size(); ++i) {
		if (project().m_viewSettings.m_gridPlanes[i].intersectsLine(nearPoint, direction, t, intersectionPoint)) {
			// got an intersection point, store it
			PickObject::PickResult r;
			r.m_resultType = PickObject::RT_GridPlane;
			r.m_objectID = i;
			r.m_depth = t;
			r.m_pickPoint = intersectionPoint;
			pickObject.m_candidates.push_back(r);
		}
	}

	// now process all surfaces and update p to hold the closest hit
	const VICUS::Project & prj = project();


	// *** surfaces of buildings ***

	for (const VICUS::Building & b : prj.m_buildings) {
		for (const VICUS::BuildingLevel & bl : b.m_buildingLevels) {
			for (const VICUS::Room & r : bl.m_rooms) {
				for (const VICUS::Surface & s : r.m_surfaces) {
					// skip invisible or inactive surfaces
					//					if (!s.m_visible)
					//						continue;
					IBKMK::Vector3D intersectionPoint;
					double dist;
					// check if we hit the surface - since we show the surface from both sides, we
					// can also pick both sides
					int holeIndex;
					if (s.geometry().intersectsLine(nearPoint, direction, intersectionPoint, dist, holeIndex, true)) {
						// if a hole was clicked on, that is invisible, ignore this click
						bool cond1 = holeIndex == -1 && s.m_visible;
						bool cond2 = holeIndex != -1 && s.subSurfaces()[(unsigned int)holeIndex].m_visible;
						if ( cond1 || cond2 ) {
							PickObject::PickResult r;
							r.m_resultType = PickObject::RT_Object;
							r.m_depth = dist;
							r.m_pickPoint = intersectionPoint;
							r.m_holeIdx = holeIndex;
							if (holeIndex != -1) {
								// store ID of window/embedded surface
								r.m_objectID = s.subSurfaces()[(unsigned int)holeIndex].m_id;
							}
							else
								r.m_objectID = s.m_id;
							pickObject.m_candidates.push_back(r);
						}
					}
				}
			}
		}
	}


	// *** now try plain geometry ***

	for (const VICUS::Surface & s : prj.m_plainGeometry.m_surfaces) {
		// skip invisible or inactive surfaces
		if (!s.m_visible)
			continue;
		IBKMK::Vector3D intersectionPoint;
		double dist;
		// dump geometry is rendered front/back facing and also picked from both sides
		int holeIndex;
		if (s.geometry().intersectsLine(nearPoint, direction, intersectionPoint, dist, holeIndex, true)) {
			PickObject::PickResult r;
			r.m_resultType = PickObject::RT_Object;
			r.m_depth = dist;
			r.m_pickPoint = intersectionPoint;
			// TODO : Dirk, can "dump geometry" contain sub-surfaces?
			r.m_objectID = s.m_id;
			pickObject.m_candidates.push_back(r);
		}
	}


	// *** process all networks ***

	for (const VICUS::Network & n : prj.m_geometricNetworks) {

		// process all nodes
		for (const VICUS::NetworkNode & no : n.m_nodes) {

			// skip invisible nodes
			if (!no.m_visible)
				continue;

			// compute closest distance between nodal center point and line
			double dist;
			IBKMK::Vector3D closestPoint;
			double linePointDist = IBKMK::lineToPointDistance(nearPoint, direction, no.m_position, dist, closestPoint);
			// check distance against radius of sphere
			if (linePointDist < no.m_visualizationRadius) {
				PickObject::PickResult r;
				r.m_resultType = PickObject::RT_Object;
				r.m_depth = dist; // the depth to the point on the line-of-sight that is closest to the sphere's center point
				r.m_pickPoint = closestPoint; // this
				r.m_objectID = no.m_id;
				pickObject.m_candidates.push_back(r);
			}
		}

		// process all edges
		for (const VICUS::NetworkEdge & e : n.m_edges) {

			// skip invisible nodes
			if (!e.m_visible)
				continue;

			// compute closest distance between nodal center point and line
			double dist;
			IBKMK::Vector3D closestPoint;
			double lineFactor;
			double line2LineDistance = IBKMK::lineToLineDistance(nearPoint, direction,
																 e.m_node1->m_position, e.m_node2->m_position - e.m_node1->m_position,
																 dist, closestPoint, lineFactor);
			// check distance against cylinder radius
			if (line2LineDistance < e.m_visualizationRadius && lineFactor >= 0 && lineFactor <= 1) {
				PickObject::PickResult r;
				r.m_resultType = PickObject::RT_Object;
				r.m_depth = dist;
				r.m_pickPoint = closestPoint;
				r.m_objectID = e.m_id;
				pickObject.m_candidates.push_back(r);
			}
		}
	}

	// *** local coordinate system pick points ***

	// only do this when not panning/orbiting/first-person-viewing etc.
	if (m_navigationMode == NUM_NM) {

		// also, we do not snap to the local coordinate system spheres, when we are in align coordinate system
		// mode. Basically, we only snap to the local coordinate system, when in "selected geometry" mode
		if (SVViewStateHandler::instance().viewState().m_sceneOperationMode == SVViewState::OM_SelectedGeometry) {

			PickObject::PickResult r;
			if (m_coordinateSystemObject.pick(nearPoint, direction, r)) {

				// If local coordinate system is in "transformation" mode,
				// ignore the other pick points and just use the local coordinate system.
				// But only do this, if we are not in "align coordinate system" mode.
				if (m_coordinateSystemObject.m_geometryTransformMode != CoordinateSystemObject::TM_None)
					pickObject.m_candidates.clear();
				pickObject.m_candidates.push_back(r);
			}
		}
	}

	// also add the artifical intersection point with the far plane as "worst-of-all" candidate - this might
	// be needed for orbit controller operation

	PickObject::PickResult r;
	r.m_resultType = PickObject::RT_GridPlane;
	r.m_objectID = 0;
	r.m_depth = direction.magnitude();
	r.m_pickPoint = farPoint;
	pickObject.m_candidates.push_back(r);

	// finally sort the pick candidates based on depth value
	std::sort(pickObject.m_candidates.begin(), pickObject.m_candidates.end());

#ifdef SHOW_PICK_TIME
	qDebug() << "Pick duration = " << pickTimer.elapsed() << "ms";
#endif

	pickObject.m_pickPerformed = true;
}


struct SnapCandidate {
	bool operator<(const SnapCandidate & other) const {
		return m_distToLineOfSight < other.m_distToLineOfSight;
	}

	/*! The correspondig snap location. */
	IBKMK::Vector3D		m_pickPoint;
	/*! Distance of this candidate to pick point on line-of-sight. */
	double				m_distToLineOfSight;
};


void Scene::snapLocalCoordinateSystem(const PickObject & pickObject) {
	const SVViewState & vs = SVViewStateHandler::instance().viewState();

	const float SNAP_DISTANCES_THRESHHOLD = 2; // in m, should be enough, right?


	SVViewState::Locks actualLockOption = vs.m_locks;
	SVViewState::Locks axisLoc = SVViewState::NUM_L; // initialization just to silence compiler warning

	// if we have axis lock, determine offset and direction
	IBKMK::Vector3D axisLockOffset;
	if (vs.m_sceneOperationMode == SVViewState::OM_PlaceVertex) {

		// for now, return the position of the last added vertex, if any
		if (m_newGeometryObject.vertexList().empty())
			axisLockOffset = IBKMK::Vector3D();
		else
			axisLockOffset = m_newGeometryObject.vertexList().back();
	}
	else if (vs.m_sceneOperationMode == SVViewState::OM_SelectedGeometry) {
		if (m_coordinateSystemObject.m_geometryTransformMode == Vic3D::CoordinateSystemObject::TM_Translate ||
				(m_coordinateSystemObject.m_geometryTransformMode & Vic3D::CoordinateSystemObject::TM_ScaleMask) != 0)
		{
			switch (m_coordinateSystemObject.m_geometryTransformMode) {
				case Vic3D::CoordinateSystemObject::TM_ScaleX : axisLoc = SVViewState::L_LocalX; break;
				case Vic3D::CoordinateSystemObject::TM_ScaleY : axisLoc = SVViewState::L_LocalY; break;
				case Vic3D::CoordinateSystemObject::TM_ScaleZ : axisLoc = SVViewState::L_LocalZ; break;
			}
			axisLockOffset = QVector2IBKVector(m_coordinateSystemObject.m_originalTranslation);
		}
	}
	else if (vs.m_sceneOperationMode == SVViewState::OM_MeasureDistance) {
		axisLockOffset = QVector2IBKVector(m_coordinateSystemObject.m_originalTranslation);
	}
	// override user-selected axis lock for scaling operation
	if (axisLoc != SVViewState::NUM_L)
		actualLockOption = axisLoc;

	// get direction in case of axis lock
	IBKMK::Vector3D direction;
	switch (actualLockOption) {
		case SVViewState::L_LocalX : direction = QVector2IBKVector(m_coordinateSystemObject.localXAxis()); break;
		case SVViewState::L_LocalY : direction = QVector2IBKVector(m_coordinateSystemObject.localYAxis()); break;
		case SVViewState::L_LocalZ : direction = QVector2IBKVector(m_coordinateSystemObject.localZAxis()); break;
		case SVViewState::NUM_L: ; // no lock
	}


	// compute closest point between line-of-sight and locked axis
	double lineOfSightDist, lockedAxisDist;
	IBKMK::Vector3D closestPointOnAxis;
	IBKMK::lineToLineDistance(axisLockOffset, direction,
							  pickObject.m_lineOfSightOffset, pickObject.m_lineOfSightDirection,
							  lockedAxisDist, closestPointOnAxis, lineOfSightDist);


	IBKMK::Vector3D		snapPoint; // default snap point = origin
	std::string snapInfo = "no hit (fall-back to coordinate origin)";

	// *** no snap ***
	//
	if (!vs.m_snapEnabled) {

		// take closest hit and be done
		snapPoint = pickObject.m_candidates.front().m_pickPoint;
		// if we have a locked axis, and the "closest point to axis" is actually closer than the pick point candidate,
		// we take the closest point instead
		if (actualLockOption != SVViewState::NUM_L && lineOfSightDist < pickObject.m_candidates.front().m_depth) {
			snapPoint = closestPointOnAxis;
			snapInfo = "closest point on locked axis";
		}
		else
			snapInfo = "nearest object/plane hit";

		// now our candidate is stored as snapPoint - if axis lock is enabled, we still project the point
		// towards the locked axis (line) defined via last coordinate's position and locked local axis vector
	}


	// *** with snap ***
	//
	else {

		// by default, we snap to the closest point on a locked axis, if one is locked
		if (actualLockOption != SVViewState::NUM_L) {
			snapPoint = closestPointOnAxis;
			snapInfo = "closest point on locked axis";
		}

		// we have now several surfaces/objects stored in the pickObject as candidates
		// we take the first hit and process the snap options

		int snapOptions = vs.m_snapOptionMask;
		const PickObject::PickResult & r = pickObject.m_candidates.front();

		QVector3D pickPoint = IBKVector2QVector(r.m_pickPoint);

		// depending on type of object, process the different snap options
		if (r.m_resultType == PickObject::RT_GridPlane) {
			// use the intersection point with the grid as default snap point (in case no grid point is close enough)
			// but only, if there is no axis lock enabled
			if (actualLockOption == SVViewState::NUM_L) {
				snapPoint = r.m_pickPoint;
				snapInfo = "intersection point with plane (fall-back if no grid-point is in snap distance)";
			}
			// do we snap to grid?
			if (snapOptions & SVViewState::Snap_GridPlane) {
				// now determine which grid line is closest
				IBKMK::Vector3D closestPoint;
				Q_ASSERT(r.m_objectID < project().m_viewSettings.m_gridPlanes.size());
				project().m_viewSettings.m_gridPlanes[r.m_objectID].closestSnapPoint(r.m_pickPoint, closestPoint);
				// this is in world coordinates, use this as transformation vector for the
				// coordinate system
				float dist = (IBKVector2QVector(closestPoint) - pickPoint).lengthSquared();
				// close enough?
				if (dist < SNAP_DISTANCES_THRESHHOLD) {
					// got a snap point, store it
					snapPoint = closestPoint;
					snapInfo = "snap to grid point";
				}
			}
		}

		if (r.m_resultType == PickObject::RT_Object) {
			// We hit an object!

			// find out if this is a surface, a network node or an edge
			const VICUS::Object * obj = project().objectById(r.m_objectID);
			Q_ASSERT(obj != nullptr);

			// *** surfaces ***

			const VICUS::Surface * s = dynamic_cast<const VICUS::Surface *>(obj);
			if (s != nullptr) {
				// a surface object might have several snap points which we collect first in a vector
				std::vector<SnapCandidate> snapCandidates;
				float closestDepthSoFar = SNAP_DISTANCES_THRESHHOLD;

				// for now we snap to the vertexes of the outer polygon and all holes
				const std::vector<IBKMK::Vector3D> & sVertexes = s->geometry().triangulationData().m_vertexes;

				// we always add the intersection point with the surface as fall-back snappoint,
				// but with a large distance so that it is only used as last resort
				SnapCandidate sc;
				sc.m_distToLineOfSight = (double)SNAP_DISTANCES_THRESHHOLD*2;
				sc.m_pickPoint = r.m_pickPoint;
				snapCandidates.push_back(sc);

				if (snapOptions & SVViewState::Snap_ObjectVertex) {
					// insert distances to all vertexes of selected object
					for (const IBKMK::Vector3D & v : sVertexes) {
						QVector3D p = IBKVector2QVector(v);
						float dist = (p - pickPoint).lengthSquared();
						// Only add if close enough (< SNAP_DISTANCES_THRESHHOLD) and if there isn't yet
						// another snap point that's closer.
						if (dist < closestDepthSoFar && dist < SNAP_DISTANCES_THRESHHOLD) {
							sc.m_distToLineOfSight = (double)dist;
							sc.m_pickPoint = v;
							snapCandidates.push_back(sc);
							closestDepthSoFar = dist;
						}
					}
				}
				if (snapOptions & SVViewState::Snap_ObjectCenter) {
					// insert center point
					IBKMK::Vector3D center(0,0,0);
					for (const IBKMK::Vector3D & v : sVertexes)
						center += v;
					center /= sVertexes.size();
					QVector3D p = IBKVector2QVector(center);
					float dist = (p - pickPoint).lengthSquared();
					if (dist < closestDepthSoFar && dist < SNAP_DISTANCES_THRESHHOLD) {
						sc.m_distToLineOfSight = (double)dist;
						sc.m_pickPoint = center;
						snapCandidates.push_back(sc);
						closestDepthSoFar = dist;
					}
				}
				if (snapOptions & SVViewState::Snap_ObjectEdgeCenter) {
					// process all edges
					IBKMK::Vector3D lastNode = sVertexes.front();
					for (unsigned int i=0; i<sVertexes.size()+1; ++i) {
						IBKMK::Vector3D center = lastNode;
						lastNode = sVertexes[i % sVertexes.size()];
						center += lastNode;
						center /= 2;
						QVector3D p = IBKVector2QVector(center);
						float dist = (p - pickPoint).lengthSquared();
						if (dist < closestDepthSoFar && dist < SNAP_DISTANCES_THRESHHOLD) {
							sc.m_distToLineOfSight = (double)dist;
							sc.m_pickPoint = center;
							snapCandidates.push_back(sc);
							closestDepthSoFar = dist;
						}
					}
				}

				// now we take the snap point that's closest - even if all the snap options of an object are
				// turned off, we still get the intersection point as last straw to pick.
				std::sort(snapCandidates.begin(), snapCandidates.end());
				snapPoint = snapCandidates.front().m_pickPoint;
				snapInfo = "snap to object";
			} // if (s != nullptr)

			// *** sub-surfaces ***

			const VICUS::SubSurface * sub = dynamic_cast<const VICUS::SubSurface *>(obj);
			if (sub != nullptr) {
				s = dynamic_cast<const VICUS::Surface *>(sub->m_parent);
				IBK_ASSERT(r.m_holeIdx != -1);
				// a sub-surface object might have several snap points which we collect first in a vector
				std::vector<SnapCandidate> snapCandidates;
				float closestDepthSoFar = SNAP_DISTANCES_THRESHHOLD;

				// for now we snap to the vertexes of the outer polygon and all holes
				const std::vector<IBKMK::Vector3D> & sVertexes = s->geometry().holeTriangulationData()[(unsigned int)r.m_holeIdx].m_vertexes;

				// we always add the intersection point with the surface as fall-back snappoint,
				// but with a large distance so that it is only used as last resort
				SnapCandidate sc;
				sc.m_distToLineOfSight = (double)SNAP_DISTANCES_THRESHHOLD*2;
				sc.m_pickPoint = r.m_pickPoint;
				snapCandidates.push_back(sc);

				if (snapOptions & SVViewState::Snap_ObjectVertex) {
					// insert distances to all vertexes of selected object
					for (const IBKMK::Vector3D & v : sVertexes) {
						QVector3D p = IBKVector2QVector(v);
						float dist = (p - pickPoint).lengthSquared();
						// Only add if close enough (< SNAP_DISTANCES_THRESHHOLD) and if there isn't yet
						// another snap point that's closer.
						if (dist < closestDepthSoFar && dist < SNAP_DISTANCES_THRESHHOLD) {
							sc.m_distToLineOfSight = (double)dist;
							sc.m_pickPoint = v;
							snapCandidates.push_back(sc);
							closestDepthSoFar = dist;
						}
					}
				}
				if (snapOptions & SVViewState::Snap_ObjectCenter) {
					// insert center point
					IBKMK::Vector3D center(0,0,0);
					for (const IBKMK::Vector3D & v : sVertexes)
						center += v;
					center /= sVertexes.size();
					QVector3D p = IBKVector2QVector(center);
					float dist = (p - pickPoint).lengthSquared();
					if (dist < closestDepthSoFar && dist < SNAP_DISTANCES_THRESHHOLD) {
						sc.m_distToLineOfSight = (double)dist;
						sc.m_pickPoint = center;
						snapCandidates.push_back(sc);
						closestDepthSoFar = dist;
					}
				}
				if (snapOptions & SVViewState::Snap_ObjectEdgeCenter) {
					// process all edges
					IBKMK::Vector3D lastNode = sVertexes.front();
					for (unsigned int i=0; i<sVertexes.size()+1; ++i) {
						IBKMK::Vector3D center = lastNode;
						lastNode = sVertexes[i % sVertexes.size()];
						center += lastNode;
						center /= 2;
						QVector3D p = IBKVector2QVector(center);
						float dist = (p - pickPoint).lengthSquared();
						if (dist < closestDepthSoFar && dist < SNAP_DISTANCES_THRESHHOLD) {
							sc.m_distToLineOfSight = (double)dist;
							sc.m_pickPoint = center;
							snapCandidates.push_back(sc);
							closestDepthSoFar = dist;
						}
					}
				}

				// now we take the snap point that's closest - even if all the snap options of an object are
				// turned off, we still get the intersection point as last straw to pick.
				std::sort(snapCandidates.begin(), snapCandidates.end());
				snapPoint = snapCandidates.front().m_pickPoint;
				snapInfo = "snap to object";
			} // if (s != nullptr)


			// currently there is such snapping to nodes, yet

			/// \todo Add snapping to nodes (i.e. when drawing edges)

		} // object snap

	} // with snapping

	//	qDebug() << "Snap to: " << snapInfo.c_str();

	// we now have a snap point
	// if we also have line snap on, calculate the projection of this intersection point with the line

	// compute projection of current snapPoint onto line defined by refPoint and direction
	if (actualLockOption != SVViewState::NUM_L) {
		double lineFactor;
		IBKMK::Vector3D projectedPoint;
		IBKMK::lineToPointDistance(axisLockOffset, direction, snapPoint, lineFactor, projectedPoint);
		snapPoint = projectedPoint; // update snap point with projected point
	}

	// take closest snap point and snap to it
	QVector3D newCoordinatePoint = IBKVector2QVector(snapPoint);
	m_coordinateSystemObject.setTranslation(newCoordinatePoint);
}


void Scene::adjustCursorDuringMouseDrag(const QPoint & mouseDelta, const QPoint & localMousePos,
										QPoint & newLocalMousePos, PickObject & pickObject)
{
	QPoint localMousePosScaled = localMousePos * SVSettings::instance().m_ratio;
	// cursor position moves out of window?
	const int WINDOW_MOVE_MARGIN = 50;
	if (localMousePosScaled.x() < WINDOW_MOVE_MARGIN && mouseDelta.x() < 0) {
		//						qDebug() << "Resetting mousepos to right side of window.";
		newLocalMousePos.setX(m_viewPort.width()/SVSettings::instance().m_ratio-WINDOW_MOVE_MARGIN);
	}
	else if (localMousePosScaled.x() > (m_viewPort.width()-WINDOW_MOVE_MARGIN) && mouseDelta.x() > 0) {
		//						qDebug() << "Resetting mousepos to right side of window.";
		newLocalMousePos.setX(WINDOW_MOVE_MARGIN);
	}

	if (localMousePosScaled.y() < WINDOW_MOVE_MARGIN && mouseDelta.y() < 0) {
		qDebug() << "Resetting mousepos to bottom side of window.";
		newLocalMousePos.setY(m_viewPort.height()/SVSettings::instance().m_ratio-WINDOW_MOVE_MARGIN);
	}
	else if (localMousePosScaled.y() > (m_viewPort.height()-WINDOW_MOVE_MARGIN) && mouseDelta.y() > 0) {
		qDebug() << "Resetting mousepos to top side of window.";
		newLocalMousePos.setY(WINDOW_MOVE_MARGIN);
	}

	// if panning is enabled, reset the pan start positions/variables
	if (m_navigationMode == NM_Panning && newLocalMousePos != localMousePos) {
		pickObject.m_localMousePos = newLocalMousePos * SVSettings::instance().m_ratio;
		pick(pickObject);
		panStart(newLocalMousePos, pickObject, true);
	}
}


void Scene::handleLeftMouseClick(const KeyboardMouseHandler & keyboardHandler, PickObject & o) {
	// do different things depending on current scene operation mode

	switch (SVViewStateHandler::instance().viewState().m_sceneOperationMode) {

		// *** place a vertex ***
		case SVViewState::NUM_OM :
		case SVViewState::OM_SelectedGeometry : {
			// selection handling
			handleSelection(keyboardHandler, o);
			return;
		}

		case SVViewState::OM_MeasureDistance : {
			// we start a new measurement when:
			// a) no start and no end point have been set yet (i.e. mode has just started)
			// b) last measurement is complete, i.e. both start and end point are set

			// new starting point for measurement selected
			if (m_measurementObject.m_startPoint == INVALID_POINT)
			{
				// if we start from "initial mode", show the distance widget
				// store new start point
				m_measurementObject.m_startPoint = m_coordinateSystemObject.translation();
				m_measurementWidget->showStartPoint(m_measurementObject.m_startPoint);
				m_coordinateSystemObject.m_originalTranslation = m_coordinateSystemObject.translation();
			}
			else if (m_measurementObject.m_startPoint != INVALID_POINT && m_measurementObject.m_endPoint != INVALID_POINT) {
				// first reset object and widget
				m_measurementObject.reset();
				m_measurementWidget->reset();
				// then start next measurement from current LCS position
				m_measurementObject.m_startPoint = m_coordinateSystemObject.translation();
				m_measurementWidget->showStartPoint(m_measurementObject.m_startPoint);
				m_coordinateSystemObject.m_originalTranslation = m_coordinateSystemObject.translation();
			}
			else {
				// finish measurement mode by fixing the end point
				m_measurementObject.m_endPoint = m_coordinateSystemObject.translation();
			}
			return;
		}

		// *** place a vertex ***
		case SVViewState::OM_PlaceVertex : {
			// get current coordinate system's position
			IBKMK::Vector3D p = QVector2IBKVector(m_coordinateSystemObject.translation());
			// append a vertex (this will automatically update the draw buffer) and also
			// modify the vertexListWidget.
			m_newGeometryObject.appendVertex(p);
			return;
		}

		// *** align coordinate system ***
		case SVViewState::OM_AlignLocalCoordinateSystem : {
			// finish aligning coordinate system and keep selected rotation in coordinate system
			// but restore origin of local coordinate system object
			m_coordinateSystemObject.setTranslation(m_oldCoordinateSystemTransform.translation());
			// switch back to previous view state
			leaveCoordinateSystemAdjustmentMode(false);
			return;
		}

		// *** move coordinate system ***
		case SVViewState::OM_MoveLocalCoordinateSystem : {
			// finish moving coordinate system and current local coordinate system location
			leaveCoordinateSystemTranslationMode(false);
			return;
		}

		// *** three point rotation
		case SVViewState::OM_ThreePointRotation:
			// TODO
			break;

	} // switch

}


void Scene::handleSelection(const KeyboardMouseHandler & keyboardHandler, PickObject & o) {
	// this will be a selection click - execute pick() operation
	pick(o);

	// check if any of the pick candidates is of type object
	unsigned int uniqueID = 0;
	for (const PickObject::PickResult & r : o.m_candidates) {
		if (r.m_resultType == PickObject::RT_Object)
		{
			uniqueID = r.m_objectID;
			break;
		}
	}

	if (uniqueID != 0) {
		// find the selected object
		const VICUS::Object * obj = project().objectById(uniqueID);

		// if using shift-click, we go up one level, select the parent and all its children
		bool selectChildren = true;
		if (keyboardHandler.keyDown(Qt::Key_Shift)) {
			// check for valid parent - anonymous geometry does not have parents!
			if (obj->m_parent != nullptr) {
				obj = obj->m_parent;
				uniqueID = obj->m_id;
			}
		}
		else if (keyboardHandler.keyDown(Qt::Key_Alt)) {
					selectChildren = false;
				}

		// create undo-action that toggles the selection
		SVUndoTreeNodeState * action = SVUndoTreeNodeState::createUndoAction(tr("Selection changed"),
																			 SVUndoTreeNodeState::SelectedState,
																			 uniqueID,
																			 selectChildren, // if true, select all children, otherwise only the object itself
																			 !obj->m_selected);
		action->push();

		// now the data model and the views have been updated, also now signal the navigation tree view to scroll
		// to the first node
		SVViewStateHandler::instance().m_navigationTreeWidget->scrollToObject(uniqueID);

		return;
	}
}


IBKMK::Vector3D Scene::calculateFarPoint(const QPoint & mousPos, const QMatrix4x4 & projectionMatrixInverted) {
	// local mouse coordinates
	int my = mousPos.y();
	int mx = mousPos.x();

	// viewport dimensions
	double Dx = m_viewPort.width();
	double Dy = m_viewPort.height();

	double nx = (2*mx-Dx)/Dx;
	double ny = -(2*my-Dy)/Dy;

	// mouse position in NDC space, one point on near plane and one point on far plane
	QVector4D nearPos(float(nx), float(ny), -1, 1.0);
	QVector4D farPos (float(nx), float(ny),  1, 1.0);

	// transform from NDC to model coordinates
	QVector4D farResult = projectionMatrixInverted*farPos;
	// don't forget normalization!
	farResult /= farResult.w();

	return QVector2IBKVector(farResult.toVector3D());
}


void Scene::panStart(const QPoint & localMousePos, PickObject & pickObject, bool reuseDepth) {
	qDebug() << "Entering panning mode";
	m_navigationMode = NM_Panning;

	// configure the pick object and pick a point on the XY plane/or any visible surface
	if (!pickObject.m_pickPerformed)
		pick(pickObject);

	std::vector<PickObject::PickResult> &candidates = pickObject.m_candidates;
	// if we had reset the mouse when panning over the sides of the screen, we want to keep the same panning
	// depth - hence we recalculate the pick candidate to be along the line of sight, yet at same depth as
	// stored in m_panObjectDepth
	if (reuseDepth) {
		candidates.front().m_depth = m_panObjectDepth;
		candidates.front().m_pickPoint =
				pickObject.m_lineOfSightOffset + pickObject.m_lineOfSightDirection*candidates.front().m_depth;
	}

	// if pick point is very far away, we limit the depth and adjust the pick point

	// we need to store initial camera pos, selected object pos, far point
	m_panCameraStart = QVector2IBKVector(m_camera.translation());	// Point A
	m_panObjectStart = candidates.front().m_pickPoint;			// Point C
	m_panFarPointStart = pickObject.m_lineOfSightOffset + pickObject.m_lineOfSightDirection;	// Point B
	m_panObjectDepth = candidates.front().m_depth;
	double BADistance = (m_panFarPointStart - m_panCameraStart).magnitude(); // Same as far distance?
	double CADistance = (m_panObjectStart - m_panCameraStart).magnitude();
	m_panCABARatio = CADistance/BADistance;
	m_panMousePos = localMousePos;

	// invert world2view matrix, with m_worldToView = m_projection * m_camera.toMatrix() * m_transform.toMatrix();
	bool invertible;
	m_panOriginalTransformMatrix = m_worldToView.inverted(&invertible);
	if (!invertible) {
		qWarning()<< "Cannot invert projection matrix.";
		m_panOriginalTransformMatrix = QMatrix4x4();
	}
}

void Scene::setDefaultViewState() {
	// this function is called when we return from any intermediate mode like "align
	// coordinate system" mode and get back to what we where doing before

	// if we are in geometry mode, we need to distinguish between PlaceVertex mode or SelectedGeometry mode
	// or NUM mode (nothing)

	SVViewState vs = SVViewStateHandler::instance().viewState();
	vs.m_locks = SVViewState::NUM_L; // no axis is locked

	switch (vs.m_propertyWidgetMode) {
		case SVViewState::PM_AddGeometry:
		case SVViewState::PM_EditGeometry:
		case SVViewState::PM_SiteProperties:
		case SVViewState::PM_BuildingProperties:
		case SVViewState::PM_ResultsProperties:
		case SVViewState::PM_NetworkProperties: {
			// do we have any selected geometries
			std::set<const VICUS::Object *> sel;
			project().selectObjects(sel, VICUS::Project::SG_All, true, true);
			if (sel.empty()) {
				vs.m_sceneOperationMode = SVViewState::NUM_OM;
				if (vs.m_propertyWidgetMode == SVViewState::PM_EditGeometry)
					vs.m_propertyWidgetMode = SVViewState::PM_AddGeometry;
			}
			else
				vs.m_sceneOperationMode = SVViewState::OM_SelectedGeometry;
			SVViewStateHandler::instance().setViewState(vs);
			return;
		}

		case SVViewState::PM_VertexList:
			vs.m_sceneOperationMode = SVViewState::OM_PlaceVertex;
			SVViewStateHandler::instance().setViewState(vs);
			return;

		case SVViewState::PM_AddSubSurfaceGeometry:
			vs.m_sceneOperationMode = SVViewState::OM_SelectedGeometry;
			SVViewStateHandler::instance().setViewState(vs);
			return;
	} // switch
}

const QMatrix4x4 & Scene::worldToView() const {
	return m_worldToView;
}

const Camera & Scene::camera() const{
	return m_camera;
}

} // namespace Vic3D<|MERGE_RESOLUTION|>--- conflicted
+++ resolved
@@ -1920,22 +1920,6 @@
 				}
 					break;
 
-<<<<<<< HEAD
-				// the color modes below are not handled here and are only added to get rid of compiler warnins
-			case SVViewState::OCM_Components:
-			case SVViewState::OCM_ZoneTemplates:
-			case SVViewState::OCM_SubSurfaceComponents:
-			case SVViewState::OCM_None:
-			case SVViewState::OCM_Network:
-			case SVViewState::OCM_NetworkEdge:
-			case SVViewState::OCM_NetworkNode:
-			case SVViewState::OCM_NetworkSubNetworks:
-			case SVViewState::OCM_NetworkHeatExchange:
-			case SVViewState::OCM_SelectedSurfacesHighlighted:
-			case SVViewState::OCM_InterlinkedSurfaces:
-			case SVViewState::OCM_AcousticRoomType:
-				break;
-=======
 					// the color modes below are not handled here and are only added to get rid of compiler warnins
 				case SVViewState::OCM_Components:
 				case SVViewState::OCM_ZoneTemplates:
@@ -1949,9 +1933,9 @@
 				case SVViewState::OCM_SelectedSurfacesHighlighted:
 				case SVViewState::OCM_InterlinkedSurfaces:
 				case SVViewState::OCM_ResultColorView:
+				case SVViewState::OCM_AcousticRoomType:
 					break;
 				}
->>>>>>> 91b17af0
 			}
 
 			// now color all sub-surfaces, this works by first looking up the components, associated with each surface
@@ -1971,28 +1955,6 @@
 						ci.m_sideBSubSurface->m_color = comp->m_color;
 						ci.m_sideBSubSurface->m_color.setAlpha(128);
 					}
-<<<<<<< HEAD
-				}
-				break;
-
-				// the color modes below are not handled here and are only added to get rid of compiler warnins
-			case SVViewState::OCM_ZoneTemplates:
-			case SVViewState::OCM_Components:
-			case SVViewState::OCM_None:
-			case SVViewState::OCM_SelectedSurfacesHighlighted:
-			case SVViewState::OCM_Network:
-			case SVViewState::OCM_NetworkEdge:
-			case SVViewState::OCM_NetworkNode:
-			case SVViewState::OCM_NetworkSubNetworks:
-			case SVViewState::OCM_NetworkHeatExchange:
-			case SVViewState::OCM_SurfaceHeating:
-			case SVViewState::OCM_InterlinkedSurfaces:
-			case SVViewState::OCM_SupplySystems:
-			case SVViewState::OCM_AcousticRoomType:
-				break;
-			} // switch
-		}
-=======
 					break;
 				case SVViewState::OCM_ComponentOrientation:
 					// color surfaces when either filtering is off (id == 0)
@@ -2025,25 +1987,24 @@
 						}
 					}
 					break;
->>>>>>> 91b17af0
-
-					// the color modes below are not handled here and are only added to get rid of compiler warnins
-				case SVViewState::OCM_ZoneTemplates:
-				case SVViewState::OCM_Components:
-				case SVViewState::OCM_None:
-				case SVViewState::OCM_SelectedSurfacesHighlighted:
-				case SVViewState::OCM_Network:
-				case SVViewState::OCM_NetworkEdge:
-				case SVViewState::OCM_NetworkNode:
-				case SVViewState::OCM_NetworkSubNetworks:
-				case SVViewState::OCM_NetworkHeatExchange:
-				case SVViewState::OCM_SurfaceHeating:
-				case SVViewState::OCM_InterlinkedSurfaces:
-				case SVViewState::OCM_SupplySystems:
-				case SVViewState::OCM_ResultColorView:
-					break;
-				} // switch
-			} // for
+				// the color modes below are not handled here and are only added to get rid of compiler warnins
+			case SVViewState::OCM_ZoneTemplates:
+			case SVViewState::OCM_Components:
+			case SVViewState::OCM_None:
+			case SVViewState::OCM_SelectedSurfacesHighlighted:
+			case SVViewState::OCM_Network:
+			case SVViewState::OCM_NetworkEdge:
+			case SVViewState::OCM_NetworkNode:
+			case SVViewState::OCM_NetworkSubNetworks:
+			case SVViewState::OCM_NetworkHeatExchange:
+			case SVViewState::OCM_SurfaceHeating:
+			case SVViewState::OCM_InterlinkedSurfaces:
+			case SVViewState::OCM_SupplySystems:
+			case SVViewState::OCM_AcousticRoomType:
+			case SVViewState::OCM_ResultColorView:
+				break;
+			} // switch
+		}
 
 		} break;
 
@@ -2068,9 +2029,7 @@
 					}
 				}
 			}
-<<<<<<< HEAD
-		}
-	} break;
+		} break;
 
 	case SVViewState::OCM_AcousticRoomType: {
 		for (const VICUS::Building & b : p.m_buildings) {
@@ -2094,64 +2053,6 @@
 			}
 		}
 	} break;
-
-
-	case SVViewState::OCM_Network:
-	case SVViewState::OCM_NetworkNode:
-	case SVViewState::OCM_NetworkEdge:
-	case SVViewState::OCM_NetworkHeatExchange:
-	case SVViewState::OCM_NetworkSubNetworks:
-		for (const VICUS::Network & net: p.m_geometricNetworks){
-
-			switch (ocm) {
-			case SVViewState::OCM_NetworkNode: {
-				net.setDefaultColors();
-			} break;
-			case SVViewState::OCM_NetworkEdge: {
-				for (const VICUS::NetworkNode & node: net.m_nodes)
-					node.m_color = Qt::lightGray;
-				for (const VICUS::NetworkEdge & edge: net.m_edges){
-					edge.m_color = Qt::lightGray;
-					unsigned int id = edge.m_idPipe;
-					if (db.m_pipes[id] != nullptr)
-						edge.m_color = db.m_pipes[id]->m_color;
-				}
-			} break;
-			case SVViewState::OCM_NetworkHeatExchange: {
-				for (const VICUS::NetworkEdge & edge: net.m_edges)
-					edge.m_color = VICUS::Network::colorHeatExchangeType(edge.m_heatExchange.m_modelType);
-				for (const VICUS::NetworkNode & node: net.m_nodes)
-					node.m_color = VICUS::Network::colorHeatExchangeType(node.m_heatExchange.m_modelType);
-			} break;
-			case SVViewState::OCM_NetworkSubNetworks: {
-				for (const VICUS::NetworkNode & node: net.m_nodes){
-					node.m_color = Qt::lightGray;
-					unsigned int id = node.m_idSubNetwork;
-					if (db.m_subNetworks[id] != nullptr)
-						node.m_color = db.m_subNetworks[id]->m_color;
-				}
-			} break;
-
-				// rest only to avoid compiler warnings
-			case SVViewState::OCM_None:
-			case SVViewState::OCM_SelectedSurfacesHighlighted:
-			case SVViewState::OCM_Components:
-			case SVViewState::OCM_SubSurfaceComponents:
-			case SVViewState::OCM_ComponentOrientation:
-			case SVViewState::OCM_BoundaryConditions:
-			case SVViewState::OCM_ZoneTemplates:
-			case SVViewState::OCM_SurfaceHeating:
-			case SVViewState::OCM_Network:
-			case SVViewState::OCM_InterlinkedSurfaces:
-			case SVViewState::OCM_SupplySystems:
-				break;
-			}
-		}
-		break;
-	}
-
-=======
-		} break;
 
 
 		case SVViewState::OCM_Network:
@@ -2209,7 +2110,6 @@
 			} // for
 		} break;
 	} // switch
->>>>>>> 91b17af0
 
 }
 
