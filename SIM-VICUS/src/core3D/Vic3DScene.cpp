--- conflicted
+++ resolved
@@ -70,9 +70,6 @@
 
 /// \todo All: adjust the THRESHOLD based on DPI/Screenresolution or have it as user option
 const float MOUSE_MOVE_DISTANCE_ORBIT_CONTROLLER = 5;
-
-// needed for drawing of circle/arc/ellipse in generate2DDrawingGeometry()
-const double PI = 3.14159265358979323846;
 
 namespace Vic3D {
 
@@ -1851,7 +1848,6 @@
 		qDebug() << t.elapsed() << "ms for network generation";
 }
 
-<<<<<<< HEAD
 const QColor objectColor(const VICUS::Drawing::AbstractDrawingObject &obj) {
 	const VICUS::DrawingLayer *layer = obj.m_parentLayer;
 
@@ -1933,7 +1929,6 @@
 	m_drawingGeometryObject.m_transparentStartIndex = m_drawingGeometryObject.m_indexBufferData.size();
 }
 
-=======
 // Helper to color all child surfaces (recursive)
 void colorSubSurfaces(const VICUS::Surface &surf, const QColor &color) {
 	for(const VICUS::Surface &cs : surf.childSurfaces()) {
@@ -1950,7 +1945,6 @@
 	}
 }
 
->>>>>>> 05f24c40
 
 void Scene::recolorObjects(SVViewState::ObjectColorMode ocm, unsigned int id) const {
 	// Note: the meaning of the filter id depends on the coloring mode
@@ -3671,11 +3665,7 @@
 		vs.m_sceneOperationMode = SVViewState::OM_SelectedGeometry;
 		SVViewStateHandler::instance().setViewState(vs);
 		return;
-<<<<<<< HEAD
 	} // switchd
-=======
-	} // switch
->>>>>>> 05f24c40
 }
 
 const QMatrix4x4 & Scene::worldToView() const {
