/*	SIM-VICUS - Building and District Energy Simulation Tool.

	Copyright (c) 2020-today, Institut für Bauklimatik, TU Dresden, Germany

	Primary authors:
	  Andreas Nicolai  <andreas.nicolai -[at]- tu-dresden.de>
	  Dirk Weiss  <dirk.weiss -[at]- tu-dresden.de>
	  Stephan Hirth  <stephan.hirth -[at]- tu-dresden.de>
	  Hauke Hirsch  <hauke.hirsch -[at]- tu-dresden.de>

	  ... all the others from the SIM-VICUS team ... :-)

	This program is part of SIM-VICUS (https://github.com/ghorwin/SIM-VICUS)

	This program is free software: you can redistribute it and/or modify
	it under the terms of the GNU General Public License as published by
	the Free Software Foundation, either version 3 of the License, or
	(at your option) any later version.

	This program is distributed in the hope that it will be useful,
	but WITHOUT ANY WARRANTY; without even the implied warranty of
	MERCHANTABILITY or FITNESS FOR A PARTICULAR PURPOSE.  See the
	GNU General Public License for more details.
*/

#ifndef SVProjectHandlerH
#define SVProjectHandlerH

#include <QObject>
#include <QCoreApplication>
#include <QString>
#include <QDateTime>

#include <IBK_Path.h>
#include "SVUndoCommandBase.h"

namespace VICUS {
	class Project;
	class ViewSettings;
}

/*! Utility class that manages common project-related functions, in particular
	modification state setting, project file reading/writing and other.
	A project handler maintains a project instance with all project-related data.

	It provides GUI functionality like loadProject(), saveProject() and
	saveWithNewFilename(). These functions require a parent widget as function
	argument.
*/
class SVProjectHandler : public QObject {
	Q_OBJECT
	Q_DISABLE_COPY(SVProjectHandler)
public:

	/*! Returns singleton instance of project handler. */
	static SVProjectHandler & instance();

	/*! Modification types used in undo actions.
		You can set multiple different modification types after another in subsequent calls
		to setModified().
		\see setModified()
	*/
	enum ModificationTypes {
		/*! Used whenever a solver/model parameter (NANDRAD::SolverParameters) has changed. */
		SolverParametersModified,
		/*! Used when a climate location parameter (longitude, latitude, timezone) has changed. */
		ClimateLocationModified,
		/*! Used when a climate file path has changed. */
		ClimateLocationAndFileModified,
		/*! Used when outouts have been changed. */
		OutputsModified,
		/*! Grid properties changed. */
		GridModified,
		/*! Network geometry has changed (e.g. modfied/added nodes or edges). */
		NetworkGeometryChanged,
		/*! Network data structure has changed without impact on geometry (e.g. network has been added/renamed,
		 *  but no edges or nodes have been modified). */
		NetworkDataChanged,
		/*! Anything in the geometry (building, dump geometry, ...) has changed.
			Needs a complete redraw of scene, also view state is reset to "default mode".
		*/
		BuildingGeometryChanged,
		/*! Only the structure of the building or the naming of buildings, levels, zones has changed - does
			not require change of scene or change of view state.
			The navigation tree widget must be updated, and all widgets currently showing the names/hierarchy
			of buildings, levels, zones.
		*/
		BuildingTopologyChanged,
		/*! Building component instance definitions have changed, that means surfaces - component associations.
			Usually requires just recoloring of surfaces if in property edit mode, and if in "show surface-surface links"-mode,
			update of the link 3D objects.
		*/
		ComponentInstancesModified,
		/*! Sub-surface component instance definitions have changed, that means sub-surfaces - component associations.
			Usually requires just recoloring of surfaces if in property edit mode, and if in "show surface-surface links"-mode,
			update of the link 3D objects.
		*/
		SubSurfaceComponentInstancesModified,
		/*! The state (visibility/selection) of a node in the tree view/surface in the scene has changed.
			data pointer is of type SVUndoTreeNodeState::ModifiedNodes and contains essentially
			the unique IDs of modified elements.
			Note: if any selection property was changed, this undo-action also executes the SelectionChanged modification.
		*/
		NodeStateModified,
		/*! An object's display name was renamed. Modification data is a pointer to the modified object. */
		ObjectRenamed,
<<<<<<< HEAD
		/*! Drawings have been added / removed from project */
		DrawingModified,
=======
		/*! LCA / LCC settings have been modified. */
		LcaLccModified,
>>>>>>> 05f24c40
		/*! Used whenever the project data changes completely (new project created, project loaded etc.)
			and a complete reset of all views and models is needed.
		*/
		AllModified = 0x00FF0001
	};

	/*! Possible outcomes of the saveWithNewFilename() function. */
	enum SaveResult {
		SaveOK,			///< All ok.
		SaveFailed,		///< Couldn't write file.
		SaveCancelled	///< User cancelled file name request dialog.
	};

	/*! Constructor, only to be used by SVMainWindow (but SVMainWindow must not be a friend of us). */
	SVProjectHandler();

	/*! Destructor, destroys managed project. */
	~SVProjectHandler();

	/*! Returns whether or not a project had been created yet. */
	bool isValid() const { return m_project != nullptr; }

	/*! Returns 'true' if some part of the project was modified.*/
	bool isModified() const { return m_modified; }

	/*! Return the project file of the currently managed project.
		\return Returns a file path when the current project has been
				saved already. Returns an empty string when the project
				is newly created and hasn't been saved yet.
	*/
	QString projectFile() const { return m_projectFile; }

	/*! Generates the matching NANDRAD project file path for the current VICUS project. */
	QString nandradProjectFilePath() const;

	/*! Creates a new project instance (must not have one already) and resets project file name.
		Emits updateActions() to signal that view state has changed.
		\return Returns false if New Project Wizard was aborted by user.
	*/
	bool newProject(VICUS::Project * project = nullptr);

	/*! Checks for modifications and asks user to confirm saving, then closes project.
		Also destroys project object.
		Emits updateActions() signal.
		\note The function can be safely called regardless of the valid state of the project handler.
			  Function does nothing of no project exists.
	*/
	bool closeProject(QWidget * parent);

	/*! Creates a new project and loads a project file with given filename.
		This function calles internally setModified(AllModified) when reading
		was successful.
		If project cannot be loaded, the project is destroyed again and the
		function returns with invalid state of project manager.
		Emits updateActions() signal on success.
		\param parent Parent widget, needed for QMessageBox
		\param filename Filename of project file to read (NOTE: pass-by-value is needed here)
		\param silent If true, error messages won't pop-up as dialog box but rather be
					  sent to IBK::IBK_Message().
	*/
	void loadProject(QWidget * parent, QString filename, bool silent);

	/*! Closes project (discarding modifications) and reopens the project.
		Project must have a valid filename already.
	*/
	void reloadProject(QWidget *parent);

	/*! Imports data from the other project into the currently loaded project. Creates an Undo-Action.
		Must only be called with a valid project.
		\note Project may be modified, in case that IDs have to be re-mapped.
	*/
	void importProject(VICUS::Project & other);

	/*! Saves project with new filename (interactive function, asks user to input filename).
		Calls saveProject() internally.
	*/
	SaveResult saveWithNewFilename(QWidget * parent);

	/*! Saves project with new filename into the template folder (interactive function, asks user to input filename).
		Calls saveProject() internally.
	*/
	SaveResult saveAsTemplate(QWidget * parent);

	/*! Saves the project with the given filename (non-interactive).
		Emits updateActions() signal on success.
		\param parent Pointe to parent widget. Used in MessageBox.
		\param fileName Filepath for the project file. Should not contain placeholder. A missing project file extension will be added.
		\param addToRecentFilesList If true file will be added to recent file list if save was successful.
		\param autosave If true, create an autosave-copy of the project, i.e. appends ~ to filename, does not add to recent files, no error message in case of error.
	*/
	SaveResult saveProject(QWidget * parent, const QString & fileName, bool addToRecentFilesList = true, bool autosave = false);

	/*! Interface function for the user interface that allows
		different levels of modifications to be signalled to the project.

		\param modificationType An integer value defining the type of
			modification. The implementation should handle the default
			modification types (\sa DefaultModificationTypes).

		\param data The optional data argument can contain additional
			information about the specifics of the modification event.
			The implementation should cast the data pointer into
			corresponding types according to modification type.

		This function should be re-implemented in the derived class to
		handle all modifications to the project data.

		This function emits the modified() signal.

		If NotModified is passed as argument, the modification flag is reset.
		In this case the modified() signal is not emitted.

		The default implementation emits the modified() signal passing
		the function arguments and signal arguments.

		Emits updateActions() signal.
	*/
	void setModified(int modificationType, ModificationInfo * data = nullptr);

	/*! Returns a const reference to the internal project.
		Users of this function must include 'VICUS_project.h' directly.
		\warning This function throws an exception if there isn't a valid project loaded.
	*/
	const VICUS::Project & project() const;

	/*! Returns the time stamp of the last modification of the current project. */
	const QDateTime lastReadTime() const { return m_lastReadTime; }

	/*! Updates time stamp of the last modification of the current project, but only if project is present. */
	void updateLastReadTime();

	/*! Convenience function to be used for path placeholder substitution.
		This function add default path placeholders	for "Database" and "User Database" and
		the "Project Directory" placeholder (if a project is active and has a valid file path)
		and then calls the IBK::replace_path_placeholders() function.
	*/
	IBK::Path replacePathPlaceholders(const IBK::Path & stringWithPlaceholders);

	/*! Set the reload state to true.*/
	void setReload() { m_reload = true; }

	/*! Returns read/write access to view settings - these are not part of the
		undo/redo action.
		\warning DO NOT ACCESS this function unless a valid project is active (call isValid() to make sure
			a project has been created).
	*/
	VICUS::ViewSettings & viewSettings();

	/*! Compares embedded database in project with built-in and user database in SIM-VICUS and imports
		all not-yet-existing DB elements.
		For existing DB elements the IDs are compared and if different, the IDs in the project are
		adjusted.
		Afterwards, the embedded database is removed from the project data.
		\param pro The project to import; it will be modified in the process.
		\return Returns true in the case of modified IDs. False, if the project's IDs are not modified.
	*/
	bool importEmbeddedDB(VICUS::Project & pro);

public slots:

	/*! Creates autosave backup of current project.
		Calls saveProject() internally.
	*/
	void onAutoSave();

signals:
	/*! Emitted when the project has been modified.

		The signal should be emitted from the setModified() function and passes the
		modification event info.
		\param modificationType Modification type (you need to cast the int into ModificationType).
		\param data The optional data argument (nullptr if unused)
		\sa ModificationTypes
	*/
	void modified( int modificationType, ModificationInfo * data );

	/*! Emitted from closeProject(), loadProject(), saveProject() and saveWithNewFilename(), whenever
		file name or modification state changes.
		This signal is connected to the corresponding function in the SVMainWindow to update the ui-state.
	*/
	void updateActions();

	/*! A signal emitted from addToRecentFiles()

		Updates the menu entries in the 'Recent Projects' submenu.
		This is a slot because we need to update the menu with the actions
		a bit delayed. When the user clicks on a recent project menu entry, the
		loadProject() function is indirectly called which in turn calls
		updateRecentProjects(). Since the menu actions in the recent projects
		menu are deleted, this would mean that the action currently processed is
		being deleted - causing a crash. Therefore we don't call updateRecentProjects()
		directly, but via a QTimer::singleShot() and thus ensure that the
		action handler function is completed before the action is touched.
	*/
	void updateRecentProjects();

	/*! Emitted after project was read successfully, connected to corresponding slot in main window
		that creates undo-actions based on user-agreed modifications.

		In this slot you can implement any user-dialogs where you ask for optional project adjustments/fixes.
	*/
	void fixProjectAfterRead();

private:

	/*! Creates a new project instance (must not have one already) and resets project file name.
		This function is used internally.
		\note Does not emit any signals and does not call setModified()
	*/
	void createProject();

	/*! Deletes the project being wrapped and sets internal m_project to nullptr.
		This function is used internally and called from closeProject().
		Afterwards the project handler has invalid state (no project).
		\note Does not emit any signals and does not call setModified()
	*/
	void destroyProject();

	/*! Attempts to read the project with the given filename.
		If the reading was successful, the member variable projectFile is updated to 'fname'.
		\param fname The filename of the project file to be read.
		\return Returns true on success, false on error (error messages are written to IBK::IBK_Message).
		\note Does not emit any signals and does not call setModified()
	*/
	bool read(const QString & fname);

	/*! Writes the project with the given filename.
		If the writing was successful, the member variable m_projectFile is updated to 'fname'.
		\param fname The filename of the project file to be read.
		\return Returns true on success, false on error (error messages are written to IBK::IBK_Message).
		\note Does not emit any signals and does not call setModified()
	*/
	bool write(const QString & fname) const;

	/*! Adds the file fname to the list of most recently used files.
		The default implementation also emits the signal updateRecentProjects() which
		triggers a menu update.
		\sa updateRecentProjects()
	*/
	void addToRecentFiles(const QString& fname);

	/*! This function is called once a project has been read and the internal databases have been updated.
		Here, all clearly invalid data elements are removed so that the project retains a meaningful state.

		The argument 'haveModifiedProject' is set to true, if any changes were made to the project.
		\note Call updatePointers() on project before calling this function!
	*/
	static void fixProject(VICUS::Project & project, bool & haveModifiedProject);

	// *** PRIVATE DATA MEMBERS ***

	/*! Pointer to self instance.
		Returned from instance().
	*/
	static SVProjectHandler	*m_self;

	/*! Pointer to the general project data storage class.
		This pointer is set and unset via the member functions create() and destroy().
		Access to the project instance is strictly forbidden and should only be granted
		to undo actions via a suitable mechanism.
	*/
	VICUS::Project			*m_project;

	/*! Holds the time stamp of the last time the project was read.
		This time stamp is updated in read() and used to check for external project modifications.
	*/
	QDateTime				m_lastReadTime;

	/*! Contains the state whether the project was modified or not. */
	bool					m_modified;


	/*! Contains the file name of the current project.
		Newly created projects have an empty file name (this can be used to
		determine whether a SaveAs dialog should be shown on first save).
		The variable is only set in the read() and write() functions.
		*/
	mutable QString			m_projectFile;

	/*! If true the project will be reloaded after closing log file dialog.*/
	bool					m_reload;
};

/*! Convenience function for accessing the VICUS::Project data directly with a shorter synopsis. */
inline const VICUS::Project & project() { return SVProjectHandler::instance().project(); }

#endif // SVProjectHandlerH<|MERGE_RESOLUTION|>--- conflicted
+++ resolved
@@ -104,13 +104,10 @@
 		NodeStateModified,
 		/*! An object's display name was renamed. Modification data is a pointer to the modified object. */
 		ObjectRenamed,
-<<<<<<< HEAD
 		/*! Drawings have been added / removed from project */
 		DrawingModified,
-=======
 		/*! LCA / LCC settings have been modified. */
 		LcaLccModified,
->>>>>>> 05f24c40
 		/*! Used whenever the project data changes completely (new project created, project loaded etc.)
 			and a complete reset of all views and models is needed.
 		*/
