--- conflicted
+++ resolved
@@ -167,7 +167,6 @@
      </property>
      <property name="checked">
       <bool>true</bool>
-<<<<<<< HEAD
      </property>
     </widget>
    </item>
@@ -194,41 +193,10 @@
      </property>
      <property name="checked">
       <bool>true</bool>
-=======
->>>>>>> 7277ae45
-     </property>
-    </widget>
-   </item>
-   <item>
-<<<<<<< HEAD
-=======
-    <widget class="QToolButton" name="toolButtonMoveCoordinateSystem">
-     <property name="toolTip">
-      <string>Toggles mode for moving local coordinate system (F5)</string>
-     </property>
-     <property name="text">
-      <string>...</string>
-     </property>
-     <property name="icon">
-      <iconset>
-       <normaloff>:/gfx/icons8/icons8-abscissa-80(1).png</normaloff>:/gfx/icons8/icons8-abscissa-80(1).png</iconset>
-     </property>
-     <property name="iconSize">
-      <size>
-       <width>24</width>
-       <height>24</height>
-      </size>
-     </property>
-     <property name="checkable">
-      <bool>true</bool>
-     </property>
-     <property name="checked">
-      <bool>true</bool>
-     </property>
-    </widget>
-   </item>
-   <item>
->>>>>>> 7277ae45
+     </property>
+    </widget>
+   </item>
+   <item>
     <spacer name="horizontalSpacer">
      <property name="orientation">
       <enum>Qt::Horizontal</enum>
