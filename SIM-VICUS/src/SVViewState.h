/*	SIM-VICUS - Building and District Energy Simulation Tool.

	Copyright (c) 2020-today, Institut für Bauklimatik, TU Dresden, Germany

	Primary authors:
	  Andreas Nicolai  <andreas.nicolai -[at]- tu-dresden.de>
	  Dirk Weiss  <dirk.weiss -[at]- tu-dresden.de>
	  Stephan Hirth  <stephan.hirth -[at]- tu-dresden.de>
	  Hauke Hirsch  <hauke.hirsch -[at]- tu-dresden.de>

	  ... all the others from the SIM-VICUS team ... :-)

	This program is part of SIM-VICUS (https://github.com/ghorwin/SIM-VICUS)

	This program is free software: you can redistribute it and/or modify
	it under the terms of the GNU General Public License as published by
	the Free Software Foundation, either version 3 of the License, or
	(at your option) any later version.

	This program is distributed in the hope that it will be useful,
	but WITHOUT ANY WARRANTY; without even the implied warranty of
	MERCHANTABILITY or FITNESS FOR A PARTICULAR PURPOSE.  See the
	GNU General Public License for more details.
*/

#ifndef SVViewStateH
#define SVViewStateH

#include <VICUS_Constants.h>

/*! This class defines the current state of the user interface.
	This includes:

	- the current display and input options for the 3D scene.
	- the content of the property widget
	- the actions allowed on the navigation pane

	When the user interface changes its state (for example, when user
	executes an action, presses a trigger key etc.)
	the state of this object is changed and all parts of the user-interface
	are signaled to adjust their state according to the content of this object.

	Lokal coordinate system (for vertex placement/translation) may have fixed axes
	(properties of the local coordinate system).

	In a way this is similar to the project's onModified() function, yet independent
	of the project itself.
*/
class SVViewState {
public:

	/*! Returns true if we are editing properties (for networks or buildings) and
	 *  we want to use different coloring of the objects. */
	bool inPropertyEditingMode() const {
		return m_propertyWidgetMode == PM_NetworkProperties || m_propertyWidgetMode == PM_BuildingProperties ||
				m_propertyWidgetMode == PM_BuildingAcousticProperties || m_propertyWidgetMode == PM_BuildingStructuralUnitProperties;
	}


	/*! The different operation modes the scene can be in. NUM_OM means "none" and indicates simple
		navigation and selection operations.

		The scene modes indicate, which operations are generally possible to the user and what kind
		of widgets are visible. Also, some modes are linked to certain property widgets that are visible.
	*/
	enum SceneOperationMode {
		/*! The scene is in passive geometry edit mode and has at least one selected surface/element.
			User can navigate and click on object to change selection.
			In this mode the local coordinate system is shown permanently at a fixed location and
			can be moved/rotated as needed.
			When the selection changes, the local coordinate system is translated to the center point
			of the selected geometry.
			When the last selection was de-selected, the scene goes back to passive move NUM_OM.
		*/
		OM_SelectedGeometry,
		/*! Place vertex mode.
			In this mode, the local coordinate system is shown, and the user can click on any
			snap point to place a vertex. Also, movement of the local coordinate system is
			communicated to the NewGeometryObject.
		*/
		OM_PlaceVertex,
		/*! In this mode, the local coordinate system is shown, and the user can align the coordinate
			system by clicking on any surface.
			Typically, when this operation is complete, the view state switches back to the previous view state.
		*/
		OM_AlignLocalCoordinateSystem,
		/*! In this mode, the local coordinate system is shown, and the user can move the coordinate
			system by clicking on any surface.
			Typically, when this operation is complete, the view state switches back to the previous view state.
		*/
		OM_MoveLocalCoordinateSystem,
		/*! In this mode, the local coordinate system is shown and the user can click anywhere - with, or without snap.
			When the user clicks, the starting point is adjusted. When the user moves the coordinate system,
			a line between starting point and current coordinate system's location is drawn and the distance is displayed.
		*/
		OM_MeasureDistance,
		/*! In this mode, the user can place three points after another (by snapping the local coordinate system
			to the points). When the third point was placed, all selected objects are rotated accordingly.
		*/
		OM_ThreePointRotation,
		/*! The scene is in passive mode - user can navigate and click on object to change selection. */
		NUM_OM
	};


	/*! Defines which view should be active in the property widget.
		This also determines the current operation, we are in, i.e. PM_VertexList = we are constructing geometry,
		PM_AddSubSurfaceGeometry = we add windows, the rest is just selection stuff.
	*/
	enum PropertyWidgetMode {
		/*! Shows the "Add geometry" widget and tool page. */
		PM_AddGeometry,
		/*! Shows the "Edit geometry" widget and tool page (requires selection). */
		PM_EditGeometry,
		/*! Shows the "Widget with list of newly placed vertexes" */
		PM_VertexList,
		/*! Shows the widget with global site (and view) properties. */
		PM_SiteProperties,
		/*! Shows the widget for adding sub-surface geometries. */
		PM_AddSubSurfaceGeometry,
		/*! Shows the widget with building properties. */
		PM_BuildingProperties,
		/*! Shows the widget with building acoustic properties. */
		PM_BuildingAcousticProperties,
<<<<<<< HEAD
        /*! Shows the widget with building structural unit properties. */
        PM_BuildingStructuralUnitProperties,
=======
		/*! Shows the widget with building structural unit properties. */
		PM_BuildingStructuralUnitProperties,
>>>>>>> 7277ae45
		/*! Shows the widget with network properties. */
		PM_NetworkProperties,
		/*! Shows the widget with results visualisation. */
		PM_ResultsProperties
	};

	/*! These enum values indicate what kind of coloring/highlighting shall be applied
		when drawing opaque building/network geometry.
		The coloring will only be applied when in property-edit mode, otherwise the default
		surface color will be used.

		Note: when a "building property" color mode is selected, the network geometry (nodes/edges) will
			  be shown using standard colors. Similarly, when a network coloring mode is selected, the building
			  geometry is shown in standard colors. To distinguish easily between building/network color modes,
			  the enumerations for node properties start with 0x1000.
	*/
	enum ObjectColorMode {
		/*! Use default colors (whatever that means). This is used when property edit mode "Site" is active,
			or in geometry edit mode.
		*/
		OCM_None					=	0x0000,
		/*! In this mode the surfaces are colored based on the color assigned to their associated component, or a default
			gray value, if they are not yet associated with a component.
		*/
		OCM_Components,
		/*! In this mode the sub-surfaces are colored based on the color assigned to their associated sub-surface component,
			or a default gray value, if they are not yet associated with a component.
		*/
		OCM_SubSurfaceComponents,
		/*! All surfaces that have a specific component assigned (m_propertyHighlightID) are colored based on whether they
			are mapped to side A or B of the component, with a given color. All other surfaces are drawn semi-transparent
			gray.
		*/
		OCM_ComponentOrientation,
		/*! Looking from inside a the rooms: all surfaces that have a component assigned which has a boundary condition ID are colored based on the
			boundary condition color.
		*/
		OCM_BoundaryConditionsInside,
		/*! Looking from outside: all surfaces that have a component assigned which has a boundary condition ID are colored based on the
			boundary condition color.
		*/
		OCM_BoundaryConditionsOutside,
		/*! All surfaces of rooms with associated zone template are colored based on that zone template color.
		*/
		OCM_ZoneTemplates,
		/*! All surfaces of rooms with associated zone template are colored based on that zone template color.
		*/
		OCM_SurfaceHeating,
		/*! All surfaces of rooms with associated supply system are colored based on that supply system color.
		*/
		OCM_SupplySystems,
		/*! All surfaces are drawn in transparent light gray, linked surfaces are drawn in transparent gray and are
			connected by red boxes.
		*/
		OCM_InterlinkedSurfaces,
		/*! When this mode is active, all but the selected surfaces are shown in dark gray, but the selected surfaces
			are shown in orange.
		*/
		OCM_SelectedSurfacesHighlighted,
		/*! All surfaces of rooms with associated acoustic template are colored based on that acoustic template color.
		*/
		OCM_AcousticRoomTemplates,
		/*! All surfaces of rooms with associated sound protection template are colored based on that sound protection template color.
		*/
		OCM_SoundProtectionRoomTemplates,
		/*! All surfaces of rooms with structural unit are colored based on that structural units color.
		*/
		OCM_StructuralUnit,
		OCM_Network			=	0x1000,
		OCM_NetworkNode,
		OCM_NetworkEdge,
        OCM_NetworkHeatExchange,
		OCM_NetworkSubNetworks,
		/*! This mode is selected, when user has the results property widget open.
			Then, the colors of all objects are set by the results property widget (and updateColors() won't be called.
		*/
		OCM_ResultColorView =	0x2000
	};

	/*! Snapping/navigation locks, apply to movement of the
		local coordinate system.
	*/
	enum Locks {
		/*! Only movement along local X axis is allowed. */
		L_LocalX,
		/*! Only movement along local Y axis is allowed. */
		L_LocalY,
		/*! Only movement along local Z axis is allowed. */
		L_LocalZ,
		/*! No axis lock. */
		NUM_L
	};

	/*! The different snap options.
		\warning Do not change the order/enum values. For any bitmask value larger
		than Snap_GridPlane a surface will be required.
	*/
	enum SnapOptions {
		Snap_GridPlane			= 0x0001,
		Snap_ObjectCenter		= 0x0002,
		Snap_ObjectVertex		= 0x0004,
		Snap_ObjectEdgeCenter	= 0x0008,
		Snap_Drawings			= 0x0010,	// snaps drawing objects vertex points
		Snap_DrawingLines		= 0x0020	// additionally snaps drawing lines
	};

	bool operator!=(const SVViewState &other) const;

	SceneOperationMode		m_sceneOperationMode	= NUM_OM;
	PropertyWidgetMode		m_propertyWidgetMode	= PM_AddGeometry;
	/*! Indicates which color mode shall be used to color opaque geometry. */
	ObjectColorMode			m_objectColorMode		= OCM_None;
	/*! Some color modes require an additional ID property. */
	unsigned int			m_colorModePropertyID	= VICUS::INVALID_ID;
	/*! Bitmask with selected snap options. */
	int						m_snapOptionMask		= Snap_GridPlane | Snap_ObjectVertex | Snap_ObjectCenter | Snap_ObjectEdgeCenter | Snap_Drawings;
	/*! Whether snapping is enabled or not. */
	bool					m_snapEnabled			= true;
	/*! Distance within which snapping is applied in [m]. */
	float					m_snapDistance			= 1.0;
	/*! Coordinate system movement locks. */
	Locks					m_locks					= NUM_L;

	bool					m_showActiveNetworkOnly = false;
};

#endif // SVViewStateH<|MERGE_RESOLUTION|>--- conflicted
+++ resolved
@@ -122,13 +122,8 @@
 		PM_BuildingProperties,
 		/*! Shows the widget with building acoustic properties. */
 		PM_BuildingAcousticProperties,
-<<<<<<< HEAD
-        /*! Shows the widget with building structural unit properties. */
-        PM_BuildingStructuralUnitProperties,
-=======
 		/*! Shows the widget with building structural unit properties. */
 		PM_BuildingStructuralUnitProperties,
->>>>>>> 7277ae45
 		/*! Shows the widget with network properties. */
 		PM_NetworkProperties,
 		/*! Shows the widget with results visualisation. */
@@ -200,7 +195,7 @@
 		OCM_Network			=	0x1000,
 		OCM_NetworkNode,
 		OCM_NetworkEdge,
-        OCM_NetworkHeatExchange,
+		OCM_NetworkHeatExchange,
 		OCM_NetworkSubNetworks,
 		/*! This mode is selected, when user has the results property widget open.
 			Then, the colors of all objects are set by the results property widget (and updateColors() won't be called.
