/*	SIM-VICUS - Building and District Energy Simulation Tool.

	Copyright (c) 2020-today, Institut für Bauklimatik, TU Dresden, Germany

	Primary authors:
	  Andreas Nicolai  <andreas.nicolai -[at]- tu-dresden.de>
	  Dirk Weiss  <dirk.weiss -[at]- tu-dresden.de>
	  Stephan Hirth  <stephan.hirth -[at]- tu-dresden.de>
	  Hauke Hirsch  <hauke.hirsch -[at]- tu-dresden.de>

	  ... all the others from the SIM-VICUS team ... :-)

	This program is part of SIM-VICUS (https://github.com/ghorwin/SIM-VICUS)

	This program is free software: you can redistribute it and/or modify
	it under the terms of the GNU General Public License as published by
	the Free Software Foundation, either version 3 of the License, or
	(at your option) any later version.

	This program is distributed in the hope that it will be useful,
	but WITHOUT ANY WARRANTY; without even the implied warranty of
	MERCHANTABILITY or FITNESS FOR A PARTICULAR PURPOSE.  See the
	GNU General Public License for more details.
*/

#ifndef SVPropModeSelectionWidgetH
#define SVPropModeSelectionWidgetH

#include <QWidget>

#include "SVConstants.h"

namespace Ui {
	class SVPropModeSelectionWidget;
}

class ModificationInfo;
class SVViewState;


/*! This widget is shown on top of the property widget page when in property-edit mode.
	In this widget the user selects the basic editing modes.

	In addition to manual change by user, the property selection combo boxes can change when
	user has switched the edit mode (to building, to network), or when the object selection changes.
	This is done in function selectionChanged().

	Whenever the edit mode has changed (basic mode or property combo box value), a new
	viewstate is set in the view state handler.
*/
class SVPropModeSelectionWidget : public QWidget {
	Q_OBJECT

public:
	explicit SVPropModeSelectionWidget(QWidget *parent = nullptr);
	~SVPropModeSelectionWidget();

	/*! Checks the "Building" button and selects the requested building property type programmatically, but without
		firing any signals.
	*/
	void setBuildingPropertyType(BuildingPropertyTypes pt);

	/*! Returns the currently selected choice in the building property selection combo. */
	BuildingPropertyTypes currentBuildingPropertyType() const;

	/*! Returns the currently selected choice in the network property selection combo. */
	int currentNetworkPropertyType() const;

	/*! Sets the properties m_propertyWidgetMode and m_objectColorMode based on current selections in the widget. */
	void viewStateProperties(SVViewState & vs) const;

<<<<<<< HEAD
	unsigned int currentNetworkId() const;
=======
	/*! Sets a meaningful view state based on current's property widget appearance, and whether we have selection or not.
		This function is called when we turn off any intermediate modes, like "align coordinate system"-mode.
	*/
	void setDefaultViewState();

>>>>>>> 87bc91be

public slots:
	/*! Connected to SVProjectHandler::modified() */
	void onModified(int modificationType, ModificationInfo * );

private slots:
	void on_pushButtonBuilding_toggled(bool checked);

	void on_pushButtonNetwork_toggled(bool checked);

	void on_pushButtonSite_toggled(bool checked);

	void on_comboBoxNetworkProperties_currentIndexChanged(int);

	void on_comboBoxBuildingProperties_currentIndexChanged(int);

	void on_comboBoxSelectedNetwork_currentIndexChanged(int index);

private:
	/*! Based on selected properties, switch to one of the specific edit modes, based on
		the selected objects. Sends only out a view state change event, if the combo box value
		has been modified.
	*/
	void selectionChanged();

	/*! This is called whenever the user has made changes to any of the components in
		this widget and updates the enabled/disabled states of all controls.
	*/
	void updateWidgetVisibility();

	/*! Sets a new view state in the view state handler, which causes the rest of the
		user interface to update its states accordingly.
		This function is called from the slots and selectionChanged().
	*/
	void updateViewState();

	Ui::SVPropModeSelectionWidget *m_ui;
};


#endif // SVPropModeSelectionWidgetH<|MERGE_RESOLUTION|>--- conflicted
+++ resolved
@@ -69,15 +69,13 @@
 	/*! Sets the properties m_propertyWidgetMode and m_objectColorMode based on current selections in the widget. */
 	void viewStateProperties(SVViewState & vs) const;
 
-<<<<<<< HEAD
 	unsigned int currentNetworkId() const;
-=======
+	
 	/*! Sets a meaningful view state based on current's property widget appearance, and whether we have selection or not.
 		This function is called when we turn off any intermediate modes, like "align coordinate system"-mode.
 	*/
 	void setDefaultViewState();
 
->>>>>>> 87bc91be
 
 public slots:
 	/*! Connected to SVProjectHandler::modified() */
