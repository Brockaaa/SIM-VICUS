/*	SIM-VICUS - Building and District Energy Simulation Tool.

	Copyright (c) 2020-today, Institut für Bauklimatik, TU Dresden, Germany

	Primary authors:
	  Andreas Nicolai  <andreas.nicolai -[at]- tu-dresden.de>
	  Dirk Weiss  <dirk.weiss -[at]- tu-dresden.de>
	  Stephan Hirth  <stephan.hirth -[at]- tu-dresden.de>
	  Hauke Hirsch  <hauke.hirsch -[at]- tu-dresden.de>

	  ... all the others from the SIM-VICUS team ... :-)

	This program is part of SIM-VICUS (https://github.com/ghorwin/SIM-VICUS)

	This program is free software: you can redistribute it and/or modify
	it under the terms of the GNU General Public License as published by
	the Free Software Foundation, either version 3 of the License, or
	(at your option) any later version.

	This program is distributed in the hope that it will be useful,
	but WITHOUT ANY WARRANTY; without even the implied warranty of
	MERCHANTABILITY or FITNESS FOR A PARTICULAR PURPOSE.  See the
	GNU General Public License for more details.
*/

#include "SVMainWindow.h"
#include "ui_SVMainWindow.h"

#include <QCloseEvent>
#include <QMessageBox>
#include <QProcess> // for starting the external editor
#include <QFileInfo>
#include <QUndoStack>
#include <QFileDialog>
#include <QHBoxLayout>
#include <QDockWidget>
#include <QSettings>
#include <QFile>
#include <QTimer>
#include <QTextStream>
#include <QToolButton>
#include <QCheckBox>
#include <QProgressDialog>
#include <QDesktopServices>
#include <QFileInfo>
#include <QInputDialog>
#include <QSplitter>
#include <QTextEdit>

#include <numeric>

#include <IBK_FileUtils.h>
#include <IBK_messages.h>

#include <VICUS_Project.h>
#include <VICUS_Constants.h>

#include <JlCompress.h> // zlib support

#include <QtExt_AutoUpdater.h>
#include <QtExt_Directories.h>
#include <QtExt_configuration.h>

#include "SVMessageHandler.h"
#include "SVConstants.h"
#include "SVSettings.h"
#include "SVWelcomeScreen.h"
#include "SVLogWidget.h"
#include "SVThreadBase.h"
#include "SVPreferencesDialog.h"
#include "SVPostProcBindings.h"
#include "SVAboutDialog.h"
#include "SVPostProcHandler.h"
#include "SVNavigationTreeWidget.h"
#include "SVNetworkImportDialog.h"
#include "SVPreferencesPageStyle.h"
#include "SVViewStateHandler.h"
#include "SVImportIDFDialog.h"
#include "SVPropVertexListWidget.h"
#include "SVPropModeSelectionWidget.h"
#include "SVPropEditGeometry.h"
#include "SVStyle.h"
#include "SVPropFloorManagerWidget.h"
#include "SVPropAddWindowWidget.h"
#include "SVView3DDialog.h"
#include "SVSimulationShadingOptions.h"

#include "SVDatabaseEditDialog.h"
#include "SVDBZoneTemplateEditDialog.h"

#include "SVSimulationStartNandrad.h"
#include "SVDBInternalLoadsTableModel.h"

#include "SVGeometryView.h"
#include "Vic3DSceneView.h"


#include "SVUndoModifyProject.h"
#include "SVUndoAddNetwork.h"
#include "SVUndoAddBuilding.h"


static bool copyRecursively(const QString &srcFilePath, const QString &tgtFilePath);

SVMainWindow * SVMainWindow::m_self = nullptr;

// *** public static functions ***

SVMainWindow & SVMainWindow::instance() {
	Q_ASSERT_X(m_self != nullptr, "[SVMainWindow::instance]",
		"You must not access SVMainWindow::instance() when the is no SVMainWindow "
		"instance (anylonger).");
	return *m_self;
}


void SVMainWindow::addUndoCommand(QUndoCommand * command) {
	SVMainWindow::instance().m_undoStack->push(command);
	// mark project as modified
	SVMainWindow::instance().updateWindowTitle();
}


// *** public functions ***

SVMainWindow::SVMainWindow(QWidget * /*parent*/, Qt::WindowFlags /*flags*/) :
	m_ui(new Ui::SVMainWindow),
	m_undoStack(new QUndoStack(this)),
	m_postProcHandler(new SVPostProcHandler),
	m_viewStateHandler(new SVViewStateHandler)
{
	// store pointer to this object for global access
	m_self = this;

	m_ui->setupUi(this);

	// give the splashscreen a few miliseconds to show on X11 before we start our
	// potentially lengthy initialization
	QTimer::singleShot(25, this, SLOT(setup()));
}


SVMainWindow::~SVMainWindow() {
	delete m_ui;
	delete m_undoStack;
	delete m_postProcHandler;
	delete m_viewStateHandler;

	m_self = nullptr;
}


bool SVMainWindow::saveProject() {
	on_actionFileSave_triggered();
	return	!SVProjectHandler::instance().isModified() &&
			!SVProjectHandler::instance().projectFile().isEmpty();
}


bool SVMainWindow::exportProjectPackage(const QString & exportFilePath, bool withTopLevelDir) {
	// we create the project package in the target file's directory
	QFileInfo	finfo(exportFilePath);
	QDir targetBaseDir = finfo.absoluteDir();

	// create target directory if it does not exist
	QString targetDirPath = targetBaseDir.absoluteFilePath(finfo.baseName())+"_folder2zip";
	// make sure that the directory does not yet exist
	if (QDir(targetDirPath).exists()) {
		int res = QMessageBox::question(this, tr("Export error"),
							  tr("Export directory '%1' exists already. Overwrite?")
							  .arg(targetDirPath));
		if (res == QDialog::Rejected)
			return false;
		// try to remove directory
		QtExt::Directories::removeDirRecursively(targetDirPath);
		if (QDir(targetDirPath).exists()) {
			QMessageBox::critical(this, tr("Export error"),
								  tr("Export directory cannot be removed (are files within directory still being used?). "
						 "Please remove directory manually and try again!"));
			return false;
		}
	}

	targetBaseDir.mkpath(targetDirPath);

	// store top-level archive path
	QString toplevelDirPath = targetDirPath;
	if (withTopLevelDir) {

		targetDirPath += "/" + QFileInfo(m_projectHandler.projectFile()).baseName() + "_package";
		targetBaseDir.mkpath(targetDirPath);
	}

	if (!exportProjectCopy(targetDirPath, m_projectHandler.project()))
		return false;

	if (withTopLevelDir) {
		// restore top-level path for call to zip routine
		targetDirPath = toplevelDirPath;
	}

	// zip project and copy zip to target path
	bool success = JlCompress::compressDir(exportFilePath, targetDirPath);
	if (!success) {
		QMessageBox::critical(this, tr("Export error"),
							  tr("Cannot create project package '%1'.")
							  .arg(exportFilePath));
		QtExt::Directories::removeDirRecursively(targetDirPath);
		return false;
	}

	// finally remove export directory
	QtExt::Directories::removeDirRecursively(targetDirPath);
	return true;
}


SVDatabaseEditDialog * SVMainWindow::dbMaterialEditDialog() {
	if (m_dbMaterialEditDialog == nullptr) {
		m_dbMaterialEditDialog = SVDatabaseEditDialog::createMaterialEditDialog(this);
	}
	return m_dbMaterialEditDialog;
}

SVDatabaseEditDialog * SVMainWindow::dbConstructionEditDialog() {
	if (m_dbConstructionEditDialog == nullptr) {
		m_dbConstructionEditDialog = SVDatabaseEditDialog::createConstructionEditDialog(this);
	}
	return m_dbConstructionEditDialog;
}

SVDatabaseEditDialog * SVMainWindow::dbComponentEditDialog() {
	if (m_dbComponentEditDialog == nullptr)
		m_dbComponentEditDialog = SVDatabaseEditDialog::createComponentEditDialog(this);
	return m_dbComponentEditDialog;
}

SVDatabaseEditDialog * SVMainWindow::dbSubSurfaceComponentEditDialog() {
	if (m_dbSubSurfaceComponentEditDialog == nullptr)
		m_dbSubSurfaceComponentEditDialog = SVDatabaseEditDialog::createSubSurfaceComponentEditDialog(this);
	return m_dbSubSurfaceComponentEditDialog;
}

SVDatabaseEditDialog * SVMainWindow::dbBoundaryConditionEditDialog() {
	if (m_dbBoundaryConditionEditDialog == nullptr)
		m_dbBoundaryConditionEditDialog = SVDatabaseEditDialog::createBoundaryConditionsEditDialog(this);
	return m_dbBoundaryConditionEditDialog;
}

SVDatabaseEditDialog * SVMainWindow::dbWindowEditDialog() {
	if (m_dbWindowEditDialog == nullptr)
		m_dbWindowEditDialog = SVDatabaseEditDialog::createWindowEditDialog(this);
	return m_dbWindowEditDialog;
}

SVDatabaseEditDialog * SVMainWindow::dbWindowGlazingSystemEditDialog() {
	if (m_dbWindowGlazingSystemEditDialog == nullptr)
		m_dbWindowGlazingSystemEditDialog = SVDatabaseEditDialog::createWindowGlazingSystemEditDialog(this);
	return m_dbWindowGlazingSystemEditDialog;
}

SVDatabaseEditDialog * SVMainWindow::dbPipeEditDialog(){
	if (m_dbPipeEditDialog == nullptr)
		m_dbPipeEditDialog = SVDatabaseEditDialog::createPipeEditDialog(this);
	return m_dbPipeEditDialog;
}

SVDatabaseEditDialog *SVMainWindow::dbNetworkComponentEditDialog() {
	if (m_dbNetworkComponentEditDialog == nullptr)
		m_dbNetworkComponentEditDialog = SVDatabaseEditDialog::createNetworkComponentEditDialog(this);
	return m_dbNetworkComponentEditDialog;
}

SVDatabaseEditDialog *SVMainWindow::dbFluidEditDialog()
{
	if (m_dbFluidEditDialog == nullptr)
		m_dbFluidEditDialog  = SVDatabaseEditDialog::createFluidEditDialog(this);
	return m_dbFluidEditDialog;
}

SVDatabaseEditDialog *SVMainWindow::dbNetworkControllerEditDialog()
{
	if (m_dbNetworkControllerEditDialog == nullptr)
		m_dbNetworkControllerEditDialog = SVDatabaseEditDialog::createNetworkControllerEditDialog(this);
	return m_dbNetworkControllerEditDialog;
}

SVDatabaseEditDialog *SVMainWindow::dbSubNetworkEditDialog()
{
	if (m_dbSubNetworkEditDialog == nullptr)
		m_dbSubNetworkEditDialog = SVDatabaseEditDialog::createSubNetworkEditDialog(this);
	return m_dbSubNetworkEditDialog;
}

SVDatabaseEditDialog *SVMainWindow::dbScheduleEditDialog() {
	if (m_dbScheduleEditDialog == nullptr)
		m_dbScheduleEditDialog = SVDatabaseEditDialog::createScheduleEditDialog(this);
	return m_dbScheduleEditDialog;
}

SVDatabaseEditDialog * SVMainWindow::dbInternalLoadsPersonEditDialog() {
	if (m_dbInternalLoadsPersonEditDialog == nullptr)
		m_dbInternalLoadsPersonEditDialog = SVDatabaseEditDialog::createInternalLoadsEditDialog(this, VICUS::InternalLoad::IC_Person);
	return m_dbInternalLoadsPersonEditDialog;
}

SVDatabaseEditDialog * SVMainWindow::dbInternalLoadsElectricEquipmentEditDialog() {
	if (m_dbInternalLoadsElectricEquipmentEditDialog == nullptr)
		m_dbInternalLoadsElectricEquipmentEditDialog = SVDatabaseEditDialog::createInternalLoadsEditDialog(this, VICUS::InternalLoad::IC_ElectricEquiment);
	return m_dbInternalLoadsElectricEquipmentEditDialog;
}

SVDatabaseEditDialog * SVMainWindow::dbInternalLoadsLightsEditDialog() {
	if (m_dbInternalLoadsLightsEditDialog == nullptr)
		m_dbInternalLoadsLightsEditDialog = SVDatabaseEditDialog::createInternalLoadsEditDialog(this, VICUS::InternalLoad::IC_Lighting);
	return m_dbInternalLoadsLightsEditDialog;
}

SVDatabaseEditDialog * SVMainWindow::dbInternalLoadsOtherEditDialog() {
	if (m_dbInternalLoadsOtherEditDialog == nullptr)
		m_dbInternalLoadsOtherEditDialog = SVDatabaseEditDialog::createInternalLoadsEditDialog(this, VICUS::InternalLoad::IC_Other);
	return m_dbInternalLoadsOtherEditDialog;
}

SVDatabaseEditDialog * SVMainWindow::dbZoneControlThermostatEditDialog() {
	if (m_dbZoneControlThermostatEditDialog == nullptr)
		m_dbZoneControlThermostatEditDialog = SVDatabaseEditDialog::createZoneControlThermostatEditDialog(this);
	return m_dbZoneControlThermostatEditDialog;
}

SVDatabaseEditDialog * SVMainWindow::dbZoneControlVentilationNaturalEditDialog() {
	if (m_dbZoneControlVentilationNaturalEditDialog == nullptr)
		m_dbZoneControlVentilationNaturalEditDialog = SVDatabaseEditDialog::createZoneControlVentilationNaturalEditDialog(this);
	return m_dbZoneControlVentilationNaturalEditDialog;
}

SVDatabaseEditDialog * SVMainWindow::dbZoneControlShadingEditDialog() {
	if (m_dbZoneControlShadingEditDialog == nullptr)
		m_dbZoneControlShadingEditDialog = SVDatabaseEditDialog::createZoneControlShadingEditDialog(this);
	return m_dbZoneControlShadingEditDialog;
}

SVDatabaseEditDialog * SVMainWindow::dbVentilationNaturalEditDialog() {
	if (m_dbVentilationNaturalEditDialog == nullptr)
		m_dbVentilationNaturalEditDialog = SVDatabaseEditDialog::createVentilationNaturalEditDialog(this);
	return m_dbVentilationNaturalEditDialog;
}

SVDatabaseEditDialog * SVMainWindow::dbInfiltrationEditDialog() {
	if (m_dbInfiltrationEditDialog == nullptr)
		m_dbInfiltrationEditDialog = SVDatabaseEditDialog::createInfiltrationEditDialog(this);
	return m_dbInfiltrationEditDialog;
}

SVDatabaseEditDialog * SVMainWindow::dbZoneIdealHeatingCoolingEditDialog() {
	if (m_dbZoneIdealHeatingCoolingEditDialog == nullptr)
		m_dbZoneIdealHeatingCoolingEditDialog = SVDatabaseEditDialog::createZoneIdealHeatingCoolingEditDialog(this);
	return m_dbZoneIdealHeatingCoolingEditDialog;
}

SVDBZoneTemplateEditDialog * SVMainWindow::dbZoneTemplateEditDialog() {
	if (m_dbZoneTemplateEditDialog == nullptr)
		m_dbZoneTemplateEditDialog = new SVDBZoneTemplateEditDialog(this);
	return m_dbZoneTemplateEditDialog;
}

SVDatabaseEditDialog * SVMainWindow::dbSurfaceHeatingSystemEditDialog() {
	if (m_dbVSurfaceHeatingSystemEditDialog == nullptr)
		m_dbVSurfaceHeatingSystemEditDialog = SVDatabaseEditDialog::createSurfaceHeatingSystemEditDialog(this);
	return m_dbVSurfaceHeatingSystemEditDialog;
}


// *** public slots ***


void SVMainWindow::on_actionDBMaterials_triggered() {
	dbMaterialEditDialog()->edit();
}

void SVMainWindow::on_actionDBConstructions_triggered() {
	dbConstructionEditDialog()->edit();
}

void SVMainWindow::on_actionDBWindows_triggered() {
	dbWindowEditDialog()->edit();
}

void SVMainWindow::on_actionDBWindowGlazingSystems_triggered() {
	dbWindowGlazingSystemEditDialog()->edit();
}

void SVMainWindow::on_actionDBComponents_triggered() {
	dbComponentEditDialog()->edit();
	// update all widgets that show the components somewhere (in a combo box or else)
	if (SVViewStateHandler::instance().m_propVertexListWidget != nullptr) // guard against not yet created property widget
		SVViewStateHandler::instance().m_propVertexListWidget->updateComponentComboBoxes();
	if (SVViewStateHandler::instance().m_propAddWindowWidget != nullptr) // guard against not yet created property widget
		SVViewStateHandler::instance().m_propAddWindowWidget->updateSubSurfaceComponentList();
}

void SVMainWindow::on_actionDBSubSurfaceComponents_triggered() {
	dbSubSurfaceComponentEditDialog()->edit();
	// update all widgets that show the components somewhere (in a combo box or else)
	if (SVViewStateHandler::instance().m_propAddWindowWidget != nullptr) // guard against not yet created property widget
		SVViewStateHandler::instance().m_propAddWindowWidget->updateSubSurfaceComponentList();
}

void SVMainWindow::on_actionDBBoundaryConditions_triggered() {
	dbBoundaryConditionEditDialog()->edit();
}

void SVMainWindow::on_actionDBSchedules_triggered() {
	dbScheduleEditDialog()->edit();
}

void SVMainWindow::on_actionDBInternalLoadsPerson_triggered() {
	dbInternalLoadsPersonEditDialog()->edit();
}

void SVMainWindow::on_actionDBInternalLoadsElectricEquipment_triggered() {
	dbInternalLoadsElectricEquipmentEditDialog()->edit();
}

void SVMainWindow::on_actionDBInternalLoadsLights_triggered() {
	dbInternalLoadsLightsEditDialog()->edit();
}

void SVMainWindow::on_actionDBInternalLoadsOther_triggered() {
	dbInternalLoadsOtherEditDialog()->edit();
}

void SVMainWindow::on_actionDBZoneControlThermostat_triggered() {
	dbZoneControlThermostatEditDialog()->edit();
}

void SVMainWindow::on_actionDBZoneControlVentilationNatural_triggered() {
	dbZoneControlVentilationNaturalEditDialog()->edit();
}

void SVMainWindow::on_actionDBZoneControlShading_triggered() {
	dbZoneControlShadingEditDialog()->edit();
}

void SVMainWindow::on_actionDBVentilationNatural_triggered() {
	dbVentilationNaturalEditDialog()->edit();
}

void SVMainWindow::on_actionDBInfiltration_triggered() {
	dbInfiltrationEditDialog()->edit();
}

void SVMainWindow::on_actionDBZoneTemplates_triggered() {
	dbZoneTemplateEditDialog()->edit();
}

void SVMainWindow::on_actionDBZoneIdealHeatingCooling_triggered() {
	dbZoneIdealHeatingCoolingEditDialog()->edit();
}

void SVMainWindow::on_actionDBSurfaceHeatingSystems_triggered() {
	dbSurfaceHeatingSystemEditDialog()->edit();
}


void SVMainWindow::on_actionDBNetworkPipes_triggered() {
	dbPipeEditDialog()->edit();
}


void SVMainWindow::on_actionDBFluids_triggered()
{
	dbFluidEditDialog()->edit();
}

void SVMainWindow::on_actionDBHydraulicComponents_triggered() {
	dbNetworkComponentEditDialog()->edit();
}

void SVMainWindow::on_actionDBControllers_triggered()
{
	dbNetworkControllerEditDialog()->edit();
}

void SVMainWindow::on_actionDBSub_networks_triggered()
{
	dbSubNetworkEditDialog()->edit();
}


// *** protected functions ***



// *** private slots ***


void SVMainWindow::changeEvent(QEvent *event) {
	FUNCID(SVMainWindow::changeEvent);
	if (event->type() == QEvent::ActivationChange && this->isActiveWindow()){
		if (SVProjectHandler::instance().isValid() && !SVProjectHandler::instance().projectFile().isEmpty()) {
			// check for externally modified project file and trigger "reload" action
			QDateTime lastModified = QFileInfo(SVProjectHandler::instance().projectFile()).lastModified();
			QDateTime lastReadTime = SVProjectHandler::instance().lastReadTime();
			if (lastModified > lastReadTime) {
				IBK::IBK_Message(IBK::FormatString("Last read time '%1', last modified '%2', asking for update.\n")
					.arg(lastReadTime.toString().toStdString())
					.arg(lastModified.toString().toStdString()), IBK::MSG_PROGRESS, FUNC_ID, IBK::VL_DEVELOPER);
				// update last read time to avoid duplicate call
				SVProjectHandler::instance().updateLastReadTime();

				int res = QMessageBox::question(this, tr("Reload project file"),
									  tr("The project file has been modified by an external application. "
										 "When reloading this project file all unsaved changes will be lost. "
										 "Reload modified project file?"), QMessageBox::Yes | QMessageBox::No);
				if (res == QMessageBox::Yes) {
					// reload project
					m_projectHandler.reloadProject(this);
					IBK::IBK_Message(IBK::FormatString("New last read time '%1'.\n")
						.arg(lastReadTime.toString().toStdString()), IBK::MSG_PROGRESS, FUNC_ID, IBK::VL_DEVELOPER);

					if (m_projectHandler.isValid())
						saveThumbNail();
				}
			}
		}
	}

	QMainWindow::changeEvent(event);
}


void SVMainWindow::closeEvent(QCloseEvent * event) {
	FUNCID(SVMainWindow::closeEvent);

	// move input focus away from any input fields (to allow editingFinished() events to fire)
	setFocus();

	// remember current project
	if ( m_projectHandler.isValid() ) {
		// store current project file because closeProject will clear this
		QString currentProjectFile = m_projectHandler.projectFile();
		// make sure we have saved and closed our project
		if (!m_projectHandler.closeProject(this)) {
			// user must have cancelled, so prevent closing of the application
			event->ignore();
			return;
		}
		SVSettings::instance().m_lastProjectFile = currentProjectFile;
	}
	else {
		SVSettings::instance().m_lastProjectFile.clear();
	}

	if (!m_threadPool.isEmpty()) {
		// show material reader dialog

		disconnect(m_threadPool[0], SIGNAL(finished()), this, SLOT(onWorkerThreadFinished()));
		m_threadPool[0]->stop();
		IBK::IBK_Message("Waiting for worker thread to finish.\n", IBK::MSG_PROGRESS, FUNC_ID, IBK::VL_STANDARD);
		IBK::MessageHandlerRegistry::instance().setDefaultMsgHandler();
		m_threadPool[0]->wait(1000);
	}

	// TODO : store view settings

	// store list of visible dock widgets
	QStringList dockWidgetVisibility;

	// TODO : other dock widgets view configs

	if (m_dockWidgetVisibility[m_logDockWidget])
		dockWidgetVisibility.append("Log");
	SVSettings::instance().m_visibleDockWidgets = dockWidgetVisibility;

	// save user config and recent file list
	SVSettings::instance().write(saveGeometry(), saveState());

	event->accept();
}


void SVMainWindow::setup() {

	// setup log widget already, so that error messages resulting from initialization errors are already
	// send to the log widget even before the actual dock widget for the log has been created
	m_logWidget = new SVLogWidget(this);
	SVMessageHandler * msgHandler = dynamic_cast<SVMessageHandler *>(IBK::MessageHandlerRegistry::instance().messageHandler());
	connect(msgHandler, SIGNAL(msgReceived(int,QString)), m_logWidget, SLOT(onMsgReceived(int, QString)));

	// *** setup welcome widget ***

	QHBoxLayout * lay = new QHBoxLayout;
	m_welcomeScreen = new SVWelcomeScreen(this);
	lay->addWidget(m_welcomeScreen);
	lay->setMargin(0);
	lay->setSpacing(0);
	m_ui->centralWidget->setLayout(lay);
	m_welcomeScreen->updateWelcomePage();

	connect(m_welcomeScreen, SIGNAL(newProjectClicked()), this, SLOT(on_actionFileNew_triggered()));
	connect(m_welcomeScreen, SIGNAL(openProjectClicked()), this, SLOT(on_actionFileOpen_triggered()));
	connect(m_welcomeScreen, SIGNAL(openProject(QString)), this, SLOT(onOpenProjectByFilename(QString)));
	connect(m_welcomeScreen, SIGNAL(openExample(QString)), this, SLOT(onOpenExampleByFilename(QString)));
	connect(m_welcomeScreen, SIGNAL(openTemplate(QString)), this, SLOT(onOpenTemplateByFilename(QString)));
	connect(m_welcomeScreen, SIGNAL(updateRecentList()), this, SLOT(onUpdateRecentProjects()));
	connect(m_welcomeScreen, SIGNAL(softwareUpdateRequested()), this, SLOT(on_actionHelpCheckForUpdates_triggered()));

	// *** connect to ProjectHandler signals ***

	connect(&m_projectHandler, SIGNAL(updateActions()), this, SLOT(onUpdateActions()));
	connect(&m_projectHandler, SIGNAL(updateRecentProjects()), this, SLOT(onUpdateRecentProjects()));
	connect(&m_projectHandler, SIGNAL(fixProjectAfterRead()), this, SLOT(onFixProjectAfterRead()));


	// *** create menu for recent files ***

	m_recentProjectsMenu = new QMenu(this);
	m_ui->actionFileRecentProjects->setMenu(m_recentProjectsMenu);
	onUpdateRecentProjects();

	// *** Create splitter that holds navigation tree view and geometry view

	m_geometryViewSplitter = new QSplitter(this);
	lay->addWidget(m_geometryViewSplitter);

	// *** Navigation tree

	m_navigationTreeWidget = new SVNavigationTreeWidget(this);
	m_geometryViewSplitter->addWidget(m_navigationTreeWidget);
	m_geometryViewSplitter->setCollapsible(0, true);

	// *** Geometry view ***

	m_geometryView = new SVGeometryView(this);
	m_geometryViewSplitter->addWidget(m_geometryView);
	m_geometryViewSplitter->setCollapsible(1, false);

	// *** Signal/slot connections ***

	Vic3D::SceneView * sv = const_cast<Vic3D::SceneView*>(m_geometryView->sceneView());
	connect(m_navigationTreeWidget, SIGNAL(removeSelected()), sv, SLOT(onDeleteSelected()));
	connect(m_navigationTreeWidget, SIGNAL(showSelected()), sv, SLOT(onShowSelected()));
	connect(m_navigationTreeWidget, SIGNAL(hideSelected()), sv, SLOT(onHideSelected()));
	connect(m_navigationTreeWidget, SIGNAL(selectAll()), sv, SLOT(onSelectAll()));
	connect(m_navigationTreeWidget, SIGNAL(deselectAll()), sv, SLOT(onDeselectAll()));

	// *** setup tool bar (add actions for undo and redo) ***

	m_undoAction = m_undoStack->createUndoAction(this, tr("Undo"));
	m_undoAction->setIcon(QIcon(":/gfx/actions/24x24/undo.png"));
	m_undoAction->setShortcut(QKeySequence(Qt::CTRL + Qt::Key_Z));
	m_redoAction = m_undoStack->createRedoAction(this, tr("Redo"));
	m_redoAction->setShortcut(QKeySequence(Qt::CTRL + Qt::SHIFT + Qt::Key_Z));
	m_redoAction->setIcon(QIcon(":/gfx/actions/24x24/redo.png"));

	// this is a bit messy, but there seems to be no other way, unless we create the whole menu ourselves
	QList<QAction*> acts = m_ui->menu_Edit->actions();
	m_ui->menu_Edit->addAction(m_undoAction);
	m_ui->menu_Edit->addAction(m_redoAction);
	// now move all the actions to bottom
	for (int i=0; i<acts.count(); ++i)
		m_ui->menu_Edit->addAction(acts[i]);

	m_ui->toolBar->addAction(m_undoAction);
	m_ui->toolBar->addAction(m_redoAction);
	m_ui->menu_View->addAction(m_ui->toolBar->toggleViewAction());

	// *** Create definition lists dock widgets
	setupDockWidgets();


	// *** restore state of UI ***
	QByteArray geometry, state;
	SVSettings::instance().readMainWindowSettings(geometry,state);
	if (!state.isEmpty())
		restoreState(state);
	if (!geometry.isEmpty())
		restoreGeometry(geometry);

	// *** update actions/UI State depending on project ***
	onUpdateActions();
	// Note: this will initialize the m_dockWidgetVisibility map with all false values, because
	// we do not have a project yet and all dock widgets are invisible

	// *** retrieve visibility of dock widgets from settings ***
	// TODO : other dock widgets
	m_dockWidgetVisibility[m_logDockWidget] = SVSettings::instance().m_visibleDockWidgets.contains("Log");

	// initialize view mode buttons
	m_ui->actionViewToggleGeometryMode->blockSignals(true);
	m_ui->actionViewToggleGeometryMode->setChecked(true);
	m_ui->actionViewToggleGeometryMode->blockSignals(false);
	m_ui->actionViewToggleParametrizationMode->blockSignals(true);
	m_ui->actionViewToggleParametrizationMode->setChecked(false);
	m_ui->actionViewToggleParametrizationMode->blockSignals(false);

	// *** Populate language menu ***
	addLanguageAction("en", "English");
	addLanguageAction("de", "Deutsch");
//	addLanguageAction("fr", QString::fromUtf8("Français"));
//	addLanguageAction("cz", QString::fromUtf8("Czech"));
//	addLanguageAction("es", QString::fromUtf8("Español"));
//	addLanguageAction("it", QString::fromUtf8("Italiano"));

	// *** read last loaded project/project specified on command line ***

	if (!SVSettings::instance().m_initialProjectFile.isEmpty()) {
		QString filename = SVSettings::instance().m_initialProjectFile;
		if (processProjectPackage(filename, false)) {
			// try to load the project - silently
			m_projectHandler.loadProject(this, filename, false);
			if (m_projectHandler.isValid())
				saveThumbNail();
		}
	}

	// final style touches (icon themes etc.)
	onStyleChanged();

	// add user settings related window resize at program start
#if defined(Q_OS_WIN)
	showMaximized();
#elif defined(Q_OS_LINUX)
	show();
#else
	show();
#endif

}


void SVMainWindow::onStyleChanged() {
	m_welcomeScreen->updateWelcomePage();
	m_welcomeScreen->update();

	// manually change icons
	// if we have, at some point, really different icon sets for dark and bright themes, we
	// may just centrally replace the entire icon set, but this is tricky and also would require
	// a lot of work maintaining two icon themes. So for now, we just manually switch between the icon sets
	if (SVSettings::instance().m_theme == SVSettings::TT_Dark) {
		m_ui->actionViewToggleGeometryMode->setIcon(QIcon(":/gfx/actions/icon-shape-shape-cube.svg"));
		m_ui->actionViewToggleParametrizationMode->setIcon(QIcon(":/gfx/actions/icon-filter-slider-circle-h.svg"));
	}
	else {
		m_ui->actionViewToggleGeometryMode->setIcon(QIcon(":/gfx/actions/icon-shape-shape-cube-dark.svg"));
		m_ui->actionViewToggleParametrizationMode->setIcon(QIcon(":/gfx/actions/icon-filter-slider-circle-h-dark.svg"));
	}
}


void SVMainWindow::onDockWidgetToggled(bool visible) {
	// get sender
	QAction * toggleAction = qobject_cast<QAction*>(sender());
	if (m_logDockWidget->toggleViewAction() == toggleAction) {
		m_dockWidgetVisibility[m_logDockWidget] = visible;
	}
}


void SVMainWindow::on_actionFileNew_triggered() {
	// move input focus away from any input fields (to allow editingFinished() events to fire)
	setFocus();
	// close project if we have one
	if (!m_projectHandler.closeProject(this)) // emits updateActions() if project was closed
		return;

	// create new project
	m_projectHandler.newProject(); // emits updateActions()
	// TODO : switch to geometry view
}


void SVMainWindow::on_actionFileOpen_triggered() {
	// move input focus away from any input fields (to allow editingFinished() events to fire)
	setFocus();
	// close project if we have one
	if (!m_projectHandler.closeProject(this)) // emits updateActions() if project was closed
		return;

	// request file name
	QString filename = QFileDialog::getOpenFileName(
							this,
							tr("Select SIM-VICUS project"),
							SVSettings::instance().m_propertyMap[SVSettings::PT_LastFileOpenDirectory].toString(),
							tr("SIM-VICUS projects and project packages (*%1 *%2);;All files (*.*)")
							.arg(SVSettings::instance().m_projectFileSuffix).arg(SVSettings::instance().m_projectPackageSuffix), nullptr
#ifdef QTEXT_DONT_USE_NATIVE_FILEDIALOG
							,QFileDialog::DontUseNativeDialog
#endif // QTEXT_DONT_USE_NATIVE_FILEDIALOG
						);

	if (filename.isEmpty()) return;

	QFile f1(filename);
	if (!f1.exists()) {
		QMessageBox::critical(
					this,
					tr("File not found"),
					tr("The file '%1' does not exist or cannot be accessed.").arg(filename)
			);
		return;
	}

	// if we have a project package, first extract its content into a suitable subdirectory
	if (!processProjectPackage(filename, false))
		return;

	m_projectHandler.loadProject(this, filename, false); // emits updateActions() if project was successfully loaded
	if (m_projectHandler.isValid()) {
		saveThumbNail();
		SVSettings::instance().m_propertyMap[SVSettings::PT_LastFileOpenDirectory] = QFileInfo(filename).absoluteDir().absolutePath();
	}
}


void SVMainWindow::on_actionFileSave_triggered() {
	// move input focus away from any input fields (to allow editingFinished() events to fire)
	setFocus();
	// check if we have a file name
	if (m_projectHandler.projectFile().isEmpty()) {
		m_projectHandler.saveWithNewFilename(this);
	}
	else {
		// Note: should not be possible of project hasn't been modified
		m_projectHandler.saveProject(this, m_projectHandler.projectFile()); // emits updateActions() if project was successfully saved
	}
	saveThumbNail();
}


void SVMainWindow::on_actionFileSaveAs_triggered() {
	// move input focus away from any input fields (to allow editingFinished() events to fire)
	setFocus();
	m_projectHandler.saveWithNewFilename(this); // emits updateActions() if project was successfully saved
	saveThumbNail();
}


void SVMainWindow::on_actionFileReload_triggered() {
	// move input focus away from any input fields (to allow editingFinished() events to fire)
	setFocus();
	// if project has not yet been saved, it cannot be reloaded
	if (m_projectHandler.projectFile().isEmpty()) {
		QMessageBox::information(this, tr("Reload project"), tr("The project has not yet been saved."));
		return;
	}
	// if modified, ask user to confirm loosing changes
	if (m_projectHandler.isModified()) {
		if (QMessageBox::question(this, tr("Reload project"), tr("The project has been modified. Discard those changes?"),
								  QMessageBox::Discard | QMessageBox::Abort) == QMessageBox::Abort)
		{
			return;
		}
	}
	// reload project
	m_projectHandler.reloadProject(this);

	if (m_projectHandler.isValid())
		saveThumbNail();
}


void SVMainWindow::on_actionFileImportEneryPlusIDF_triggered() {
	// request IDF file and afterwards open import dialog
	QString filename = QFileDialog::getOpenFileName(
							this,
							tr("Select IDF file"),
							SVSettings::instance().m_propertyMap[SVSettings::PT_LastFileOpenDirectory].toString(),
							tr("EnergyPlus IDF files (*.idf);;All files (*.*)"), nullptr
#ifdef QTEXT_DONT_USE_NATIVE_FILEDIALOG
							,QFileDialog::DontUseNativeDialog
#endif // QTEXT_DONT_USE_NATIVE_FILEDIALOG
						);

	if (filename.isEmpty()) return;

	QFile f1(filename);
	if (!f1.exists()) {
		QMessageBox::critical(
					this,
					tr("File not found"),
					tr("The file '%1' does not exist or cannot be accessed.").arg(filename)
			);
		return;
	}

	// now spawn import dialog
	if (m_importIDFDialog == nullptr) {
		m_importIDFDialog = new SVImportIDFDialog(this);
	}

	SVImportIDFDialog::ImportResults res = m_importIDFDialog->import(filename);

	switch (res) {
		case SVImportIDFDialog::ReplaceProject : {
			setFocus();
			// close project if we have one
			if (!m_projectHandler.closeProject(this)) // emits updateActions() if project was closed
				return;

			// create new project
			m_projectHandler.newProject(&m_importIDFDialog->m_importedProject); // emits updateActions()
		} break;

		case SVImportIDFDialog::MergeProjects : {
			// import and merge databases

			// take building from project and add as new building to existing data structure via undo-action
			if (!m_importIDFDialog->m_importedProject.m_buildings.empty()) {
				// TODO : Dirk, merge databases into UI DB
				// TODO : Dirk, import all project data with overwriting tests

				SVUndoAddBuilding * undo = new SVUndoAddBuilding(tr("Added imported building"), m_importIDFDialog->m_importedProject.m_buildings[0], false);
				undo->push();
			}
		} break;

		case SVImportIDFDialog::ImportCancelled :
			return;
	}
}


void SVMainWindow::on_actionFileOpenProjectDir_triggered() {
	if (m_projectHandler.projectFile().isEmpty()) {
		QMessageBox::critical(this, QString(), tr("Please save the project file first!"));
		return;
	}


	QString projectDir = QFileInfo(m_projectHandler.projectFile() ).dir().path();
	QDesktopServices::openUrl( QUrl::fromLocalFile( projectDir ) );
}


void SVMainWindow::on_actionFileClose_triggered() {
	// move input focus away from any input fields (to allow editingFinished() events to fire)
	setFocus();
	m_projectHandler.closeProject(this);
}


void SVMainWindow::on_actionFileExportProjectPackage_triggered() {
	// project must have been saved once already
	if (!saveProject())
		return;

	// request export directory
	QFileInfo finfo(m_projectHandler.projectFile());
	QString fnameSuggestion = finfo.absoluteDir().absolutePath() + "/" + finfo.baseName() + ".vicpac";
	QString filename = QFileDialog::getSaveFileName(
							this,
							tr("Specify SIM-VICUS project package"),
							fnameSuggestion,
							tr("SIM-VICUS project packages (*.vicpac);;All files (*.*)"), nullptr
			#ifdef QTEXT_DONT_USE_NATIVE_FILEDIALOG
							,QFileDialog::DontUseNativeDialog
			#endif // QTEXT_DONT_USE_NATIVE_FILEDIALOG
				);

	if (filename.isEmpty())
		return;

	// ensure that we have the proper extension
	if (!filename.endsWith(".vicpac")) {
		filename.append(".vicpac");
	}

	QString dirName = QFileInfo(filename).baseName();
	if (dirName.isEmpty()) {
		QMessageBox::critical(this, tr("Invalid file name"), tr("Please enter a valid file name!"));
		return;
	}

	if (exportProjectPackage(filename, false)) {
		QMessageBox::information(this, tr("Export project package"), tr("Export of project package '%1' complete.")
								 .arg(QFileInfo(filename).fileName()));
	}
}


void SVMainWindow::on_actionFileExportView3D_triggered() {
	SVView3D v3d;
	v3d.exportView3d();
}


void SVMainWindow::on_actionFileQuit_triggered() {
	close();
}


void SVMainWindow::on_actionEditTextEditProject_triggered() {
	SVSettings::instance().openFileInTextEditor(this, m_projectHandler.projectFile());
}


void SVMainWindow::on_actionEditPreferences_triggered() {
	// spawn preferences dialog
	if (m_preferencesDialog == nullptr) {
		m_preferencesDialog = new SVPreferencesDialog(this);
		connect(m_preferencesDialog->pageStyle(), &SVPreferencesPageStyle::styleChanged,
				this, &SVMainWindow::onStyleChanged);
		connect(m_preferencesDialog->pageStyle(), &SVPreferencesPageStyle::styleChanged,
				m_geometryView->sceneView(), &Vic3D::SceneView::onStyleChanged);
	}

	m_preferencesDialog->edit(0); // changes are stored automatically.
}


void SVMainWindow::on_actionEditCleanProject_triggered() {

	// create a copy of the whole project
	VICUS::Project cleanProject = SVProjectHandler::instance().project();

	// clean it
	cleanProject.clean();

	// create undo action and push it
	SVUndoModifyProject * undo = new SVUndoModifyProject( tr("Removed unused definitions"), cleanProject );
	undo->push();

}


void SVMainWindow::on_actionBuildingFloorManager_triggered() {
	SVViewState vs = SVViewStateHandler::instance().viewState();
	// switch to property edit mode
	vs.m_viewMode = SVViewState::VM_PropertyEditMode;
	// turn off any special scene modes
	vs.m_sceneOperationMode = SVViewState::NUM_OM;
	vs.m_propertyWidgetMode = SVViewState::PM_BuildingProperties;
	// adjust appearance of selector widget
	SVViewStateHandler::instance().m_propModeSelectionWidget->setBuildingPropertyType(BT_FloorManager);
	SVViewStateHandler::instance().setViewState(vs);

	m_ui->actionViewToggleParametrizationMode->setChecked(true);
	m_ui->actionViewToggleGeometryMode->setChecked(false);
}


void SVMainWindow::on_actionBuildingSurfaceHeatings_triggered() {
	SVViewState vs = SVViewStateHandler::instance().viewState();
	// switch to property edit mode
	vs.m_viewMode = SVViewState::VM_PropertyEditMode;
	// turn off any special scene modes
	vs.m_sceneOperationMode = SVViewState::NUM_OM;
	vs.m_propertyWidgetMode = SVViewState::PM_BuildingProperties;
	// adjust appearance of selector widget
	SVViewStateHandler::instance().m_propModeSelectionWidget->setBuildingPropertyType(BT_SurfaceHeating);
	SVViewStateHandler::instance().setViewState(vs);

	m_ui->actionViewToggleParametrizationMode->setChecked(true);
	m_ui->actionViewToggleGeometryMode->setChecked(false);
}



void SVMainWindow::on_actionNetworkImport_triggered() {
	// opens import network dialog
	if (m_networkImportDialog == nullptr)
		m_networkImportDialog = new SVNetworkImportDialog(this);

	m_networkImportDialog->edit();
}



void SVMainWindow::on_actionSimulationNANDRAD_triggered() {
	// we need a saved project, before we can start the simulation
	// we require a saved project with at least one network definition
	if (SVProjectHandler::instance().projectFile().isEmpty()) {
		QMessageBox::critical(this, QString(), tr("The project must be saved, first!"));
		if (!saveProject())
			return;
	}
	if (m_simulationStartNandrad == nullptr)
		m_simulationStartNandrad = new SVSimulationStartNandrad;
	// open simulation start dialog, with settings for climate location, simulation and
	// solver settings and simulation start button
	int res = m_simulationStartNandrad->edit();
	if (res == QDialog::Accepted) {
		// transfer data to VICUS project
		// create an undo action for modification of the (entire) project
		SVUndoModifyProject * undo = new SVUndoModifyProject(tr("Updated simulation parameters"), m_simulationStartNandrad->localProject());
		undo->push();
	}
}


void SVMainWindow::on_actionSimulationHydraulicNetwork_triggered() {
	if (m_simulationStartNetworkSim == nullptr)
		m_simulationStartNetworkSim = new SVSimulationStartNetworkSim(this);
	// we require a saved project with at least one network definition
	if (SVProjectHandler::instance().projectFile().isEmpty()) {
		QMessageBox::critical(this, QString(), tr("The project must be saved, first!"));
		if (!saveProject())
			return;
	}
	if (project().m_geometricNetworks.empty()) {
		QMessageBox::critical(this, QString(), tr("You need to define at least one network!"));
		return;
	}

	m_simulationStartNetworkSim->edit();
}


void SVMainWindow::on_actionSimulationExportFMI_triggered() {
	// we require a saved project with at least one network definition
	if (SVProjectHandler::instance().projectFile().isEmpty()) {
		QMessageBox::critical(this, QString(), tr("The project must be saved, first!"));
		if (!saveProject())
			return;
	}
	if (m_simulationStartNandrad == nullptr)
		m_simulationStartNandrad = new SVSimulationStartNandrad;
	// open simulation start dialog with FMI export option
	m_simulationStartNandrad->edit(true);
}



void SVMainWindow::on_actionViewToggleGeometryMode_triggered() {
	// switch view state to geometry edit mode
	SVViewState vs = SVViewStateHandler::instance().viewState();
	vs.m_viewMode = SVViewState::VM_GeometryEditMode;
	vs.m_propertyWidgetMode = SVViewState::PM_AddEditGeometry;
	std::set<const VICUS::Object *> sel;
	project().selectObjects(sel, VICUS::Project::SG_All, true, true);
	if (sel.empty())
		vs.m_sceneOperationMode = SVViewState::NUM_OM;
	else
		vs.m_sceneOperationMode = SVViewState::OM_SelectedGeometry;
	vs.m_objectColorMode = SVViewState::OCM_None;
	SVViewStateHandler::instance().setViewState(vs);
	m_ui->actionViewToggleGeometryMode->setChecked(true);
	m_ui->actionViewToggleParametrizationMode->setChecked(false);
	// switch to add geometry mode, if we do not have a selection, otherwise use edit geometry widget
	// let this change do the SVPropEditGeometry widget, which at the same time can update the local coordinate
	// system; since update() is private, we trick the widget into believing a selection has changed
	Q_ASSERT(SVViewStateHandler::instance().m_propEditGeometryWidget != nullptr);
	SVViewStateHandler::instance().m_propEditGeometryWidget->onModified(SVProjectHandler::NodeStateModified, nullptr);
}


void SVMainWindow::on_actionViewToggleParametrizationMode_triggered() {
	SVViewState vs = SVViewStateHandler::instance().viewState();
	// switch to property edit mode
	vs.m_viewMode = SVViewState::VM_PropertyEditMode;
	// turn off any special scene modes
	vs.m_sceneOperationMode = SVViewState::NUM_OM;
	// select property mode based on what's being selected in the mode selection
	// property widget (this sets m_propertyWidgetMode and m_objectColorMode)
	SVViewStateHandler::instance().m_propModeSelectionWidget->viewStateProperties(vs);
	SVViewStateHandler::instance().setViewState(vs);

	m_ui->actionViewToggleParametrizationMode->setChecked(true);
	m_ui->actionViewToggleGeometryMode->setChecked(false);
}


void SVMainWindow::on_actionViewShowSurfaceNormals_toggled(bool visible) {
	// set corresponding flag in View
	const_cast<Vic3D::SceneView*>(SVViewStateHandler::instance().m_geometryView->sceneView())->setNormalVectorsVisible(visible);
}


void SVMainWindow::on_actionToolsExternalPostProcessing_triggered() {
	// configure PostProc session, save parallel to project and open session in post

	if (SVSettings::instance().m_postProcExecutable.isEmpty() ||
			!QFileInfo::exists(SVSettings::instance().m_postProcExecutable))
	{
		QMessageBox::information(this, tr("Setup external tool"), tr("Please select first the path to the external "
																  "post processing in the preferences dialog!"));
		// spawn preferences dialog
		if (m_preferencesDialog == nullptr)
			m_preferencesDialog = new SVPreferencesDialog(this);

		m_preferencesDialog->edit(0);
		return;
	}
	// if we are using the new post-processing, generate a session file:
	if (QFileInfo(SVSettings::instance().m_postProcExecutable).baseName() == "PostProcApp") {

		QString sessionFile;
		if (m_projectHandler.isValid()) {
			IBK::Path sessionFilePath = SVPostProcBindings::defaultSessionFilePath(m_projectHandler.projectFile());
			if(sessionFilePath.isValid()) {
				if (!sessionFilePath.exists())
					SVPostProcBindings::generateDefaultSessionFile(m_projectHandler.projectFile());
				sessionFile = QString::fromStdString(sessionFilePath.str());
			}
			// some session files exist in project directory - look for the right one
			else {
				sessionFile = QFileDialog::getOpenFileName(nullptr, tr("Postproc session files"),
															QFileInfo(m_projectHandler.projectFile()).absolutePath(),
															QString("*.p2"), nullptr
#ifdef QTEXT_DONT_USE_NATIVE_FILEDIALOG
															,QFileDialog::DontUseNativeDialog);
#endif // QTEXT_DONT_USE_NATIVE_FILEDIALOG
			}
		}

		// check, if already an instance of PostProc is running
		int res = m_postProcHandler->reopenIfActive();
		if (res != 0) {
			// try to spawn new postprocessing
			if (!m_postProcHandler->spawnPostProc(sessionFile.toStdString())) {
				QMessageBox::critical(this, tr("Error running PostProc"),
									  tr("Could not start executable '%1'.").arg(SVSettings::instance().m_postProcExecutable));
				return;
			}
		}
#if !defined(Q_OS_WIN)
		else {
			QMessageBox::information(this, tr("Error running PostProc"),
								  tr("Process already running."));
		}
#endif
	}
	else {
		// check, if already an instance of PostProc is running
		int res = m_postProcHandler->reopenIfActive();
		if (res != 0) {
			if (!m_postProcHandler->spawnPostProc(std::string())) {
				QMessageBox::critical(this, tr("Error running PostProc"),
									  tr("Could not start executable '%1'.").arg(SVSettings::instance().m_postProcExecutable));
				return;
			}
		}
	}
}


void SVMainWindow::on_actionToolsCCMeditor_triggered() {

	QString ccmPath = SVSettings::instance().m_CCMEditorExecutable;
	if (ccmPath.isEmpty() || !QFileInfo::exists(ccmPath)) {
		QMessageBox::information(this, tr("Setup external tool"), tr("Please select first the path to the external "
																  "climate editor in the preferences dialog!"));
		// spawn preferences dialog
		if (m_preferencesDialog == nullptr)
			m_preferencesDialog = new SVPreferencesDialog(this);

		m_preferencesDialog->edit(0);
		return;
	}
	QProcess p;
	bool res = p.startDetached("\"" + ccmPath + "\"");
	if (!res) {
		QMessageBox::critical(this, tr("Error starting external application"), tr("Climate editor '%1' could not be started.")
							  .arg(ccmPath));
	}
}


void SVMainWindow::on_actionHelpAboutQt_triggered() {
	QMessageBox::aboutQt(this, tr("About Qt..."));
}


void SVMainWindow::on_actionHelpAbout_triggered() {
	SVAboutDialog dlg(this);
	dlg.exec();
}


void SVMainWindow::on_actionHelpBugReport_triggered() {
	QDesktopServices::openUrl( QUrl(BUG_REPORT_URL));
}


void SVMainWindow::on_actionHelpVisitDiscussionForum_triggered() {
	QDesktopServices::openUrl( QUrl(FORUM_URL));
}


void SVMainWindow::on_actionHelpCheckForUpdates_triggered() {
	// TODO :
}


void SVMainWindow::on_actionHelpOnlineManual_triggered() {
	QDesktopServices::openUrl( QUrl(MANUAL_URL));
}


void SVMainWindow::on_actionHelpKeyboardAndMouseControls_triggered() {
	// show keyboard/mouse control cheat sheet
	QDialog dlg(this);
	QVBoxLayout * lay = new QVBoxLayout(&dlg);
	QTextEdit * w = new QTextEdit(&dlg);
	lay->addWidget(w);
	dlg.setLayout(lay);
	QFile manual_en(":/doc/KeyboardMouseControls.html");
	manual_en.open(QFile::ReadOnly);
	QString manual = manual_en.readAll();
	w->setHtml(manual);
	dlg.resize(1400,800);
	dlg.exec();
}



// *** other slots (not main menu slots) ***

void SVMainWindow::onActionOpenRecentFile() {
	QAction *action = qobject_cast<QAction *>(sender());
	if (action) {
		// before closing the project, check if the project file exists
		QString fname = action->data().toString();
		onOpenProjectByFilename(fname);
	}
}


void SVMainWindow::onActionSwitchLanguage() {
	QAction * a = (QAction *)sender();
	QString langId = a->data().toString();
	SVSettings::instance().m_langId = langId;
	QMessageBox::information(this, tr("Languange changed"), tr("Please restart the software to activate the new language!"));
}


void SVMainWindow::onUpdateActions() {
	// purpose of this function is to update the view layout based on the existance of a project or none

	// do we have a project?
	bool have_project = m_projectHandler.isValid();
	// enable/disable all actions that require a project

	// *** Project-dependent actions ***

	m_ui->actionFileSave->setEnabled(have_project);
	m_ui->actionFileSaveAs->setEnabled(have_project);
	m_ui->actionFileReload->setEnabled(have_project);
	m_ui->actionFileClose->setEnabled(have_project);
	m_ui->actionFileExportProjectPackage->setEnabled(have_project);
	m_ui->actionFileExportView3D->setEnabled(have_project);
	m_ui->actionFileOpenProjectDir->setEnabled(have_project);

	m_ui->actionEditTextEditProject->setEnabled(have_project);
	m_ui->actionEditCleanProject->setEnabled(have_project);

	m_ui->actionBuildingFloorManager->setEnabled(have_project);
	m_ui->actionBuildingSurfaceHeatings->setEnabled(have_project);

	m_ui->actionNetworkImport->setEnabled(have_project);
	m_ui->actionNetworkEdit->setEnabled(have_project);

	m_ui->actionViewToggleGeometryMode->setEnabled(have_project);
	m_ui->actionViewResetView->setEnabled(have_project);
	m_ui->actionViewShowSurfaceNormals->setEnabled(have_project);

	m_ui->actionSimulationNANDRAD->setEnabled(have_project);
	m_ui->actionSimulationHydraulicNetwork->setEnabled(have_project);
	m_ui->actionSimulationExportFMI->setEnabled(have_project);

	// no project, no undo actions -> clearing undostack also disables undo actions
	if (!have_project)
		m_undoStack->clear();

	// *** Geometry view ***

	// turn off geometry view first when project is gone
	if (!have_project) {
		m_geometryViewSplitter->setVisible(false);
	}

	// *** Dock widgets ***

	// Dock-Widgets are only visible when project is there
	if (!have_project) {
		m_logDockWidget->toggleViewAction()->setEnabled(false);

		m_logDockWidget->toggleViewAction()->blockSignals(true);
		m_logDockWidget->setVisible(false);
		m_logDockWidget->toggleViewAction()->blockSignals(false);
	}
	// Note: in case of a project, the dock widgets visibility is set in onNavigationBarViewChanged() below

	// *** View configuration ***

	// show welcome page only when we have no project
	m_welcomeScreen->setVisible(!have_project);
	// navigation bar is only visible when we have a project
	m_ui->toolBar->setVisible(have_project);
	m_ui->toolBar->setEnabled(have_project);

	// Note: in case of a project, the current view widget is set visible onNavigationBarViewChanged() below

	// when we have a project
	if (have_project) {
		// select the current view, this also enables (in case of ConstructionView) the visibility of the dock widgets
		m_logDockWidget->setVisible(m_dockWidgetVisibility[m_logDockWidget]);
		m_logDockWidget->toggleViewAction()->setEnabled(true);

		m_geometryViewSplitter->setVisible(true);
		m_ui->toolBar->setVisible(true);
		m_ui->toolBar->toggleViewAction()->setEnabled(true);

		// adjust size of navigation view to be about 250 px wide or to a user-saved size
		// TODO : whenever user resizes the splitter, the new width should be saved in the settings
		//        and re-applied next time the geometry view is shown
		QList<int> sizes;
		int availableWidth = width();
		if (m_ui->toolBar->isVisibleTo(this))
			availableWidth -= m_ui->toolBar->width();
		sizes << 250 << availableWidth - 250;
		m_geometryViewSplitter->setSizes(sizes);
	}
	else {
		m_ui->toolBar->setVisible(false);
		m_ui->toolBar->toggleViewAction()->setEnabled(false);
		m_logDockWidget->setVisible(false);
		m_logDockWidget->toggleViewAction()->setEnabled(false);
	}

	// also update window caption and status bar
	if (have_project) {
		updateWindowTitle();
	}
	else {
		setWindowTitle(QString("SIM-VICUS %1").arg(VICUS::VERSION));
		m_welcomeScreen->updateWelcomePage();
	}
}


void SVMainWindow::onUpdateRecentProjects() {
	// create actions for recent files if number of max. recent projects in settings
	// differs from current number
	if (m_recentProjectActions.count() != (int)SVSettings::instance().m_maxRecentProjects) {
		qDeleteAll(m_recentProjectActions);
		m_recentProjectActions.clear();
		for (unsigned int i = 0; i < SVSettings::instance().m_maxRecentProjects; ++i) {
			QAction * a = new QAction(this);
			m_recentProjectActions.push_back(a);
			connect(m_recentProjectActions[i], SIGNAL(triggered()), this, SLOT(onActionOpenRecentFile()));
			m_recentProjectsMenu->addAction(m_recentProjectActions[i]);
		}
	}

	// disable recent file actions
	if (SVSettings::instance().m_recentProjects.isEmpty()) {
		m_ui->actionFileRecentProjects->setEnabled(false);
		return;
	}
	else {
		m_ui->actionFileRecentProjects->setEnabled(true);
		for ( int i = 0, count = SVSettings::instance().m_recentProjects.count(); i < count; ++i) {
			/// \bug Fix underscore/whitespace display in menu action
			m_recentProjectActions[i]->setText(SVSettings::instance().m_recentProjects[i]);
			m_recentProjectActions[i]->setData(SVSettings::instance().m_recentProjects[i]);
			m_recentProjectActions[i]->setVisible(true);
		}

		for (unsigned int i = SVSettings::instance().m_recentProjects.count();
			i < SVSettings::instance().m_maxRecentProjects; ++i)
		{
			m_recentProjectActions[i]->setVisible(false);
		}
	}
}


void SVMainWindow::onOpenProjectByFilename(const QString & filename) {
	QFile f1(filename);
	if (!f1.exists()) {
		QMessageBox::critical(this, tr("File not found"), tr("The file '%1' cannot be found or does not exist.").arg(filename));
		return;
	}
	// move input focus away from any input fields (to allow editingFinished() events to fire)
	setFocus();
	// we first need to close the current project
	if (!m_projectHandler.closeProject(this)) return;
	// then create a new project and try to load the file
	m_projectHandler.loadProject(this, filename, false);
	if (m_projectHandler.isValid())
		saveThumbNail();
	// if failed, no view state change needed
}


void SVMainWindow::onOpenExampleByFilename(const QString & filename) {
	// This function is only called from the welcome page, so there must not be a project opened!
	QFile f1(filename);
	if (!f1.exists()) {
		QMessageBox::critical(this, tr("File not found"), tr("The file '%1' cannot be found or does not exist.").arg(filename));
		return;
	}
	// determine parent directory and ask user to select an example base directory to copy the input data into
	QFileInfo finfo(filename);
	QDir srcDir = finfo.absoluteDir();
	QSettings settings( SVSettings::instance().m_organization, SVSettings::instance().m_appName );
	QString lastExampleTargetDir = settings.value("LastExampleSaveDirectory", QDir::homePath()).toString();
	QString targetDir = QFileDialog::getExistingDirectory(this, tr("Select directory to copy example project into"), lastExampleTargetDir
#ifdef QTEXT_DONT_USE_NATIVE_FILEDIALOG
							,QFileDialog::DontUseNativeDialog
#endif // QTEXT_DONT_USE_NATIVE_FILEDIALOG
							);
	if (targetDir.isEmpty())
		return;
	settings.setValue("LastExampleSaveDirectory", targetDir);

	// append base directory name to target Dir
	targetDir = QDir(targetDir).absoluteFilePath( srcDir.dirName() );

	// now recursively copy 'srcDir' into targetDir
	if (!copyRecursively(srcDir.absolutePath(), targetDir)) {
		QMessageBox::critical(this, tr("Write error"), tr("Cannot copy example, maybe missing permissions?"));
		return;
	}

	// and finally open the copied project file and hope for the best
	QString newFName = QDir(targetDir).absoluteFilePath(finfo.fileName());
	onOpenProjectByFilename(newFName);
}


void SVMainWindow::onOpenTemplateByFilename(const QString & filename) {

	// filename points to a SIM-VICUS project package

	// we re-use the open project package functionality - this will automatically ask user for a target directory to
	// save the project into - we add a flag so that the user can enter also a target file name and after extracting
	// the project package, the project file will be renamed accordingly

	// we have a project package, first extract its content into a suitable subdirectory
	QString fname = filename;
	if (!processProjectPackage(fname, true))
		return;

	// fname now holds the full file path to the extracted and renamed project file in 'fname'

	m_projectHandler.loadProject(this, fname, false); // emits updateActions() if project was successfully loaded
	if (m_projectHandler.isValid()) {
		saveThumbNail();
		SVSettings::instance().m_propertyMap[SVSettings::PT_LastFileOpenDirectory] = QFileInfo(filename).absoluteDir().absolutePath();
	}

}


void SVMainWindow::onWorkerThreadFinished() {

	/// \todo Andreas: Figure out why thread sends finished signal twice when terminated
	//SVThreadBase * b = (SVThreadBase *)sender();
	if ( m_threadPool.isEmpty() ) {
		return;
	}

	// let the thread object store its data
	m_threadPool[0]->store();

	// we have to remove the object from the thread list again, but later since
	// the thread object is calling this function from its event loop
	m_threadPool[0]->deleteLater(); // when thread is deleted, it will also remove all connections
	// remove first in list
	m_threadPool.removeFirst();

	// and start next task
	processThread();
}


void SVMainWindow::onFixProjectAfterRead() {
	// here we do all entry checks that will tell users about suggested changes in project

	/// \todo Andreas: implement interactive fixes here with dialogs and user-confirmations

}


<<<<<<< HEAD
void SVMainWindow::on_actionViewToggleGeometryMode_triggered() {
	// switch view state to geometry edit mode
	SVViewState vs = SVViewStateHandler::instance().viewState();
	vs.m_viewMode = SVViewState::VM_GeometryEditMode;
	vs.m_propertyWidgetMode = SVViewState::PM_AddGeometry;
	vs.m_sceneOperationMode = SVViewState::NUM_OM;
	vs.m_objectColorMode = SVViewState::OCM_None;
	SVViewStateHandler::instance().setViewState(vs);
	m_ui->actionViewToggleGeometryMode->setChecked(true);
	m_ui->actionViewToggleParametrizationMode->setChecked(false);
	// switch to add geometry mode, if we do not have a selection, otherwise use edit geometry widget
	// let this change do the SVPropEditGeometry widget, which at the same time can update the local coordinate
	// system; since update() is private, we trick the widget into believing a selection has changed
	Q_ASSERT(SVViewStateHandler::instance().m_propEditGeometryWidget != nullptr);
	SVViewStateHandler::instance().m_propEditGeometryWidget->onModified(SVProjectHandler::NodeStateModified, nullptr);
}


void SVMainWindow::on_actionViewToggleParametrizationMode_triggered() {
	SVViewState vs = SVViewStateHandler::instance().viewState();
	// switch to property edit mode
	vs.m_viewMode = SVViewState::VM_PropertyEditMode;
	// turn off any special scene modes
	vs.m_sceneOperationMode = SVViewState::NUM_OM;
	// select property mode based on what's being selected in the mode selection
	// property widget (this sets m_propertyWidgetMode and m_objectColorMode)
	SVViewStateHandler::instance().m_propModeSelectionWidget->viewStateProperties(vs);
	SVViewStateHandler::instance().setViewState(vs);

	m_ui->actionViewToggleParametrizationMode->setChecked(true);
	m_ui->actionViewToggleGeometryMode->setChecked(false);
}


void SVMainWindow::on_actionFileExportNANDRAD_triggered() {
	// ask user for target file name
	// open export dialog, call via edit(fname) (with ok and cancel)
}


void SVMainWindow::on_actionSimulationNANDRAD_triggered() {
	if (m_simulationStartNandrad == nullptr)
		m_simulationStartNandrad = new SVSimulationStartNandrad;
	// open simulation start dialog, with settings for climate location, simulation and
	// solver settings and simulation start button
	int res = m_simulationStartNandrad->edit();
	if (res == QDialog::Accepted) {
		// transfer data to VICUS project
		// create an undo action for modification of the (entire) project
		SVUndoModifyProject * undo = new SVUndoModifyProject(tr("Updated simulation parameters"), m_simulationStartNandrad->localProject());
		undo->push();
	}
}


void SVMainWindow::on_actionHelpOnlineManual_triggered() {
	QDesktopServices::openUrl( QUrl(MANUAL_URL));
}


void SVMainWindow::on_actionHelpKeyboardAndMouseControls_triggered() {
	// show keyboard/mouse control cheat sheet
	QDialog dlg(this);
	QVBoxLayout * lay = new QVBoxLayout(&dlg);
	QTextEdit * w = new QTextEdit(&dlg);
	lay->addWidget(w);
	dlg.setLayout(lay);
	QFile manual_en(":/doc/KeyboardMouseControls.html");
	manual_en.open(QFile::ReadOnly);
	QString manual = manual_en.readAll();
	w->setHtml(manual);
	dlg.resize(1400,800);
	dlg.exec();
}


=======
>>>>>>> 87bc91be

// *** Private Functions ***

void SVMainWindow::setupDockWidgets() {
#ifdef VERTICAL_DOCK_WIDGET_BAR
	QDockWidget::DockWidgetFeature titleBarOption = QDockWidget::DockWidgetVerticalTitleBar;
#else // VERTICAL_DOCK_WIDGET_BAR
	QDockWidget::DockWidgetFeature titleBarOption = QDockWidget::NoDockWidgetFeatures;
#endif // VERTICAL_DOCK_WIDGET_BAR

	// *** Log widget ***
	m_logDockWidget = new QDockWidget(this);
	m_logDockWidget->setObjectName("LogDockWidget");
	m_logDockWidget->setContentsMargins(0,0,0,0);
	m_logDockWidget->setWindowTitle(tr("Application Log"));
	m_logDockWidget->setFeatures(QDockWidget::AllDockWidgetFeatures | titleBarOption);
	m_logDockWidget->setAllowedAreas(Qt::BottomDockWidgetArea);
	QAction * toggleAction = m_logDockWidget->toggleViewAction();
	m_ui->menu_View->addAction(toggleAction);
	connect(toggleAction, &QAction::toggled, this, &SVMainWindow::onDockWidgetToggled);
	m_logDockWidget->setWidget(m_logWidget);
	addDockWidget(Qt::BottomDockWidgetArea,m_logDockWidget);

//	tabifyDockWidget(m_outputListDockWidget, m_outputGridListDockWidget);
}


void SVMainWindow::updateWindowTitle() {
	// no project file given?
	QString shortFileName, longFileName;
	if (m_projectHandler.projectFile().isEmpty()) {
		shortFileName = tr("unnamed%1").arg(SVSettings::instance().m_projectFileSuffix);
		longFileName = shortFileName;
	}
	else {
		shortFileName = QFileInfo(m_projectHandler.projectFile()).fileName();
		longFileName = m_projectHandler.projectFile();
	}
	if (m_projectHandler.isModified())
		shortFileName += "*";
	setWindowTitle(QString("SIM-VICUS %1 - %2").arg(VICUS::VERSION).arg(shortFileName));
}


bool SVMainWindow::importProjectPackage(const QString & packageFilePath, const QString & targetDirectory,
										 QString & projectFilePath, bool isPackage)
{
	QStringList extractedFiles = JlCompress::extractDir(packageFilePath, targetDirectory);
	if (extractedFiles.isEmpty()) {
		QMessageBox::critical(this, tr("Import error"),
							  tr("Cannot extract project package '%1'.")
							  .arg(packageFilePath));
		return false;
	}
	else {
		Q_FOREACH(QString fname, extractedFiles) {
			// now try to determine project file in project package
			if (isPackage && fname.endsWith(".vicpac")) {
				projectFilePath = fname;
				break;
			}
			else if (!isPackage && fname.endsWith(".vicpac")) {
				projectFilePath = fname;
				break;
			}
		}
		return true;
	}
}


QString SVMainWindow::saveThumbNail() {
	// check if thumbnail dir exists and if not, create it
	QString thumbNailPath = QtExt::Directories::userDataDir()  + "/thumbs";
	if (!QDir(thumbNailPath).exists())
		QDir().mkpath(thumbNailPath);
	// compose temporary file path
	QString thumbPath = QtExt::Directories::userDataDir()  + "/thumbs/" + QFileInfo(m_projectHandler.projectFile() + ".png").fileName();
	QFileInfo finfo(thumbPath);
	if (finfo.exists()) {
		// only update thumbnail if project file is newer than thumbnail file
		QFileInfo prjFInfo(m_projectHandler.projectFile());
		if (finfo.lastModified() >= prjFInfo.lastModified())
			return thumbPath;
	}
	m_geometryView->saveScreenShot(thumbPath);
	return thumbPath;
}


void SVMainWindow::addLanguageAction(const QString &langId, const QString &actionCaption) {
	FUNCID(SVMainWindow::addLanguageAction);
	QString languageFilename = QString("%1/%2_%3.qm").arg(QtExt::Directories::translationsDir()).arg("SIM-VICUS").arg(langId);
	if (langId == "en" || QFile(languageFilename).exists()) {
		QAction * a = new QAction(actionCaption, this);
		a->setData(langId);
		a->setIcon( QIcon( QString(":/gfx/languages/%1.png").arg(langId)) );
		a->setIconVisibleInMenu(true);
		connect(a, SIGNAL(triggered()),
				this, SLOT(onActionSwitchLanguage()));
		m_ui->menuLanguage->insertAction(nullptr, a);
	}
	else {
		IBK::IBK_Message( IBK::FormatString("Language file '%1' missing.").arg(languageFilename.toUtf8().data()),
						  IBK::MSG_WARNING, FUNC_ID);
	}
}


void SVMainWindow::runWorkerThreadImpl(SVThreadBase * base) {
	m_threadPool.append(base);
	processThread();
}


void SVMainWindow::processThread() {

	//qDebug() << "SVMainWindow::processThread()";
	// no threads? return
	if (m_threadPool.isEmpty()) return;

	// is a thread currently running?
	if (m_threadPool[0]->isRunning()) return;

	// ok, we can run the thread, but first connect the signal to it
	connect(m_threadPool[0], SIGNAL(finished()), this, SLOT(onWorkerThreadFinished()));

	// let the thread object fetch its data
	m_threadPool[0]->fetch();

	// for now we expect the thread to
	m_threadPool[0]->start(QThread::LowPriority); // always start on low priority
}


bool SVMainWindow::processProjectPackage(QString & filename, bool renameProjectFileAfterwards) {
	if (filename.endsWith(".vicpac")) {
		// determine a suitable starting directory - how about the last directory something was saved in?
		// so take the top-most recent project file and use this path

		QString recentPath;
		if (!SVSettings::instance().m_recentProjects.isEmpty()) {
			recentPath = QFileInfo(SVSettings::instance().m_recentProjects[0]).dir().absolutePath();
		}
		QString targetDir;
		QString targetFilePath;
		if (renameProjectFileAfterwards) {
			recentPath += "/" + QFileInfo(filename).baseName();
			targetFilePath = QFileDialog::getSaveFileName(
					this,
					tr("Specify SIM-VICUS project"),
					recentPath,
					tr("SIM-VICUS project files (%1);;All files (*.*)").arg(SVSettings::instance().m_projectFileSuffix), nullptr
#ifdef QTEXT_DONT_USE_NATIVE_FILEDIALOG
						,QFileDialog::DontUseNativeDialog
#endif // QTEXT_DONT_USE_NATIVE_FILEDIALOG
						);
			if (targetFilePath.isEmpty())
				return false;
			if (!targetFilePath.endsWith(SVSettings::instance().m_projectFileSuffix))
				targetFilePath += SVSettings::instance().m_projectFileSuffix;
			targetDir = QFileInfo(targetFilePath).dir().absolutePath();
		}
		else {
			targetDir = QFileDialog::getExistingDirectory(
								this,
								tr("Select target directory to extract project package into"),
								recentPath
#ifdef QTEXT_DONT_USE_NATIVE_FILEDIALOG
								,QFileDialog::DontUseNativeDialog
#endif // QTEXT_DONT_USE_NATIVE_FILEDIALOG
							);
			if (targetDir.isEmpty())
				return false;
		}
		QString projectFile;
		if (!importProjectPackage(filename, targetDir, projectFile, true))
			return false;
		if (projectFile.isEmpty()) {
			QMessageBox::critical(this, tr("Import error"),
								  tr("Project package does not contain a SIM-VICUS project file (%1-file).").arg(SVSettings::instance().m_projectFileSuffix));
			return false;
		}
		// if renaming is selected, perform the renaming
		if (renameProjectFileAfterwards) {
			// try to delete any existing project files (confirmation was already requested during getSaveFileName()
			if (QFileInfo::exists(targetFilePath)) {
				if (!QFile::remove(targetFilePath)) {
					QMessageBox::critical(this, tr("Write error"), tr("Cannot remove existing project file (maybe missing permissions?)."));
					return false;
				}
			}
			// now rename extracted project file to target project file
			QFile::rename(projectFile, targetFilePath);
			if (!QFileInfo::exists(targetFilePath)) {
				QMessageBox::critical(this, tr("Write error"), tr("Cannot rename project file to target file (invalid file name?)."));
				return false;
			}
			projectFile = targetFilePath;
		}
		// Mind: the importProjectPackage function has stored the extracted vicus-file as most recent file on top of the recent file list.
		//       Since we haven't saved it ourselves, we remove it again from the list
		Q_ASSERT(!SVSettings::instance().m_recentProjects.isEmpty());
		SVSettings::instance().m_recentProjects.removeFirst();
		// and continue loading the project
		filename = projectFile;
	}
	return true;
}


bool SVMainWindow::exportProjectCopy(QString targetDirPath, const VICUS::Project & project) {
	QDir targetBaseDir(targetDirPath);
	// create subdirectory for materials
	targetBaseDir.mkpath(targetDirPath + "/db");
	// create subdirectory for climate data (if any climate data reference is used)
	targetBaseDir.mkpath(targetDirPath + "/climate");

	// TODO : implement project export
	(void)project;

	return true;
}


SVSimulationStartNandrad * SVMainWindow::simulationStartNandrad() const {
	return m_simulationStartNandrad;
}



//https://qt.gitorious.org/qt-creator/qt-creator/source/1a37da73abb60ad06b7e33983ca51b266be5910e:src/app/main.cpp#L13-189
// taken from utils/fileutils.cpp. We can not use utils here since that depends app_version.h.
static bool copyRecursively(const QString &srcFilePath,
							const QString &tgtFilePath)
{
	QFileInfo srcFileInfo(srcFilePath);
	if (srcFileInfo.isDir()) {
		QDir targetDir(tgtFilePath);
		targetDir.cdUp();
		// only create subdir if it does not yet exist
		if (!QFileInfo::exists(tgtFilePath))
			if (!targetDir.mkdir(QFileInfo(tgtFilePath).fileName()))
				return false;
		QDir sourceDir(srcFilePath);
		QStringList fileNames = sourceDir.entryList(QDir::Files | QDir::Dirs | QDir::NoDotAndDotDot | QDir::Hidden | QDir::System);
		foreach (const QString &fileName, fileNames) {
			const QString newSrcFilePath
					= srcFilePath + QLatin1Char('/') + fileName;
			const QString newTgtFilePath
					= tgtFilePath + QLatin1Char('/') + fileName;
			if (!copyRecursively(newSrcFilePath, newTgtFilePath))
				return false;
		}
	} else {
		// remove potentially existing file
		if (QFileInfo::exists(tgtFilePath)) {
			if (!QFile::remove(tgtFilePath))
				return false;
		}
		if (!QFile::copy(srcFilePath, tgtFilePath))
			return false;
	}
	return true;
}



void SVMainWindow::on_actionViewResetView_triggered() {
	// set scene view to recenter its camera
	SVViewStateHandler::instance().m_geometryView->resetCamera();
}


<<<<<<< HEAD
void SVMainWindow::on_actionCalculateShadingFactors_triggered() {
	if (m_shadingCalculationDialog == nullptr)
		m_shadingCalculationDialog = new SVShadingCalculationDialog;
	// open simulation start dialog, with settings for climate location, simulation and
	// solver settings and simulation start button
	int res = m_shadingCalculationDialog->edit();
	if (res == QDialog::Accepted) {
		// transfer data to VICUS project
		// create an undo action for modification of the (entire) project
		SVUndoModifyProject * undo = new SVUndoModifyProject(tr("Updated simulation parameters"), m_simulationStartNandrad->localProject());
		undo->push();
	}
}
=======
>>>>>>> 87bc91be
<|MERGE_RESOLUTION|>--- conflicted
+++ resolved
@@ -1576,85 +1576,6 @@
 }
 
 
-<<<<<<< HEAD
-void SVMainWindow::on_actionViewToggleGeometryMode_triggered() {
-	// switch view state to geometry edit mode
-	SVViewState vs = SVViewStateHandler::instance().viewState();
-	vs.m_viewMode = SVViewState::VM_GeometryEditMode;
-	vs.m_propertyWidgetMode = SVViewState::PM_AddGeometry;
-	vs.m_sceneOperationMode = SVViewState::NUM_OM;
-	vs.m_objectColorMode = SVViewState::OCM_None;
-	SVViewStateHandler::instance().setViewState(vs);
-	m_ui->actionViewToggleGeometryMode->setChecked(true);
-	m_ui->actionViewToggleParametrizationMode->setChecked(false);
-	// switch to add geometry mode, if we do not have a selection, otherwise use edit geometry widget
-	// let this change do the SVPropEditGeometry widget, which at the same time can update the local coordinate
-	// system; since update() is private, we trick the widget into believing a selection has changed
-	Q_ASSERT(SVViewStateHandler::instance().m_propEditGeometryWidget != nullptr);
-	SVViewStateHandler::instance().m_propEditGeometryWidget->onModified(SVProjectHandler::NodeStateModified, nullptr);
-}
-
-
-void SVMainWindow::on_actionViewToggleParametrizationMode_triggered() {
-	SVViewState vs = SVViewStateHandler::instance().viewState();
-	// switch to property edit mode
-	vs.m_viewMode = SVViewState::VM_PropertyEditMode;
-	// turn off any special scene modes
-	vs.m_sceneOperationMode = SVViewState::NUM_OM;
-	// select property mode based on what's being selected in the mode selection
-	// property widget (this sets m_propertyWidgetMode and m_objectColorMode)
-	SVViewStateHandler::instance().m_propModeSelectionWidget->viewStateProperties(vs);
-	SVViewStateHandler::instance().setViewState(vs);
-
-	m_ui->actionViewToggleParametrizationMode->setChecked(true);
-	m_ui->actionViewToggleGeometryMode->setChecked(false);
-}
-
-
-void SVMainWindow::on_actionFileExportNANDRAD_triggered() {
-	// ask user for target file name
-	// open export dialog, call via edit(fname) (with ok and cancel)
-}
-
-
-void SVMainWindow::on_actionSimulationNANDRAD_triggered() {
-	if (m_simulationStartNandrad == nullptr)
-		m_simulationStartNandrad = new SVSimulationStartNandrad;
-	// open simulation start dialog, with settings for climate location, simulation and
-	// solver settings and simulation start button
-	int res = m_simulationStartNandrad->edit();
-	if (res == QDialog::Accepted) {
-		// transfer data to VICUS project
-		// create an undo action for modification of the (entire) project
-		SVUndoModifyProject * undo = new SVUndoModifyProject(tr("Updated simulation parameters"), m_simulationStartNandrad->localProject());
-		undo->push();
-	}
-}
-
-
-void SVMainWindow::on_actionHelpOnlineManual_triggered() {
-	QDesktopServices::openUrl( QUrl(MANUAL_URL));
-}
-
-
-void SVMainWindow::on_actionHelpKeyboardAndMouseControls_triggered() {
-	// show keyboard/mouse control cheat sheet
-	QDialog dlg(this);
-	QVBoxLayout * lay = new QVBoxLayout(&dlg);
-	QTextEdit * w = new QTextEdit(&dlg);
-	lay->addWidget(w);
-	dlg.setLayout(lay);
-	QFile manual_en(":/doc/KeyboardMouseControls.html");
-	manual_en.open(QFile::ReadOnly);
-	QString manual = manual_en.readAll();
-	w->setHtml(manual);
-	dlg.resize(1400,800);
-	dlg.exec();
-}
-
-
-=======
->>>>>>> 87bc91be
 
 // *** Private Functions ***
 
@@ -1929,19 +1850,3 @@
 }
 
 
-<<<<<<< HEAD
-void SVMainWindow::on_actionCalculateShadingFactors_triggered() {
-	if (m_shadingCalculationDialog == nullptr)
-		m_shadingCalculationDialog = new SVShadingCalculationDialog;
-	// open simulation start dialog, with settings for climate location, simulation and
-	// solver settings and simulation start button
-	int res = m_shadingCalculationDialog->edit();
-	if (res == QDialog::Accepted) {
-		// transfer data to VICUS project
-		// create an undo action for modification of the (entire) project
-		SVUndoModifyProject * undo = new SVUndoModifyProject(tr("Updated simulation parameters"), m_simulationStartNandrad->localProject());
-		undo->push();
-	}
-}
-=======
->>>>>>> 87bc91be
