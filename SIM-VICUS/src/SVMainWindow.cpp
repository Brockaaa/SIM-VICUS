#include "SVMainWindow.h"
#include "ui_SVMainWindow.h"

#include <QCloseEvent>
#include <QMessageBox>
#include <QProcess> // for starting the external editor
#include <QFileInfo>
#include <QUndoStack>
#include <QFileDialog>
#include <QHBoxLayout>
#include <QDockWidget>
#include <QSettings>
#include <QFile>
#include <QTimer>
#include <QTextStream>
#include <QToolButton>
#include <QCheckBox>
#include <QProgressDialog>
#include <QDesktopServices>
#include <QFileInfo>
#include <QInputDialog>
#include <QSplitter>
#include <QTextEdit>

#include <numeric>

#include <IBK_FileUtils.h>
#include <IBK_messages.h>

#include <VICUS_Project.h>
#include <VICUS_Constants.h>

#include <JlCompress.h> // zlib support

#include <QtExt_AutoUpdater.h>
#include <QtExt_Directories.h>
#include <QtExt_configuration.h>

#include "SVMessageHandler.h"
#include "SVConstants.h"
#include "SVSettings.h"
#include "SVWelcomeScreen.h"
#include "SVLogWidget.h"
#include "SVThreadBase.h"
#include "SVPreferencesDialog.h"
#include "SVPostProcBindings.h"
#include "SVAboutDialog.h"
#include "SVPostProcHandler.h"
#include "SVNavigationTreeWidget.h"
#include "SVNetworkImportDialog.h"
#include "SVPreferencesPageStyle.h"
#include "SVViewStateHandler.h"
#include "SVImportIDFDialog.h"
#include "SVPropVertexListWidget.h"
#include "SVPropModeSelectionWidget.h"
#include "SVPropEditGeometry.h"
#include "SVStyle.h"
#include "SVPropFloorManagerWidget.h"
#include "SVView3D.h"

#include "SVDatabaseEditDialog.h"
#include "SVDBZoneTemplateEditDialog.h"

#include "SVSimulationStartNandrad.h"
#include "SVSimulationExportFMIDialog.h"
#include "SVSimulationStartNetworkSim.h"
#include "SVDBInternalLoadsTableModel.h"

#include "SVGeometryView.h"
#include "Vic3DSceneView.h"


#include "SVUndoModifyProject.h"
#include "SVUndoAddNetwork.h"
#include "SVUndoAddBuilding.h"


static bool copyRecursively(const QString &srcFilePath, const QString &tgtFilePath);

SVMainWindow * SVMainWindow::m_self = nullptr;

// *** public static functions ***

SVMainWindow & SVMainWindow::instance() {
	Q_ASSERT_X(m_self != nullptr, "[SVMainWindow::instance]",
		"You must not access SVMainWindow::instance() when the is no SVMainWindow "
		"instance (anylonger).");
	return *m_self;
}


void SVMainWindow::addUndoCommand(QUndoCommand * command) {
	SVMainWindow::instance().m_undoStack->push(command);
	// mark project as modified
	SVMainWindow::instance().updateWindowTitle();
}


// *** public functions ***

SVMainWindow::SVMainWindow(QWidget * /*parent*/, Qt::WindowFlags /*flags*/) :
	m_ui(new Ui::SVMainWindow),
	m_undoStack(new QUndoStack(this)),
	m_postProcHandler(new SVPostProcHandler),
	m_viewStateHandler(new SVViewStateHandler)
{
	// store pointer to this object for global access
	m_self = this;

	m_ui->setupUi(this);

	// give the splashscreen a few miliseconds to show on X11 before we start our
	// potentially lengthy initialization
	QTimer::singleShot(25, this, SLOT(setup()));
}


SVMainWindow::~SVMainWindow() {
	delete m_ui;
	delete m_undoStack;
	delete m_postProcHandler;
	delete m_viewStateHandler;

	m_self = nullptr;
}


bool SVMainWindow::saveProject() {
	on_actionFileSave_triggered();
	return	!SVProjectHandler::instance().isModified() &&
			!SVProjectHandler::instance().projectFile().isEmpty();
}


bool SVMainWindow::exportProjectPackage(const QString & exportFilePath, bool withTopLevelDir) {
	// we create the project package in the target file's directory
	QFileInfo	finfo(exportFilePath);
	QDir targetBaseDir = finfo.absoluteDir();

	// create target directory if it does not exist
	QString targetDirPath = targetBaseDir.absoluteFilePath(finfo.baseName())+"_folder2zip";
	// make sure that the directory does not yet exist
	if (QDir(targetDirPath).exists()) {
		int res = QMessageBox::question(this, tr("Export error"),
							  tr("Export directory '%1' exists already. Overwrite?")
							  .arg(targetDirPath));
		if (res == QDialog::Rejected)
			return false;
		// try to remove directory
		QtExt::Directories::removeDirRecursively(targetDirPath);
		if (QDir(targetDirPath).exists()) {
			QMessageBox::critical(this, tr("Export error"),
								  tr("Export directory cannot be removed (are files within directory still being used?). "
						 "Please remove directory manually and try again!"));
			return false;
		}
	}

	targetBaseDir.mkpath(targetDirPath);

	// store top-level archive path
	QString toplevelDirPath = targetDirPath;
	if (withTopLevelDir) {

		targetDirPath += "/" + QFileInfo(m_projectHandler.projectFile()).baseName() + "_package";
		targetBaseDir.mkpath(targetDirPath);
	}

	if (!exportProjectCopy(targetDirPath, m_projectHandler.project()))
		return false;

	if (withTopLevelDir) {
		// restore top-level path for call to zip routine
		targetDirPath = toplevelDirPath;
	}

	// zip project and copy zip to target path
	bool success = JlCompress::compressDir(exportFilePath, targetDirPath);
	if (!success) {
		QMessageBox::critical(this, tr("Export error"),
							  tr("Cannot create project package '%1'.")
							  .arg(exportFilePath));
		QtExt::Directories::removeDirRecursively(targetDirPath);
		return false;
	}

	// finally remove export directory
	QtExt::Directories::removeDirRecursively(targetDirPath);
	return true;
}


SVDatabaseEditDialog * SVMainWindow::dbMaterialEditDialog() {
	if (m_dbMaterialEditDialog == nullptr) {
		m_dbMaterialEditDialog = SVDatabaseEditDialog::createMaterialEditDialog(this);
	}
	return m_dbMaterialEditDialog;
}

SVDatabaseEditDialog * SVMainWindow::dbConstructionEditDialog() {
	if (m_dbConstructionEditDialog == nullptr) {
		m_dbConstructionEditDialog = SVDatabaseEditDialog::createConstructionEditDialog(this);
	}
	return m_dbConstructionEditDialog;
}

SVDatabaseEditDialog * SVMainWindow::dbComponentEditDialog() {
	if (m_dbComponentEditDialog == nullptr)
		m_dbComponentEditDialog = SVDatabaseEditDialog::createComponentEditDialog(this);
	return m_dbComponentEditDialog;
}

SVDatabaseEditDialog * SVMainWindow::dbBoundaryConditionEditDialog() {
	if (m_dbBoundaryConditionEditDialog == nullptr)
		m_dbBoundaryConditionEditDialog = SVDatabaseEditDialog::createBoundaryConditionsEditDialog(this);
	return m_dbBoundaryConditionEditDialog;
}

SVDatabaseEditDialog * SVMainWindow::dbWindowEditDialog() {
	Q_ASSERT(false); // not implemented yet
	return nullptr;
}

SVDatabaseEditDialog * SVMainWindow::dbPipeEditDialog(){
	if (m_dbPipeEditDialog == nullptr)
		m_dbPipeEditDialog = SVDatabaseEditDialog::createPipeEditDialog(this);
	return m_dbPipeEditDialog;
}

SVDatabaseEditDialog *SVMainWindow::dbNetworkComponentEditDialog() {
	if (m_dbNetworkComponentEditDialog == nullptr)
		m_dbNetworkComponentEditDialog = SVDatabaseEditDialog::createNetworkComponentEditDialog(this);
	return m_dbNetworkComponentEditDialog;
}

SVDatabaseEditDialog *SVMainWindow::dbFluidEditDialog()
{
	if (m_dbFluidEditDialog == nullptr)
		m_dbFluidEditDialog  = SVDatabaseEditDialog::createFluidEditDialog(this);
	return m_dbFluidEditDialog;
}

SVDatabaseEditDialog *SVMainWindow::dbScheduleEditDialog() {
	if (m_dbScheduleEditDialog == nullptr)
		m_dbScheduleEditDialog = SVDatabaseEditDialog::createScheduleEditDialog(this);
	return m_dbScheduleEditDialog;
}

SVDatabaseEditDialog * SVMainWindow::dbInternalLoadsPersonEditDialog() {
	if (m_dbInternalLoadsPersonEditDialog == nullptr)
		m_dbInternalLoadsPersonEditDialog = SVDatabaseEditDialog::createInternalLoadsEditDialog(this, VICUS::InternalLoad::IC_Person);
	return m_dbInternalLoadsPersonEditDialog;
}

SVDatabaseEditDialog * SVMainWindow::dbInternalLoadsElectricEquipmentEditDialog() {
	if (m_dbInternalLoadsElectricEquipmentEditDialog == nullptr)
		m_dbInternalLoadsElectricEquipmentEditDialog = SVDatabaseEditDialog::createInternalLoadsEditDialog(this, VICUS::InternalLoad::IC_ElectricEquiment);
	return m_dbInternalLoadsElectricEquipmentEditDialog;
}

SVDatabaseEditDialog * SVMainWindow::dbInternalLoadsLightsEditDialog() {
	if (m_dbInternalLoadsLightsEditDialog == nullptr)
		m_dbInternalLoadsLightsEditDialog = SVDatabaseEditDialog::createInternalLoadsEditDialog(this, VICUS::InternalLoad::IC_Lighting);
	return m_dbInternalLoadsLightsEditDialog;
}

SVDatabaseEditDialog * SVMainWindow::dbInternalLoadsOtherEditDialog() {
	if (m_dbInternalLoadsOtherEditDialog == nullptr)
		m_dbInternalLoadsOtherEditDialog = SVDatabaseEditDialog::createInternalLoadsEditDialog(this, VICUS::InternalLoad::IC_Other);
	return m_dbInternalLoadsOtherEditDialog;
}

SVDatabaseEditDialog * SVMainWindow::dbZoneControlThermostatEditDialog() {
	if (m_dbZoneControlThermostatEditDialog == nullptr)
		m_dbZoneControlThermostatEditDialog = SVDatabaseEditDialog::createZoneControlThermostatEditDialog(this);
	return m_dbZoneControlThermostatEditDialog;
}

SVDatabaseEditDialog * SVMainWindow::dbZoneControlVentilationNaturalEditDialog() {
	if (m_dbZoneControlVentilationNaturalEditDialog == nullptr)
		m_dbZoneControlVentilationNaturalEditDialog = SVDatabaseEditDialog::createZoneControlVentilationNaturalEditDialog(this);
	return m_dbZoneControlVentilationNaturalEditDialog;
}

SVDatabaseEditDialog * SVMainWindow::dbZoneControlShadingEditDialog() {
	if (m_dbZoneControlShadingEditDialog == nullptr)
		m_dbZoneControlShadingEditDialog = SVDatabaseEditDialog::createZoneControlShadingEditDialog(this);
	return m_dbZoneControlShadingEditDialog;
}

SVDatabaseEditDialog * SVMainWindow::dbVentilationNaturalEditDialog() {
	if (m_dbVentilationNaturalEditDialog == nullptr)
		m_dbVentilationNaturalEditDialog = SVDatabaseEditDialog::createVentilationNaturalEditDialog(this);
	return m_dbVentilationNaturalEditDialog;
}

SVDatabaseEditDialog * SVMainWindow::dbInfiltrationEditDialog() {
	if (m_dbInfiltrationEditDialog == nullptr)
		m_dbInfiltrationEditDialog = SVDatabaseEditDialog::createInfiltrationEditDialog(this);
	return m_dbInfiltrationEditDialog;
}

SVDBZoneTemplateEditDialog * SVMainWindow::dbZoneTemplateEditDialog() {
	if (m_dbZoneTemplateEditDialog == nullptr)
		m_dbZoneTemplateEditDialog = new SVDBZoneTemplateEditDialog(this);
	return m_dbZoneTemplateEditDialog;
}



// *** public slots ***


void SVMainWindow::on_actionDBMaterials_triggered() {
	dbMaterialEditDialog()->edit();
}


void SVMainWindow::on_actionDBConstructions_triggered() {
	dbConstructionEditDialog()->edit();
}


void SVMainWindow::on_actionDBWindows_triggered() {
	// TODO Stephan, Window edit dialog with WINDOW data file referencing
	//	dbWindowEditDialog()->edit();
}


void SVMainWindow::on_actionDBComponents_triggered() {
	dbComponentEditDialog()->edit();
	// update all widgets that show the components somewhere (in a combo box or else)
	if (SVViewStateHandler::instance().m_propVertexListWidget != nullptr) // guard against not yet created property widget
		SVViewStateHandler::instance().m_propVertexListWidget->updateComponentComboBoxes();
}


void SVMainWindow::on_actionDBBoundaryConditions_triggered() {
	dbBoundaryConditionEditDialog()->edit();
}


void SVMainWindow::on_actionDBSchedules_triggered() {
	dbScheduleEditDialog()->edit();
}


void SVMainWindow::on_actionDBInternalLoadsPerson_triggered() {
	dbInternalLoadsPersonEditDialog()->edit();
}

void SVMainWindow::on_actionDBInternalLoadsElectricEquipment_triggered() {
	dbInternalLoadsElectricEquipmentEditDialog()->edit();
}

void SVMainWindow::on_actionDBInternalLoadsLights_triggered() {
	dbInternalLoadsLightsEditDialog()->edit();
}

void SVMainWindow::on_actionDBInternalLoadsOther_triggered() {
	dbInternalLoadsOtherEditDialog()->edit();
}

void SVMainWindow::on_actionDBZoneControlThermostat_triggered() {
	dbZoneControlThermostatEditDialog()->edit();
}

void SVMainWindow::on_actionDBZoneControlVentilationNatural_triggered() {
	dbZoneControlVentilationNaturalEditDialog()->edit();
}

void SVMainWindow::on_actionDBZoneControlShading_triggered() {
	dbZoneControlShadingEditDialog()->edit();
}

void SVMainWindow::on_actionDBVentilationNatural_triggered() {
	dbVentilationNaturalEditDialog()->edit();
}

void SVMainWindow::on_actionDBInfiltration_triggered() {
	dbInfiltrationEditDialog()->edit();
}

void SVMainWindow::on_actionDBZoneTemplates_triggered() {
	dbZoneTemplateEditDialog()->edit();
}


void SVMainWindow::on_actionDBNetworkPipes_triggered() {
	dbPipeEditDialog()->edit();
}


void SVMainWindow::on_actionDBFluids_triggered()
{
	dbFluidEditDialog()->edit();
}

void SVMainWindow::on_actionDBHydraulicComponents_triggered() {
	dbNetworkComponentEditDialog()->edit();
}

// *** protected functions ***



// *** private slots ***


void SVMainWindow::changeEvent(QEvent *event) {
	FUNCID(SVMainWindow::changeEvent);
	if (event->type() == QEvent::ActivationChange && this->isActiveWindow()){
		if (SVProjectHandler::instance().isValid() && !SVProjectHandler::instance().projectFile().isEmpty()) {
			// check for externally modified project file and trigger "reload" action
			QDateTime lastModified = QFileInfo(SVProjectHandler::instance().projectFile()).lastModified();
			QDateTime lastReadTime = SVProjectHandler::instance().lastReadTime();
			if (lastModified > lastReadTime) {
				IBK::IBK_Message(IBK::FormatString("Last read time '%1', last modified '%2', asking for update.\n")
					.arg(lastReadTime.toString().toStdString())
					.arg(lastModified.toString().toStdString()), IBK::MSG_PROGRESS, FUNC_ID, IBK::VL_DEVELOPER);
				// update last read time to avoid duplicate call
				SVProjectHandler::instance().updateLastReadTime();

				int res = QMessageBox::question(this, tr("Reload project file"),
									  tr("The project file has been modified by an external application. "
										 "When reloading this project file all unsaved changes will be lost. "
										 "Reload modified project file?"), QMessageBox::Yes | QMessageBox::No);
				if (res == QMessageBox::Yes) {
					// reload project
					m_projectHandler.reloadProject(this);
					IBK::IBK_Message(IBK::FormatString("New last read time '%1'.\n")
						.arg(lastReadTime.toString().toStdString()), IBK::MSG_PROGRESS, FUNC_ID, IBK::VL_DEVELOPER);

					if (m_projectHandler.isValid())
						saveThumbNail();
				}
			}
		}
	}

	QMainWindow::changeEvent(event);
}


void SVMainWindow::closeEvent(QCloseEvent * event) {
	FUNCID(SVMainWindow::closeEvent);

	// move input focus away from any input fields (to allow editingFinished() events to fire)
	setFocus();

	// remember current project
	if ( m_projectHandler.isValid() ) {
		// store current project file because closeProject will clear this
		QString currentProjectFile = m_projectHandler.projectFile();
		// make sure we have saved and closed our project
		if (!m_projectHandler.closeProject(this)) {
			// user must have cancelled, so prevent closing of the application
			event->ignore();
			return;
		}
		SVSettings::instance().m_lastProjectFile = currentProjectFile;
	}
	else {
		SVSettings::instance().m_lastProjectFile.clear();
	}

	if (!m_threadPool.isEmpty()) {
		// show material reader dialog

		disconnect(m_threadPool[0], SIGNAL(finished()), this, SLOT(onWorkerThreadFinished()));
		m_threadPool[0]->stop();
		IBK::IBK_Message("Waiting for worker thread to finish.\n", IBK::MSG_PROGRESS, FUNC_ID, IBK::VL_STANDARD);
		IBK::MessageHandlerRegistry::instance().setDefaultMsgHandler();
		m_threadPool[0]->wait(1000);
	}

	// TODO : store view settings

	// store list of visible dock widgets
	QStringList dockWidgetVisibility;

	// TODO : other dock widgets view configs

	if (m_dockWidgetVisibility[m_logDockWidget])	dockWidgetVisibility.append("Log");
	SVSettings::instance().m_visibleDockWidgets = dockWidgetVisibility;

	// save user config and recent file list
	SVSettings::instance().write(saveGeometry(), saveState());

	event->accept();
}


void SVMainWindow::setup() {

	// setup log widget already, so that error messages resulting from initialization errors are already
	// send to the log widget even before the actual dock widget for the log has been created
	m_logWidget = new SVLogWidget(this);
	SVMessageHandler * msgHandler = dynamic_cast<SVMessageHandler *>(IBK::MessageHandlerRegistry::instance().messageHandler());
	connect(msgHandler, SIGNAL(msgReceived(int,QString)), m_logWidget, SLOT(onMsgReceived(int, QString)));

	// *** setup welcome widget ***

	QHBoxLayout * lay = new QHBoxLayout;
	m_welcomeScreen = new SVWelcomeScreen(this);
	lay->addWidget(m_welcomeScreen);
	lay->setMargin(0);
	lay->setSpacing(0);
	m_ui->centralWidget->setLayout(lay);
	m_welcomeScreen->updateWelcomePage();

	connect(m_welcomeScreen, SIGNAL(newProjectClicked()), this, SLOT(on_actionFileNew_triggered()));
	connect(m_welcomeScreen, SIGNAL(openProjectClicked()), this, SLOT(on_actionFileOpen_triggered()));
	connect(m_welcomeScreen, SIGNAL(openProject(QString)), this, SLOT(onOpenProjectByFilename(QString)));
	connect(m_welcomeScreen, SIGNAL(openExample(QString)), this, SLOT(onOpenExampleByFilename(QString)));
	connect(m_welcomeScreen, SIGNAL(openTemplate(QString)), this, SLOT(onOpenTemplateByFilename(QString)));
	connect(m_welcomeScreen, SIGNAL(updateRecentList()), this, SLOT(onUpdateRecentProjects()));
	connect(m_welcomeScreen, SIGNAL(softwareUpdateRequested()), this, SLOT(on_actionHelpCheckForUpdates_triggered()));

	// *** connect to ProjectHandler signals ***

	connect(&m_projectHandler, SIGNAL(updateActions()), this, SLOT(onUpdateActions()));
	connect(&m_projectHandler, SIGNAL(updateRecentProjects()), this, SLOT(onUpdateRecentProjects()));
	connect(&m_projectHandler, SIGNAL(fixProjectAfterRead()), this, SLOT(onFixProjectAfterRead()));


	// *** create menu for recent files ***

	m_recentProjectsMenu = new QMenu(this);
	m_ui->actionFileRecentProjects->setMenu(m_recentProjectsMenu);
	onUpdateRecentProjects();

	// *** Create splitter that holds navigation tree view and geometry view

	m_geometryViewSplitter = new QSplitter(this);
	lay->addWidget(m_geometryViewSplitter);

	// *** Navigation tree

	m_navigationTreeWidget = new SVNavigationTreeWidget(this);
	m_geometryViewSplitter->addWidget(m_navigationTreeWidget);
	m_geometryViewSplitter->setCollapsible(0, false);

	// *** Geometry view ***

	m_geometryView = new SVGeometryView(this);
	m_geometryViewSplitter->addWidget(m_geometryView);
	m_geometryViewSplitter->setCollapsible(1, false);

	// *** Signal/slot connections ***

	Vic3D::SceneView * sv = const_cast<Vic3D::SceneView*>(m_geometryView->sceneView());
	connect(m_navigationTreeWidget, SIGNAL(removeSelected()), sv, SLOT(onDeleteSelected()));
	connect(m_navigationTreeWidget, SIGNAL(showSelected()), sv, SLOT(onShowSelected()));
	connect(m_navigationTreeWidget, SIGNAL(hideSelected()), sv, SLOT(onHideSelected()));
	connect(m_navigationTreeWidget, SIGNAL(selectAll()), sv, SLOT(onSelectAll()));
	connect(m_navigationTreeWidget, SIGNAL(deselectAll()), sv, SLOT(onDeselectAll()));

	// *** setup tool bar (add actions for undo and redo) ***

	m_undoAction = m_undoStack->createUndoAction(this, tr("Undo"));
	m_undoAction->setIcon(QIcon(":/gfx/actions/24x24/undo.png"));
	m_undoAction->setShortcut(QKeySequence(Qt::CTRL + Qt::Key_Z));
	m_redoAction = m_undoStack->createRedoAction(this, tr("Redo"));
	m_redoAction->setShortcut(QKeySequence(Qt::CTRL + Qt::SHIFT + Qt::Key_Z));
	m_redoAction->setIcon(QIcon(":/gfx/actions/24x24/redo.png"));

	// this is a bit messy, but there seems to be no other way, unless we create the whole menu ourselves
	QList<QAction*> acts = m_ui->menu_Edit->actions();
	m_ui->menu_Edit->addAction(m_undoAction);
	m_ui->menu_Edit->addAction(m_redoAction);
	// now move all the actions to bottom
	for (int i=0; i<acts.count(); ++i)
		m_ui->menu_Edit->addAction(acts[i]);

	m_ui->toolBar->addAction(m_undoAction);
	m_ui->toolBar->addAction(m_redoAction);
	m_ui->menu_View->addAction(m_ui->toolBar->toggleViewAction());

	// *** Create definition lists dock widgets
	setupDockWidgets();


	// *** restore state of UI ***
	QByteArray geometry, state;
	SVSettings::instance().readMainWindowSettings(geometry,state);
	if (!state.isEmpty())
		restoreState(state);
	if (!geometry.isEmpty())
		restoreGeometry(geometry);

	// *** update actions/UI State depending on project ***
	onUpdateActions();
	// Note: this will initialize the m_dockWidgetVisibility map with all false values, because
	// we do not have a project yet and all dock widgets are invisible

	// *** retrieve visibility of dock widgets from settings ***
	// TODO : other dock widgets
	m_dockWidgetVisibility[m_logDockWidget] = SVSettings::instance().m_visibleDockWidgets.contains("Log");

	// initialize view mode buttons
	m_ui->actionViewToggleGeometryMode->blockSignals(true);
	m_ui->actionViewToggleGeometryMode->setChecked(true);
	m_ui->actionViewToggleGeometryMode->blockSignals(false);
	m_ui->actionViewToggleParametrizationMode->blockSignals(true);
	m_ui->actionViewToggleParametrizationMode->setChecked(false);
	m_ui->actionViewToggleParametrizationMode->blockSignals(false);

	// *** Populate language menu ***
	addLanguageAction("en", "English");
	addLanguageAction("de", "Deutsch");
//	addLanguageAction("fr", QString::fromUtf8("Français"));
//	addLanguageAction("cz", QString::fromUtf8("Czech"));
//	addLanguageAction("es", QString::fromUtf8("Español"));
//	addLanguageAction("it", QString::fromUtf8("Italiano"));

	// *** read last loaded project/project specified on command line ***

	if (!SVSettings::instance().m_initialProjectFile.isEmpty()) {
		QString filename = SVSettings::instance().m_initialProjectFile;
		if (processProjectPackage(filename, false)) {
			// try to load the project - silently
			m_projectHandler.loadProject(this, filename, false);
			if (m_projectHandler.isValid())
				saveThumbNail();
		}
	}

	// final style touches (icon themes etc.)
	onStyleChanged();

	// add user settings related window resize at program start
#if defined(Q_OS_WIN)
	showMaximized();
#elif defined(Q_OS_LINUX)
	show();
#else
	show();
#endif

}


void SVMainWindow::onStyleChanged() {
	m_welcomeScreen->updateWelcomePage();
	m_welcomeScreen->update();

	// manually change icons
	// if we have, at some point, really different icon sets for dark and bright themes, we
	// may just centrally replace the entire icon set, but this is tricky and also would require
	// a lot of work maintaining two icon themes. So for now, we just manually switch between the icon sets
	if (SVSettings::instance().m_theme == SVSettings::TT_Dark) {
		m_ui->actionViewToggleGeometryMode->setIcon(QIcon(":/gfx/actions/icon-shape-shape-cube.svg"));
		m_ui->actionViewToggleParametrizationMode->setIcon(QIcon(":/gfx/actions/icon-filter-slider-circle-h.svg"));
	}
	else {
		m_ui->actionViewToggleGeometryMode->setIcon(QIcon(":/gfx/actions/icon-shape-shape-cube-dark.svg"));
		m_ui->actionViewToggleParametrizationMode->setIcon(QIcon(":/gfx/actions/icon-filter-slider-circle-h-dark.svg"));
	}
}


void SVMainWindow::on_actionFileNew_triggered() {
	// move input focus away from any input fields (to allow editingFinished() events to fire)
	setFocus();
	// close project if we have one
	if (!m_projectHandler.closeProject(this)) // emits updateActions() if project was closed
		return;

	// create new project
	m_projectHandler.newProject(); // emits updateActions()
	// TODO : switch to geometry view
}


void SVMainWindow::on_actionFileOpen_triggered() {
	// move input focus away from any input fields (to allow editingFinished() events to fire)
	setFocus();
	// close project if we have one
	if (!m_projectHandler.closeProject(this)) // emits updateActions() if project was closed
		return;

	// request file name
	QString filename = QFileDialog::getOpenFileName(
							this,
							tr("Select SIM-VICUS project"),
							SVSettings::instance().m_propertyMap[SVSettings::PT_LastFileOpenDirectory].toString(),
							tr("SIM-VICUS projects and project packages (*%1 *%2);;All files (*.*)")
							.arg(SVSettings::instance().m_projectFileSuffix).arg(SVSettings::instance().m_projectPackageSuffix), nullptr
#ifdef QTEXT_DONT_USE_NATIVE_FILEDIALOG
							,QFileDialog::DontUseNativeDialog
#endif // QTEXT_DONT_USE_NATIVE_FILEDIALOG
						);

	if (filename.isEmpty()) return;

	QFile f1(filename);
	if (!f1.exists()) {
		QMessageBox::critical(
					this,
					tr("File not found"),
					tr("The file '%1' does not exist or cannot be accessed.").arg(filename)
			);
		return;
	}

	// if we have a project package, first extract its content into a suitable subdirectory
	if (!processProjectPackage(filename, false))
		return;

	m_projectHandler.loadProject(this, filename, false); // emits updateActions() if project was successfully loaded
	if (m_projectHandler.isValid()) {
		saveThumbNail();
		SVSettings::instance().m_propertyMap[SVSettings::PT_LastFileOpenDirectory] = QFileInfo(filename).absoluteDir().absolutePath();
	}
}


void SVMainWindow::on_actionFileSave_triggered() {
	// move input focus away from any input fields (to allow editingFinished() events to fire)
	setFocus();
	// check if we have a file name
	if (m_projectHandler.projectFile().isEmpty()) {
		m_projectHandler.saveWithNewFilename(this);
	}
	else {
		// Note: should not be possible of project hasn't been modified
		m_projectHandler.saveProject(this, m_projectHandler.projectFile()); // emits updateActions() if project was successfully saved
	}
	saveThumbNail();
}


void SVMainWindow::on_actionFileSaveAs_triggered() {
	// move input focus away from any input fields (to allow editingFinished() events to fire)
	setFocus();
	m_projectHandler.saveWithNewFilename(this); // emits updateActions() if project was successfully saved
	saveThumbNail();
}


void SVMainWindow::on_actionFileReload_triggered() {
	// move input focus away from any input fields (to allow editingFinished() events to fire)
	setFocus();
	// if project has not yet been saved, it cannot be reloaded
	if (m_projectHandler.projectFile().isEmpty()) {
		QMessageBox::information(this, tr("Reload project"), tr("The project has not yet been saved."));
		return;
	}
	// if modified, ask user to confirm loosing changes
	if (m_projectHandler.isModified()) {
		if (QMessageBox::question(this, tr("Reload project"), tr("The project has been modified. Discard those changes?"),
								  QMessageBox::Discard | QMessageBox::Abort) == QMessageBox::Abort)
		{
			return;
		}
	}
	// reload project
	m_projectHandler.reloadProject(this);

	if (m_projectHandler.isValid())
		saveThumbNail();
}


void SVMainWindow::on_actionFileImportEneryPlusIDF_triggered() {
	// request IDF file and afterwards open import dialog
	QString filename = QFileDialog::getOpenFileName(
							this,
							tr("Select IDF file"),
							SVSettings::instance().m_propertyMap[SVSettings::PT_LastFileOpenDirectory].toString(),
							tr("EnergyPlus IDF files (*.idf);;All files (*.*)"), nullptr
#ifdef QTEXT_DONT_USE_NATIVE_FILEDIALOG
							,QFileDialog::DontUseNativeDialog
#endif // QTEXT_DONT_USE_NATIVE_FILEDIALOG
						);

	if (filename.isEmpty()) return;

	QFile f1(filename);
	if (!f1.exists()) {
		QMessageBox::critical(
					this,
					tr("File not found"),
					tr("The file '%1' does not exist or cannot be accessed.").arg(filename)
			);
		return;
	}

	// now spawn import dialog
	if (m_importIDFDialog == nullptr) {
		m_importIDFDialog = new SVImportIDFDialog(this);
	}

	SVImportIDFDialog::ImportResults res = m_importIDFDialog->import(filename);

	switch (res) {
		case SVImportIDFDialog::ReplaceProject : {
			setFocus();
			// close project if we have one
			if (!m_projectHandler.closeProject(this)) // emits updateActions() if project was closed
				return;

			// create new project
			m_projectHandler.newProject(&m_importIDFDialog->m_importedProject); // emits updateActions()
		} break;

		case SVImportIDFDialog::MergeProjects : {
			// import and merge databases

			// take building from project and add as new building to existing data structure via undo-action
			if (!m_importIDFDialog->m_importedProject.m_buildings.empty()) {
				// TODO : Dirk, merge databases into UI DB
				// TODO : Dirk, import all project data with overwriting tests

				SVUndoAddBuilding * undo = new SVUndoAddBuilding(tr("Added imported building"), m_importIDFDialog->m_importedProject.m_buildings[0], false);
				undo->push();
			}
		} break;

		case SVImportIDFDialog::ImportCancelled :
			return;
	}
}


void SVMainWindow::on_actionFileOpenProjectDir_triggered() {
	if (m_projectHandler.projectFile().isEmpty()) {
		QMessageBox::critical(this, QString(), tr("Please save the project file first!"));
		return;
	}


	QString projectDir = QFileInfo(m_projectHandler.projectFile() ).dir().path();
	QDesktopServices::openUrl( QUrl::fromLocalFile( projectDir ) );
}


void SVMainWindow::on_actionFileExport_triggered() {
	// project must have been saved once already
	if (!saveProject())
		return;

	// request export directory
	QFileInfo finfo(m_projectHandler.projectFile());
	QString fnameSuggestion = finfo.absoluteDir().absolutePath() + "/" + finfo.baseName() + ".vicpac";
	QString filename = QFileDialog::getSaveFileName(
							this,
							tr("Specify SIM-VICUS project package"),
							fnameSuggestion,
							tr("SIM-VICUS project packages (*.vicpac);;All files (*.*)"), nullptr
			#ifdef QTEXT_DONT_USE_NATIVE_FILEDIALOG
							,QFileDialog::DontUseNativeDialog
			#endif // QTEXT_DONT_USE_NATIVE_FILEDIALOG
				);

	if (filename.isEmpty())
		return;

	// ensure that we have the proper extension
	if (!filename.endsWith(".vicpac")) {
		filename.append(".vicpac");
	}

	QString dirName = QFileInfo(filename).baseName();
	if (dirName.isEmpty()) {
		QMessageBox::critical(this, tr("Invalid file name"), tr("Please enter a valid file name!"));
		return;
	}

	if (exportProjectPackage(filename, false)) {
		QMessageBox::information(this, tr("Export project package"), tr("Export of project package '%1' complete.")
								 .arg(QFileInfo(filename).fileName()));
	}
}


void SVMainWindow::on_actionFileExportFMU_triggered() {
	// project must have been saved once, already
	if (!saveProject())
		return;

	// TODO : Implement FMU export dialog

	//	if (m_fmiExportDialog == nullptr)
//		m_fmiExportDialog = new SVFMIExportDialog(this);

}


void SVMainWindow::on_actionFileClose_triggered() {
	// move input focus away from any input fields (to allow editingFinished() events to fire)
	setFocus();
	m_projectHandler.closeProject(this);
}


void SVMainWindow::on_actionFileQuit_triggered() {
	close();
}


void SVMainWindow::on_actionEditTextEditProject_triggered() {
	SVSettings::instance().openFileInTextEditor(this, m_projectHandler.projectFile());
}


void SVMainWindow::on_actionEditPreferences_triggered() {
	// spawn preferences dialog
	if (m_preferencesDialog == nullptr) {
		m_preferencesDialog = new SVPreferencesDialog(this);
		connect(m_preferencesDialog->pageStyle(), &SVPreferencesPageStyle::styleChanged,
				this, &SVMainWindow::onStyleChanged);
		connect(m_preferencesDialog->pageStyle(), &SVPreferencesPageStyle::styleChanged,
				m_geometryView->sceneView(), &Vic3D::SceneView::onStyleChanged);
	}

	m_preferencesDialog->edit(0); // changes are stored automatically.
}


void SVMainWindow::on_actionEditCleanProject_triggered() {

	// create a copy of the whole project
	VICUS::Project cleanProject = SVProjectHandler::instance().project();

	// clean it
	cleanProject.clean();

	// create undo action and push it
	SVUndoModifyProject * undo = new SVUndoModifyProject( tr("Removed unused definitions"), cleanProject );
	undo->push();

}


void SVMainWindow::on_actionBuildingFloorManager_triggered() {
	SVViewState vs = SVViewStateHandler::instance().viewState();
	// switch to property edit mode
	vs.m_viewMode = SVViewState::VM_PropertyEditMode;
	// turn off any special scene modes
	vs.m_sceneOperationMode = SVViewState::NUM_OM;
	vs.m_propertyWidgetMode = SVViewState::PM_BuildingProperties;
	// adjust appearance of selector widget
	SVViewStateHandler::instance().m_propModeSelectionWidget->setBuildingPropertyType(BT_FloorManager);
	SVViewStateHandler::instance().setViewState(vs);

	m_ui->actionViewToggleParametrizationMode->setChecked(true);
	m_ui->actionViewToggleGeometryMode->setChecked(false);
}


void SVMainWindow::on_actionNetworkImport_triggered() {
	// opens import network dialog
	if (m_networkImportDialog == nullptr)
		m_networkImportDialog = new SVNetworkImportDialog(this);

	m_networkImportDialog->edit();
}


void SVMainWindow::on_actionViewExternalPostProcessing_triggered() {
	// configure PostProc session, save parallel to project and open session in post

	if (SVSettings::instance().m_postProcExecutable.isEmpty() ||
			!QFileInfo::exists(SVSettings::instance().m_postProcExecutable))
	{
		QMessageBox::information(this, tr("Setup external tool"), tr("Please select first the path to the external "
																  "post processing in the preferences dialog!"));
		// spawn preferences dialog
		if (m_preferencesDialog == nullptr)
			m_preferencesDialog = new SVPreferencesDialog(this);

		m_preferencesDialog->edit(0);
		return;
	}
	// if we are using the new post-processing, generate a session file:
	if (QFileInfo(SVSettings::instance().m_postProcExecutable).baseName() == "PostProcApp") {

		QString sessionFile;
		if (m_projectHandler.isValid()) {
			IBK::Path sessionFilePath = SVPostProcBindings::defaultSessionFilePath(m_projectHandler.projectFile());
			if(sessionFilePath.isValid()) {
				if (!sessionFilePath.exists())
					SVPostProcBindings::generateDefaultSessionFile(m_projectHandler.projectFile());
				sessionFile = QString::fromStdString(sessionFilePath.str());
			}
			// some session files exist in project directory - look for the right one
			else {
				sessionFile = QFileDialog::getOpenFileName(nullptr, tr("Postproc session files"),
															QFileInfo(m_projectHandler.projectFile()).absolutePath(),
															QString("*.p2"), nullptr
#ifdef QTEXT_DONT_USE_NATIVE_FILEDIALOG
															,QFileDialog::DontUseNativeDialog);
#endif // QTEXT_DONT_USE_NATIVE_FILEDIALOG
			}
		}

		// check, if already an instance of PostProc is running
		int res = m_postProcHandler->reopenIfActive();
		if (res != 0) {
			// try to spawn new postprocessing
			if (!m_postProcHandler->spawnPostProc(sessionFile.toStdString())) {
				QMessageBox::critical(this, tr("Error running PostProc"),
									  tr("Could not start executable '%1'.").arg(SVSettings::instance().m_postProcExecutable));
				return;
			}
		}
#if !defined(Q_OS_WIN)
		else {
			QMessageBox::information(this, tr("Error running PostProc"),
								  tr("Process already running."));
		}
#endif
	}
	else {
		// check, if already an instance of PostProc is running
		int res = m_postProcHandler->reopenIfActive();
		if (res != 0) {
			if (!m_postProcHandler->spawnPostProc(std::string())) {
				QMessageBox::critical(this, tr("Error running PostProc"),
									  tr("Could not start executable '%1'.").arg(SVSettings::instance().m_postProcExecutable));
				return;
			}
		}
	}
}


void SVMainWindow::on_actionViewCCMeditor_triggered() {

	QString ccmPath = SVSettings::instance().m_CCMEditorExecutable;
	if (ccmPath.isEmpty() || !QFileInfo::exists(ccmPath)) {
		QMessageBox::information(this, tr("Setup external tool"), tr("Please select first the path to the external "
																  "climate editor in the preferences dialog!"));
		// spawn preferences dialog
		if (m_preferencesDialog == nullptr)
			m_preferencesDialog = new SVPreferencesDialog(this);

		m_preferencesDialog->edit(0);
		return;
	}
	QProcess p;
	bool res = p.startDetached("\"" + ccmPath + "\"");
	if (!res) {
		QMessageBox::critical(this, tr("Error starting external application"), tr("Climate editor '%1' could not be started.")
							  .arg(ccmPath));
	}
}


void SVMainWindow::on_actionHelpAboutQt_triggered() {
	QMessageBox::aboutQt(this, tr("About Qt..."));
}


void SVMainWindow::on_actionHelpAbout_triggered() {
	SVAboutDialog dlg(this);
	dlg.exec();
}


void SVMainWindow::on_actionHelpBugReport_triggered() {
	QDesktopServices::openUrl( QUrl(BUG_REPORT_URL));
}

void SVMainWindow::on_actionHelpCheckForUpdates_triggered() {

}


void SVMainWindow::on_actionHelpVisitDiscussionForum_triggered() {
	QDesktopServices::openUrl( QUrl(FORUM_URL));
}


void SVMainWindow::onActionOpenRecentFile() {
	QAction *action = qobject_cast<QAction *>(sender());
	if (action) {
		// before closing the project, check if the project file exists
		QString fname = action->data().toString();
		onOpenProjectByFilename(fname);
	}
}


void SVMainWindow::onActionSwitchLanguage() {
	QAction * a = (QAction *)sender();
	QString langId = a->data().toString();
	SVSettings::instance().m_langId = langId;
	QMessageBox::information(this, tr("Languange changed"), tr("Please restart the software to activate the new language!"));
}



void SVMainWindow::onUpdateActions() {
	// purpose of this function is to update the view layout based on the existance of a project or none

	// do we have a project?
	bool have_project = m_projectHandler.isValid();
	// enable/disable all actions that require a project

	// *** Project-dependent actions ***

	m_ui->actionFileSave->setEnabled(have_project);
	m_ui->actionFileSaveAs->setEnabled(have_project);
	m_ui->actionFileExport->setEnabled(have_project);
	m_ui->actionFileReload->setEnabled(have_project);
	m_ui->actionFileClose->setEnabled(have_project);
	m_ui->actionFileExportNANDRAD->setEnabled(have_project);
	m_ui->actionFileExportEnergyPlus->setEnabled(have_project);
	m_ui->actionFileOpenProjectDir->setEnabled(have_project);

	m_ui->actionEditTextEditProject->setEnabled(have_project);
	m_ui->actionEditCleanProject->setEnabled(have_project);

	m_ui->actionBuildingFloorManager->setEnabled(have_project);

	m_ui->actionNetworkImport->setEnabled(have_project);
	m_ui->actionNetworkEdit->setEnabled(have_project);

	m_ui->actionViewToggleGeometryMode->setEnabled(have_project);

	m_ui->actionSimulationNANDRAD->setEnabled(have_project);
	m_ui->actionSimulationHydraulicNetwork->setEnabled(have_project);
	m_ui->actionSimulationExportFMI->setEnabled(have_project);

	// also disable menues that are not possible without project
	m_ui->menuExport->setEnabled(have_project);

	// no project, no undo actions -> clearing undostack also disables undo actions
	if (!have_project)
		m_undoStack->clear();

	// *** Geometry view ***

	// turn off geometry view first when project is gone
	if (!have_project) {
		m_geometryViewSplitter->setVisible(false);
	}

	// *** Dock widgets ***

	// Dock-Widgets are only visible when project is there
	if (!have_project) {
		// store dock widget visibility, but only if we are in construction view mode
		storeDockWidgetVisibility();

		m_logDockWidget->toggleViewAction()->setEnabled(false);

		m_logDockWidget->setVisible(false);
	}
	// Note: in case of a project, the dock widgets visibility is set in onNavigationBarViewChanged() below

	// *** View configuration ***

	// show welcome page only when we have no project
	m_welcomeScreen->setVisible(!have_project);
	// navigation bar is only visible when we have a project
	m_ui->toolBar->setVisible(have_project);
	m_ui->toolBar->setEnabled(have_project);

	// Note: in case of a project, the current view widget is set visible onNavigationBarViewChanged() below

	// when we have a project
	if (have_project) {
		// select the current view, this also enables (in case of ConstructionView) the visibility of the dock widgets
		m_logDockWidget->setVisible(m_dockWidgetVisibility[m_logDockWidget]);
		m_logDockWidget->toggleViewAction()->setEnabled(true);

		m_geometryViewSplitter->setVisible(true);
		m_ui->toolBar->setVisible(true);
		m_ui->toolBar->toggleViewAction()->setEnabled(true);

		// adjust size of navigation view to be about 250 px wide or to a user-saved size
		// TODO : whenever user resizes the splitter, the new width should be saved in the settings
		//        and re-applied next time the geometry view is shown
		QList<int> sizes;
		int availableWidth = width();
		if (m_ui->toolBar->isVisibleTo(this))
			availableWidth -= m_ui->toolBar->width();
		sizes << 250 << availableWidth - 250;
		m_geometryViewSplitter->setSizes(sizes);
	}
	else {
		m_ui->toolBar->setVisible(false);
		m_ui->toolBar->toggleViewAction()->setEnabled(false);
		m_logDockWidget->setVisible(false);
		m_logDockWidget->toggleViewAction()->setEnabled(false);
	}

	// also update window caption and status bar
	if (have_project) {
		updateWindowTitle();
	}
	else {
		setWindowTitle(QString("SIM-VICUS %1").arg(VICUS::VERSION));
		m_welcomeScreen->updateWelcomePage();
	}
}


void SVMainWindow::onUpdateRecentProjects() {
	// create actions for recent files if number of max. recent projects in settings
	// differs from current number
	if (m_recentProjectActions.count() != (int)SVSettings::instance().m_maxRecentProjects) {
		qDeleteAll(m_recentProjectActions);
		m_recentProjectActions.clear();
		for (unsigned int i = 0; i < SVSettings::instance().m_maxRecentProjects; ++i) {
			QAction * a = new QAction(this);
			m_recentProjectActions.push_back(a);
			connect(m_recentProjectActions[i], SIGNAL(triggered()), this, SLOT(onActionOpenRecentFile()));
			m_recentProjectsMenu->addAction(m_recentProjectActions[i]);
		}
	}

	// disable recent file actions
	if (SVSettings::instance().m_recentProjects.isEmpty()) {
		m_ui->actionFileRecentProjects->setEnabled(false);
		return;
	}
	else {
		m_ui->actionFileRecentProjects->setEnabled(true);
		for ( int i = 0, count = SVSettings::instance().m_recentProjects.count(); i < count; ++i) {
			/// \bug Fix underscore/whitespace display in menu action
			m_recentProjectActions[i]->setText(SVSettings::instance().m_recentProjects[i]);
			m_recentProjectActions[i]->setData(SVSettings::instance().m_recentProjects[i]);
			m_recentProjectActions[i]->setVisible(true);
		}

		for (unsigned int i = SVSettings::instance().m_recentProjects.count();
			i < SVSettings::instance().m_maxRecentProjects; ++i)
		{
			m_recentProjectActions[i]->setVisible(false);
		}
	}
}


void SVMainWindow::onOpenProjectByFilename(const QString & filename) {
	QFile f1(filename);
	if (!f1.exists()) {
		QMessageBox::critical(this, tr("File not found"), tr("The file '%1' cannot be found or does not exist.").arg(filename));
		return;
	}
	// move input focus away from any input fields (to allow editingFinished() events to fire)
	setFocus();
	// we first need to close the current project
	if (!m_projectHandler.closeProject(this)) return;
	// then create a new project and try to load the file
	m_projectHandler.loadProject(this, filename, false);
	if (m_projectHandler.isValid())
		saveThumbNail();
	// if failed, no view state change needed
}


void SVMainWindow::onOpenExampleByFilename(const QString & filename) {
	// This function is only called from the welcome page, so there must not be a project opened!
	QFile f1(filename);
	if (!f1.exists()) {
		QMessageBox::critical(this, tr("File not found"), tr("The file '%1' cannot be found or does not exist.").arg(filename));
		return;
	}
	// determine parent directory and ask user to select an example base directory to copy the input data into
	QFileInfo finfo(filename);
	QDir srcDir = finfo.absoluteDir();
	QSettings settings( SVSettings::instance().m_organization, SVSettings::instance().m_appName );
	QString lastExampleTargetDir = settings.value("LastExampleSaveDirectory", QDir::homePath()).toString();
	QString targetDir = QFileDialog::getExistingDirectory(this, tr("Select directory to copy example project into"), lastExampleTargetDir
#ifdef QTEXT_DONT_USE_NATIVE_FILEDIALOG
							,QFileDialog::DontUseNativeDialog
#endif // QTEXT_DONT_USE_NATIVE_FILEDIALOG
							);
	if (targetDir.isEmpty())
		return;
	settings.setValue("LastExampleSaveDirectory", targetDir);

	// append base directory name to target Dir
	targetDir = QDir(targetDir).absoluteFilePath( srcDir.dirName() );

	// now recursively copy 'srcDir' into targetDir
	if (!copyRecursively(srcDir.absolutePath(), targetDir)) {
		QMessageBox::critical(this, tr("Write error"), tr("Cannot copy example, maybe missing permissions?"));
		return;
	}

	// and finally open the copied project file and hope for the best
	QString newFName = QDir(targetDir).absoluteFilePath(finfo.fileName());
	onOpenProjectByFilename(newFName);
}


void SVMainWindow::onOpenTemplateByFilename(const QString & filename) {

	// filename points to a SIM-VICUS project package

	// we re-use the open project package functionality - this will automatically ask user for a target directory to
	// save the project into - we add a flag so that the user can enter also a target file name and after extracting
	// the project package, the project file will be renamed accordingly

	// we have a project package, first extract its content into a suitable subdirectory
	QString fname = filename;
	if (!processProjectPackage(fname, true))
		return;

	// fname now holds the full file path to the extracted and renamed project file in 'fname'

	m_projectHandler.loadProject(this, fname, false); // emits updateActions() if project was successfully loaded
	if (m_projectHandler.isValid()) {
		saveThumbNail();
		SVSettings::instance().m_propertyMap[SVSettings::PT_LastFileOpenDirectory] = QFileInfo(filename).absoluteDir().absolutePath();
	}

}


void SVMainWindow::onWorkerThreadFinished() {

	/// \todo Andreas: Figure out why thread sends finished signal twice when terminated
	//SVThreadBase * b = (SVThreadBase *)sender();
	if ( m_threadPool.isEmpty() ) {
		return;
	}

	// let the thread object store its data
	m_threadPool[0]->store();

	// we have to remove the object from the thread list again, but later since
	// the thread object is calling this function from its event loop
	m_threadPool[0]->deleteLater(); // when thread is deleted, it will also remove all connections
	// remove first in list
	m_threadPool.removeFirst();

	// and start next task
	processThread();
}



void SVMainWindow::onFixProjectAfterRead() {
	// here we do all entry checks that will tell users about suggested changes in project

	/// \todo Andreas: implement interactive fixes here with dialogs and user-confirmations

}


void SVMainWindow::on_actionViewToggleGeometryMode_triggered() {
	// switch view state to geometry edit mode
	SVViewState vs = SVViewStateHandler::instance().viewState();
	vs.m_viewMode = SVViewState::VM_GeometryEditMode;
	vs.m_propertyWidgetMode = SVViewState::PM_AddGeometry;
	vs.m_sceneOperationMode = SVViewState::NUM_OM;
	vs.m_objectColorMode = SVViewState::OCM_None;
	SVViewStateHandler::instance().setViewState(vs);
	m_ui->actionViewToggleGeometryMode->setChecked(true);
	m_ui->actionViewToggleParametrizationMode->setChecked(false);
	// switch to add geometry mode, if we do not have a selection, otherwise use edit geometry widget
	// let this change do the SVPropEditGeometry widget, which at the same time can update the local coordinate
	// system; since update() is private, we trick the widget into believing a selection has changed
	Q_ASSERT(SVViewStateHandler::instance().m_propEditGeometryWidget != nullptr);
	SVViewStateHandler::instance().m_propEditGeometryWidget->onModified(SVProjectHandler::NodeStateModified, nullptr);
}


void SVMainWindow::on_actionViewToggleParametrizationMode_triggered() {
	SVViewState vs = SVViewStateHandler::instance().viewState();
	// switch to property edit mode
	vs.m_viewMode = SVViewState::VM_PropertyEditMode;
	// turn off any special scene modes
	vs.m_sceneOperationMode = SVViewState::NUM_OM;
	// select property mode based on what's being selected in the mode selection
	// property widget (this sets m_propertyWidgetMode and m_objectColorMode)
	SVViewStateHandler::instance().m_propModeSelectionWidget->viewStateProperties(vs);
	SVViewStateHandler::instance().setViewState(vs);

	m_ui->actionViewToggleParametrizationMode->setChecked(true);
	m_ui->actionViewToggleGeometryMode->setChecked(false);
}


void SVMainWindow::on_actionFileExportNANDRAD_triggered() {
	// ask user for target file name
	// open export dialog, call via edit(fname) (with ok and cancel)
}


void SVMainWindow::on_actionSimulationNANDRAD_triggered() {
	if (m_simulationStartNandrad == nullptr)
		m_simulationStartNandrad = new SVSimulationStartNandrad;
	// open simulation start dialog, with settings for climate location, simulation and
	// solver settings and simulation start button
	int res = m_simulationStartNandrad->edit();
	if (res == QDialog::Accepted) {
		// transfer data to VICUS project
		// create an undo action for modification of the (entire) project
		SVUndoModifyProject * undo = new SVUndoModifyProject(tr("Updated simulation parameters"), m_simulationStartNandrad->localProject());
		undo->push();
	}
}


void SVMainWindow::on_actionSimulationHydraulicNetwork_triggered() {
	if (m_simulationStartNetworkSim == nullptr)
		m_simulationStartNetworkSim = new SVSimulationStartNetworkSim(this);
	// we require a saved project with at least one network definition
	if (SVProjectHandler::instance().projectFile().isEmpty()) {
		QMessageBox::critical(this, QString(), tr("The project must be saved, first!"));
		return;
	}
	if (project().m_geometricNetworks.empty()) {
		QMessageBox::critical(this, QString(), tr("You need to define at least one network!"));
		return;
	}

	m_simulationStartNetworkSim->edit();
}


void SVMainWindow::on_actionSimulationExportFMI_triggered() {
	if (SVProjectHandler::instance().projectFile().isEmpty()) {
		SVSettings::instance().showDoNotShowAgainMessage(this, "SaveBeforeExport", tr("Save project"),
			tr("You need to save the project first, before exporting it as Functional Mock-Up Unit."));
		SVProjectHandler::instance().saveWithNewFilename(this);
	}
	if (SVProjectHandler::instance().projectFile().isEmpty())
		return; // still no file path? User must have aborted the save as dialog.
	if (m_simulationExportFMIDialog == nullptr)
		m_simulationExportFMIDialog = new SVSimulationExportFMIDialog;
	int res = m_simulationExportFMIDialog->edit();
	if (res == QDialog::Accepted) {
		// transfer data to VICUS project
		// create an undo action for modification of the (entire) project
		// TODO : rather create an UNDO action that only modifies the FMU export info and does not require an
		//        complete UI update.
		SVUndoModifyProject * undo = new SVUndoModifyProject(tr("Updated simulation parameters"), m_simulationExportFMIDialog->localProject());
		undo->push();
	}
}


void SVMainWindow::on_actionHelpOnlineManual_triggered() {
	QDesktopServices::openUrl( QUrl(MANUAL_URL));
}


void SVMainWindow::on_actionHelpKeyboardAndMouseControls_triggered() {
	// show keyboard/mouse control cheat sheet
	QDialog dlg(this);
	QVBoxLayout * lay = new QVBoxLayout(&dlg);
	QTextEdit * w = new QTextEdit(&dlg);
	lay->addWidget(w);
	dlg.setLayout(lay);
	QFile manual_en(":/doc/KeyboardMouseControls.html");
	manual_en.open(QFile::ReadOnly);
	QString manual = manual_en.readAll();
	w->setHtml(manual);
	dlg.resize(1400,800);
	dlg.exec();
}



// *** Private Functions ***

void SVMainWindow::setupDockWidgets() {
#ifdef VERTICAL_DOCK_WIDGET_BAR
	QDockWidget::DockWidgetFeature titleBarOption = QDockWidget::DockWidgetVerticalTitleBar;
#else // VERTICAL_DOCK_WIDGET_BAR
	QDockWidget::DockWidgetFeature titleBarOption = QDockWidget::NoDockWidgetFeatures;
#endif // VERTICAL_DOCK_WIDGET_BAR

	// *** Log widget ***
	m_logDockWidget = new QDockWidget(this);
	m_logDockWidget->setObjectName("LogDockWidget");
	m_logDockWidget->setContentsMargins(0,0,0,0);
	m_logDockWidget->setWindowTitle(tr("Application Log"));
	m_logDockWidget->setFeatures(QDockWidget::AllDockWidgetFeatures | titleBarOption);
	m_logDockWidget->setAllowedAreas(Qt::BottomDockWidgetArea);
	m_ui->menu_View->addAction(m_logDockWidget->toggleViewAction());
	m_logDockWidget->setWidget(m_logWidget);
	addDockWidget(Qt::BottomDockWidgetArea,m_logDockWidget);

//	tabifyDockWidget(m_outputListDockWidget, m_outputGridListDockWidget);
}


void SVMainWindow::updateWindowTitle() {
	// no project file given?
	QString shortFileName, longFileName;
	if (m_projectHandler.projectFile().isEmpty()) {
		shortFileName = tr("unnamed%1").arg(SVSettings::instance().m_projectFileSuffix);
		longFileName = shortFileName;
	}
	else {
		shortFileName = QFileInfo(m_projectHandler.projectFile()).fileName();
		longFileName = m_projectHandler.projectFile();
	}
	if (m_projectHandler.isModified())
		shortFileName += "*";
	setWindowTitle(QString("SIM-VICUS %1 - %2").arg(VICUS::VERSION).arg(shortFileName));
}


bool SVMainWindow::importProjectPackage(const QString & packageFilePath, const QString & targetDirectory,
										 QString & projectFilePath, bool isPackage)
{
	QStringList extractedFiles = JlCompress::extractDir(packageFilePath, targetDirectory);
	if (extractedFiles.isEmpty()) {
		QMessageBox::critical(this, tr("Import error"),
							  tr("Cannot extract project package '%1'.")
							  .arg(packageFilePath));
		return false;
	}
	else {
		Q_FOREACH(QString fname, extractedFiles) {
			// now try to determine project file in project package
			if (isPackage && fname.endsWith(".vicpac")) {
				projectFilePath = fname;
				break;
			}
			else if (!isPackage && fname.endsWith(".vicpac")) {
				projectFilePath = fname;
				break;
			}
		}
		return true;
	}
}


QString SVMainWindow::saveThumbNail() {
	// check if thumbnail dir exists and if not, create it
	QString thumbNailPath = QtExt::Directories::userDataDir()  + "/thumbs";
	if (!QDir(thumbNailPath).exists())
		QDir().mkpath(thumbNailPath);
	// compose temporary file path
	QString thumbPath = QtExt::Directories::userDataDir()  + "/thumbs/" + QFileInfo(m_projectHandler.projectFile() + ".png").fileName();
	QFileInfo finfo(thumbPath);
	if (finfo.exists()) {
		// only update thumbnail if project file is newer than thumbnail file
		QFileInfo prjFInfo(m_projectHandler.projectFile());
		if (finfo.lastModified() >= prjFInfo.lastModified())
			return thumbPath;
	}
	m_geometryView->saveScreenShot(thumbPath);
	return thumbPath;
}


void SVMainWindow::addLanguageAction(const QString &langId, const QString &actionCaption) {
	FUNCID(SVMainWindow::addLanguageAction);
	QString languageFilename = QString("%1/%2_%3.qm").arg(QtExt::Directories::translationsDir()).arg("SIM-VICUS").arg(langId);
	if (langId == "en" || QFile(languageFilename).exists()) {
		QAction * a = new QAction(actionCaption, this);
		a->setData(langId);
		a->setIcon( QIcon( QString(":/gfx/languages/%1.png").arg(langId)) );
		a->setIconVisibleInMenu(true);
		connect(a, SIGNAL(triggered()),
				this, SLOT(onActionSwitchLanguage()));
		m_ui->menuLanguage->insertAction(nullptr, a);
	}
	else {
		IBK::IBK_Message( IBK::FormatString("Language file '%1' missing.").arg(languageFilename.toUtf8().data()),
						  IBK::MSG_WARNING, FUNC_ID);
	}
}


void SVMainWindow::runWorkerThreadImpl(SVThreadBase * base) {
	m_threadPool.append(base);
	processThread();
}


void SVMainWindow::processThread() {

	//qDebug() << "SVMainWindow::processThread()";
	// no threads? return
	if (m_threadPool.isEmpty()) return;

	// is a thread currently running?
	if (m_threadPool[0]->isRunning()) return;

	// ok, we can run the thread, but first connect the signal to it
	connect(m_threadPool[0], SIGNAL(finished()), this, SLOT(onWorkerThreadFinished()));

	// let the thread object fetch its data
	m_threadPool[0]->fetch();

	// for now we expect the thread to
	m_threadPool[0]->start(QThread::LowPriority); // always start on low priority
}


void SVMainWindow::storeDockWidgetVisibility() {
	// TODO : other dock widgets
	m_dockWidgetVisibility[m_logDockWidget] = m_logDockWidget->isVisible();
}




bool SVMainWindow::processProjectPackage(QString & filename, bool renameProjectFileAfterwards) {
	if (filename.endsWith(".vicpac")) {
		// determine a suitable starting directory - how about the last directory something was saved in?
		// so take the top-most recent project file and use this path

		QString recentPath;
		if (!SVSettings::instance().m_recentProjects.isEmpty()) {
			recentPath = QFileInfo(SVSettings::instance().m_recentProjects[0]).dir().absolutePath();
		}
		QString targetDir;
		QString targetFilePath;
		if (renameProjectFileAfterwards) {
			recentPath += "/" + QFileInfo(filename).baseName();
			targetFilePath = QFileDialog::getSaveFileName(
					this,
					tr("Specify SIM-VICUS project"),
					recentPath,
					tr("SIM-VICUS project files (%1);;All files (*.*)").arg(SVSettings::instance().m_projectFileSuffix), nullptr
#ifdef QTEXT_DONT_USE_NATIVE_FILEDIALOG
						,QFileDialog::DontUseNativeDialog
#endif // QTEXT_DONT_USE_NATIVE_FILEDIALOG
						);
			if (targetFilePath.isEmpty())
				return false;
			if (!targetFilePath.endsWith(SVSettings::instance().m_projectFileSuffix))
				targetFilePath += SVSettings::instance().m_projectFileSuffix;
			targetDir = QFileInfo(targetFilePath).dir().absolutePath();
		}
		else {
			targetDir = QFileDialog::getExistingDirectory(
								this,
								tr("Select target directory to extract project package into"),
								recentPath
#ifdef QTEXT_DONT_USE_NATIVE_FILEDIALOG
								,QFileDialog::DontUseNativeDialog
#endif // QTEXT_DONT_USE_NATIVE_FILEDIALOG
							);
			if (targetDir.isEmpty())
				return false;
		}
		QString projectFile;
		if (!importProjectPackage(filename, targetDir, projectFile, true))
			return false;
		if (projectFile.isEmpty()) {
			QMessageBox::critical(this, tr("Import error"),
								  tr("Project package does not contain a SIM-VICUS project file (%1-file).").arg(SVSettings::instance().m_projectFileSuffix));
			return false;
		}
		// if renaming is selected, perform the renaming
		if (renameProjectFileAfterwards) {
			// try to delete any existing project files (confirmation was already requested during getSaveFileName()
			if (QFileInfo::exists(targetFilePath)) {
				if (!QFile::remove(targetFilePath)) {
					QMessageBox::critical(this, tr("Write error"), tr("Cannot remove existing project file (maybe missing permissions?)."));
					return false;
				}
			}
			// now rename extracted project file to target project file
			QFile::rename(projectFile, targetFilePath);
			if (!QFileInfo::exists(targetFilePath)) {
				QMessageBox::critical(this, tr("Write error"), tr("Cannot rename project file to target file (invalid file name?)."));
				return false;
			}
			projectFile = targetFilePath;
		}
		// Mind: the importProjectPackage function has stored the extracted vicus-file as most recent file on top of the recent file list.
		//       Since we haven't saved it ourselves, we remove it again from the list
		Q_ASSERT(!SVSettings::instance().m_recentProjects.isEmpty());
		SVSettings::instance().m_recentProjects.removeFirst();
		// and continue loading the project
		filename = projectFile;
	}
	return true;
}


bool SVMainWindow::exportProjectCopy(QString targetDirPath, const VICUS::Project & project) {
	QDir targetBaseDir(targetDirPath);
	// create subdirectory for materials
	targetBaseDir.mkpath(targetDirPath + "/db");
	// create subdirectory for climate data (if any climate data reference is used)
	targetBaseDir.mkpath(targetDirPath + "/climate");

	// TODO : implement project export
	(void)project;

	return true;
}



//https://qt.gitorious.org/qt-creator/qt-creator/source/1a37da73abb60ad06b7e33983ca51b266be5910e:src/app/main.cpp#L13-189
// taken from utils/fileutils.cpp. We can not use utils here since that depends app_version.h.
static bool copyRecursively(const QString &srcFilePath,
							const QString &tgtFilePath)
{
	QFileInfo srcFileInfo(srcFilePath);
	if (srcFileInfo.isDir()) {
		QDir targetDir(tgtFilePath);
		targetDir.cdUp();
		// only create subdir if it does not yet exist
		if (!QFileInfo::exists(tgtFilePath))
			if (!targetDir.mkdir(QFileInfo(tgtFilePath).fileName()))
				return false;
		QDir sourceDir(srcFilePath);
		QStringList fileNames = sourceDir.entryList(QDir::Files | QDir::Dirs | QDir::NoDotAndDotDot | QDir::Hidden | QDir::System);
		foreach (const QString &fileName, fileNames) {
			const QString newSrcFilePath
					= srcFilePath + QLatin1Char('/') + fileName;
			const QString newTgtFilePath
					= tgtFilePath + QLatin1Char('/') + fileName;
			if (!copyRecursively(newSrcFilePath, newTgtFilePath))
				return false;
		}
	} else {
		// remove potentially existing file
		if (QFileInfo::exists(tgtFilePath)) {
			if (!QFile::remove(tgtFilePath))
				return false;
		}
		if (!QFile::copy(srcFilePath, tgtFilePath))
			return false;
	}
	return true;
}


void SVMainWindow::on_actionViewShowSurfaceNormals_toggled(bool visible) {
	// set corresponding flag in View
	const_cast<Vic3D::SceneView*>(SVViewStateHandler::instance().m_geometryView->sceneView())->setNormalVectorsVisible(visible);
}


void SVMainWindow::on_actionResetView_triggered() {
	// set scene view to recenter its camera
	SVViewStateHandler::instance().m_geometryView->resetCamera();
}
<<<<<<< HEAD
=======

void SVMainWindow::on_actionExport_View3D_triggered()
{
	SVView3D v3d;
	v3d.exportView3d(IBK::Path() );
}
>>>>>>> d1365c61
<|MERGE_RESOLUTION|>--- conflicted
+++ resolved
@@ -1739,12 +1739,9 @@
 	// set scene view to recenter its camera
 	SVViewStateHandler::instance().m_geometryView->resetCamera();
 }
-<<<<<<< HEAD
-=======
 
 void SVMainWindow::on_actionExport_View3D_triggered()
 {
 	SVView3D v3d;
 	v3d.exportView3d(IBK::Path() );
-}
->>>>>>> d1365c61
+}