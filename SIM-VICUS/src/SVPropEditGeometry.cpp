/*	SIM-VICUS - Building and District Energy Simulation Tool.

	Copyright (c) 2020-today, Institut für Bauklimatik, TU Dresden, Germany

	Primary authors:
	  Andreas Nicolai  <andreas.nicolai -[at]- tu-dresden.de>
	  Dirk Weiss  <dirk.weiss -[at]- tu-dresden.de>
	  Stephan Hirth  <stephan.hirth -[at]- tu-dresden.de>
	  Hauke Hirsch  <hauke.hirsch -[at]- tu-dresden.de>

	  ... all the others from the SIM-VICUS team ... :-)

	This program is part of SIM-VICUS (https://github.com/ghorwin/SIM-VICUS)

	This program is free software: you can redistribute it and/or modify
	it under the terms of the GNU General Public License as published by
	the Free Software Foundation, either version 3 of the License, or
	(at your option) any later version.

	This program is distributed in the hope that it will be useful,
	but WITHOUT ANY WARRANTY; without even the implied warranty of
	MERCHANTABILITY or FITNESS FOR A PARTICULAR PURPOSE.  See the
	GNU General Public License for more details.
*/

#include "SVPropEditGeometry.h"
#include "IBKMK_2DCalculations.h"
#include "ui_SVPropEditGeometry.h"

#include <IBK_physics.h>

#include <IBKMK_3DCalculations.h>
#include <IBKMK_Quaternion.h>

#include <QtExt_ValidatingLineEdit.h>
#include <QtExt_ValidatingInputBase.h>

#include <VICUS_Project.h>
#include <VICUS_Object.h>
#include <VICUS_BuildingLevel.h>
#include <VICUS_Polygon3D.h>
#include <VICUS_utilities.h>

#include <QMessageBox>
#include <QQuaternion>

#include <SVConversions.h>

#include "SVViewStateHandler.h"
#include "SVProjectHandler.h"
#include "SVUndoModifySurfaceGeometry.h"
#include "SVUndoAddSurface.h"
#include "SVUndoAddZone.h"
#include "SVUndoCopyBuildingGeometry.h"
#include "SVPropVertexListWidget.h"
#include "SVGeometryView.h"
#include "SVPropAddWindowWidget.h"
#include "SVLocalCoordinateView.h"

#include "Vic3DNewGeometryObject.h"
#include "Vic3DCoordinateSystemObject.h"
#include "Vic3DWireFrameObject.h"
#include "Vic3DTransform3D.h"
#include "Vic3DSceneView.h"

#include <QLocale>
#include <QWheelEvent>


/*! helper function to compare two IBKMK vectors */
template <int digits>
bool vectors_equal(const IBKMK::Vector3D &v1, const IBKMK::Vector3D &v2 ) {
	return ( IBK::nearly_equal<digits>(v1.m_x, v2.m_x) &&
			 IBK::nearly_equal<digits>(v1.m_y, v2.m_y) &&
			 IBK::nearly_equal<digits>(v1.m_z, v2.m_z) );
}


class LineEditFormater : public QtExt::FormatterBase {
public:
	~LineEditFormater() override;
	QString formatted(double value) override {
		return QString("%L1").arg(value, 0, 'f', 3);
	}
};

// dummy destructor needed to tell compiler to place virtual function table in this object file
LineEditFormater::~LineEditFormater() {}


// *** Widget implementation ***

SVPropEditGeometry::SVPropEditGeometry(QWidget *parent) :
	QWidget(parent),
	m_copyTranslationVector(0,0,3),
	m_ui(new Ui::SVPropEditGeometry)
{
	m_ui->setupUi(this);
	// remove layout margins for all pages
	for (int i=0; i<NUM_MT; ++i)
		m_ui->stackedWidget->widget(i)->layout()->setMargin(0);

	SVViewStateHandler::instance().m_propEditGeometryWidget = this;

	connect(&SVProjectHandler::instance(), &SVProjectHandler::modified,
			this, &SVPropEditGeometry::onModified);

	connect(&SVViewStateHandler::instance(), &SVViewStateHandler::viewStateChanged,
			this, &SVPropEditGeometry::onViewStateChanged);

	m_ui->lineEditTranslateX->setFormatter(new LineEditFormater);
	m_ui->lineEditTranslateY->setFormatter(new LineEditFormater);
	m_ui->lineEditTranslateZ->setFormatter(new LineEditFormater);

	m_ui->lineEditTranslateX->installEventFilter(this);
	m_ui->lineEditTranslateY->installEventFilter(this);
	m_ui->lineEditTranslateZ->installEventFilter(this);


	m_ui->lineEditRotateOrientation->setFormatter(new LineEditFormater);
	m_ui->lineEditRotateInclination->setFormatter(new LineEditFormater);
	m_ui->lineEditRotateInclination->setup(-90, 90, tr("Inclination must be between -90..90°."), true, true);
	m_ui->lineEditRotateX->setFormatter(new LineEditFormater);
	m_ui->lineEditRotateY->setFormatter(new LineEditFormater);
	m_ui->lineEditRotateZ->setFormatter(new LineEditFormater);

	m_ui->lineEditRotateOrientation->installEventFilter(this);
	m_ui->lineEditRotateInclination->installEventFilter(this);
	m_ui->lineEditRotateX->installEventFilter(this);
	m_ui->lineEditRotateY->installEventFilter(this);
	m_ui->lineEditRotateZ->installEventFilter(this);


	m_ui->lineEditScaleX->setup(0, 1E5, tr("A positive value is required here."), false, true);
	m_ui->lineEditScaleY->setup(0, 1E5, tr("A positive value is required here."), false, true);
	m_ui->lineEditScaleZ->setup(0, 1E5, tr("A positive value is required here."), false, true);

	m_ui->lineEditScaleX->setFormatter(new LineEditFormater);
	m_ui->lineEditScaleY->setFormatter(new LineEditFormater);
	m_ui->lineEditScaleZ->setFormatter(new LineEditFormater);

	m_ui->lineEditScaleX->installEventFilter(this);
	m_ui->lineEditScaleY->installEventFilter(this);
	m_ui->lineEditScaleZ->installEventFilter(this);

	// m_ui->lineEditScaleFactor->installEventFilter(this);

	m_ui->lineEditCopyX->setText( QString("%L1").arg(m_copyTranslationVector.m_x,0,'f',3));
	m_ui->lineEditCopyY->setText( QString("%L1").arg(m_copyTranslationVector.m_y,0,'f',3));
	m_ui->lineEditCopyZ->setText( QString("%L1").arg(m_copyTranslationVector.m_z,0,'f',3));

	m_ui->lineEditCopyX->setFormatter(new LineEditFormater);
	m_ui->lineEditCopyY->setFormatter(new LineEditFormater);
	m_ui->lineEditCopyZ->setFormatter(new LineEditFormater);

	connect(m_ui->lineEditCopyX, &QLineEdit::textChanged, this, &SVPropEditGeometry::onLineEditTextEdited);
	connect(m_ui->lineEditCopyY, &QLineEdit::textChanged, this, &SVPropEditGeometry::onLineEditTextEdited);
	connect(m_ui->lineEditCopyZ, &QLineEdit::textChanged, this, &SVPropEditGeometry::onLineEditTextEdited);

	connect(m_ui->lineEditRotateInclination, &QLineEdit::textChanged, this, &SVPropEditGeometry::onLineEditTextEdited);
	connect(m_ui->lineEditRotateOrientation, &QLineEdit::textChanged, this, &SVPropEditGeometry::onLineEditTextEdited);

	connect(m_ui->lineEditRotateX, &QLineEdit::textChanged, this, &SVPropEditGeometry::onLineEditTextEdited);
	connect(m_ui->lineEditRotateY, &QLineEdit::textChanged, this, &SVPropEditGeometry::onLineEditTextEdited);
	connect(m_ui->lineEditRotateZ, &QLineEdit::textChanged, this, &SVPropEditGeometry::onLineEditTextEdited);

	connect(m_ui->lineEditScaleX, &QLineEdit::textChanged, this, &SVPropEditGeometry::onLineEditTextEdited);
	connect(m_ui->lineEditScaleY, &QLineEdit::textChanged, this, &SVPropEditGeometry::onLineEditTextEdited);
	connect(m_ui->lineEditScaleZ, &QLineEdit::textChanged, this, &SVPropEditGeometry::onLineEditTextEdited);
	// connect(m_ui->lineEditScaleFactor, &QLineEdit::textChanged, this, &SVPropEditGeometry::onLineEditTextEdited);

	connect(m_ui->lineEditTranslateX, &QLineEdit::textChanged, this, &SVPropEditGeometry::onLineEditTextEdited);
	connect(m_ui->lineEditTranslateY, &QLineEdit::textChanged, this, &SVPropEditGeometry::onLineEditTextEdited);
	connect(m_ui->lineEditTranslateZ, &QLineEdit::textChanged, this, &SVPropEditGeometry::onLineEditTextEdited);

	m_ui->comboBoxUnit->addItem("Meter", SU_Meter);
	m_ui->comboBoxUnit->addItem("Decimeter", SU_Decimeter);
	m_ui->comboBoxUnit->addItem("Centimeter", SU_Centimeter);
	m_ui->comboBoxUnit->addItem("Millimeter", SU_Millimeter);
}


SVPropEditGeometry::~SVPropEditGeometry() {
	delete m_ui;
}


void SVPropEditGeometry::enableTransformation() {
	m_ui->pushButtonApply->setEnabled(true);
	m_ui->pushButtonCancel->setEnabled(true);
}


void SVPropEditGeometry::setModificationType(ModificationType modType) {
	m_ui->stackedWidget->setCurrentIndex(modType);
	updateInputs(); // update all inputs
	// only adjust local coordinate system, if this widget is visible
	if (this->isVisibleTo(qobject_cast<QWidget*>(parent())) ) {
		// Note: setting new coordinates to the local coordinate system object will in turn call setCoordinates()
		//       and indirectly also updateInputs()
		updateCoordinateSystemLook();
		adjustLocalCoordinateSystemForRotateToAngle();
	}
}


void SVPropEditGeometry::setCoordinates(const Vic3D::Transform3D &t) {
	Vic3D::CoordinateSystemObject *cso = SVViewStateHandler::instance().m_coordinateSystemObject;

	// is being called from local coordinate system object, whenever this has changed location (regardless of
	// its own visibility)
	m_lcsTransform =  t;

	// compute dimensions of bounding box (dx, dy, dz) and center point of all selected surfaces
	m_bbDim[OM_Local] = project().boundingBox(m_selSurfaces, m_selSubSurfaces, m_bbCenter[OM_Local],
											  QVector2IBKVector(cso->translation() ),
											  QVector2IBKVector(cso->localXAxis() ),
											  QVector2IBKVector(cso->localYAxis() ),
											  QVector2IBKVector(cso->localZAxis() ) );

	m_bbDim[OM_Global] = project().boundingBox(m_selDrawings, m_selSurfaces, m_selSubSurfaces, m_bbCenter[OM_Global]);

	m_normal = QVector2IBKVector(cso->localZAxis());
	updateInputs();
}


bool SVPropEditGeometry::handleGlobalKeyPress(Qt::Key k) {
	switch (k) {
	case Qt::Key_Escape :
		if (!m_ui->pushButtonCancel->isEnabled())
			return false;
		m_ui->pushButtonCancel->click();
		break;

	default:
		return false;
	}
	return true;
}

void SVPropEditGeometry::finishTransformation() {
	on_pushButtonApply_clicked();
}

// *** PUBLIC SLOTS ***

void SVPropEditGeometry::onModified(int modificationType, ModificationInfo * ) {
	SVProjectHandler::ModificationTypes modType((SVProjectHandler::ModificationTypes)modificationType);
	switch (modType) {
	case SVProjectHandler::AllModified:
		updateUi();
		break;
	case SVProjectHandler::BuildingGeometryChanged:
		// When the building geometry has changed, we need to update the geometrical info
		// in the widget based on the current selection. LCS is not moved.
		updateUi(false);
		break;
	case SVProjectHandler::NodeStateModified:
		updateUi();
		break;

	default: ; // just to make compiler happy
	}
}


void SVPropEditGeometry::onViewStateChanged() {
	const SVViewState & vs = SVViewStateHandler::instance().viewState();
	if (vs.m_sceneOperationMode == SVViewState::NUM_OM) {
		SVViewStateHandler::instance().m_selectedGeometryObject->resetTransformation();
	}
}

void SVPropEditGeometry::onLineEditTextEdited(const QString) {

	// We get our sender object
	QObject* obj = sender();

	// object should be always a line edit
	QtExt::ValidatingLineEdit *edit = dynamic_cast<QtExt::ValidatingLineEdit *>(obj);

	// Assert that object is a validating line edit
	Q_ASSERT(edit != nullptr);

	// Update all transformations.
	onLineEditTextChanged(edit);
}



// *** PROTECTED FUNCTIONS ***

bool SVPropEditGeometry::eventFilter(QObject * target, QEvent * event) {

	if ( event->type() == QEvent::Wheel ) {
		// we listen to scroll wheel turns only for some line edits
		if (target == m_ui->lineEditTranslateX ||
				target == m_ui->lineEditTranslateY ||
				target == m_ui->lineEditTranslateZ ||
				target == m_ui->lineEditRotateInclination ||
				target == m_ui->lineEditRotateOrientation ||
				target == m_ui->lineEditRotateX ||
				target == m_ui->lineEditRotateY ||
				target == m_ui->lineEditRotateZ ||
				target == m_ui->lineEditScaleX ||
				target == m_ui->lineEditScaleY ||
				target == m_ui->lineEditScaleZ ||
				target == m_ui->lineEditCopyX ||
				target == m_ui->lineEditCopyY ||
				target == m_ui->lineEditCopyZ )
		{
			double delta = 0.1; // default
			switch (m_ui->stackedWidget->currentIndex()) {
			case MT_Translate				:
			case MT_Scale					: delta = 0.01; break;
			case MT_Rotate					: delta = 1; break;
			case NUM_MT : ; // just to make compiler happy
			}

			QWheelEvent *wheelEvent = static_cast<QWheelEvent*>(event);
			// offset are changed in 0.01 steps
			double offset = (wheelEvent->angleDelta().y()>0) ? delta : -delta;
			onWheelTurned(offset, qobject_cast<QtExt::ValidatingLineEdit*>(target)); // we know that target points to a ValidatingLineEdit
		}
	}
	return false;
}


// *** PRIVATE SLOTS***

void SVPropEditGeometry::on_radioButtonTranslationAbsolute_toggled(bool) {
	updateInputs();
}

void SVPropEditGeometry::on_radioButtonTranslationRelative_toggled(bool) {
	updateInputs();
}

void SVPropEditGeometry::on_radioButtonTranslationRelativeLCS_toggled(bool) {
	updateInputs();
}


void SVPropEditGeometry::on_lineEditTranslateX_editingFinishedSuccessfully() {
	updateTranslationPreview();
}

void SVPropEditGeometry::on_lineEditTranslateY_editingFinishedSuccessfully() {
	updateTranslationPreview();
}

void SVPropEditGeometry::on_lineEditTranslateZ_editingFinishedSuccessfully() {
	updateTranslationPreview();
}



void SVPropEditGeometry::on_radioButtonRotationAlignToAngles_toggled(bool) {
	updateInputs();
	adjustLocalCoordinateSystemForRotateToAngle();
}

void SVPropEditGeometry::on_lineEditRotateOrientation_editingFinishedSuccessfully() {
	updateRotationPreview();
}

void SVPropEditGeometry::on_lineEditRotateInclination_editingFinishedSuccessfully() {
	updateRotationPreview();
}

void SVPropEditGeometry::on_lineEditRotateX_editingFinishedSuccessfully() {
	m_ui->lineEditRotateY->setValue(0);
	m_ui->lineEditRotateZ->setValue(0);
	updateRotationPreview();
}

void SVPropEditGeometry::on_lineEditRotateY_editingFinishedSuccessfully() {
	m_ui->lineEditRotateX->setValue(0);
	m_ui->lineEditRotateZ->setValue(0);
	updateRotationPreview();
}

void SVPropEditGeometry::on_lineEditRotateZ_editingFinishedSuccessfully() {
	m_ui->lineEditRotateX->setValue(0);
	m_ui->lineEditRotateY->setValue(0);
	updateRotationPreview();
}

void SVPropEditGeometry::on_pushButtonThreePointRotation_clicked() {
	// when clicked, we set the scene into three-point-rotation mode
	// TODO Stephan
}


void SVPropEditGeometry::on_checkBoxKeepAspectRatio_toggled(bool checked) {
	if (checked) {
		// TODO : act like we have entered just a value in x
	}
}

void SVPropEditGeometry::on_radioButtonScaleResize_toggled(bool) {
	updateInputs();
}

void SVPropEditGeometry::on_lineEditScaleX_editingFinishedSuccessfully() {
	// if we have "aspect ratio" on, we need to adjust the sizes of the other line edits as well
	if (m_ui->checkBoxKeepAspectRatio->isChecked())
		updateScalePreview(0);
	else
		updateScalePreview(-1);
}

void SVPropEditGeometry::on_lineEditScaleY_editingFinishedSuccessfully() {
	if (m_ui->checkBoxKeepAspectRatio->isChecked())
		updateScalePreview(1);
	else
		updateScalePreview(-1);
}

void SVPropEditGeometry::on_lineEditScaleZ_editingFinishedSuccessfully() {
	if (m_ui->checkBoxKeepAspectRatio->isChecked())
		updateScalePreview(2);
	else
		updateScalePreview(-1);
}


void SVPropEditGeometry::on_pushButtonCenterHorizontally_clicked() {
	QMessageBox::critical(this, QString(), tr("Not implemented, yet."));
}


void SVPropEditGeometry::on_pushButtonCenterVertically_clicked() {
	QMessageBox::critical(this, QString(), tr("Not implemented, yet."));
}


void SVPropEditGeometry::on_pushButtonFlipNormals_clicked() {
	// process all selected surfaces (not subsurfaces) and flip their normal vectors
	// this is done directly, without use of apply/cancel buttons
	std::vector<VICUS::Surface>			modifiedSurfaces;
	std::vector<VICUS::Drawing>			modifiedDrawings;
	for (const VICUS::Surface* s : m_selSurfaces) {
		// create a copy of the surface
		VICUS::Surface modS(*s);
		modS.flip();
		modifiedSurfaces.push_back(modS);
	}
	// in case operation was executed without any selected objects - should be prevented
	if (modifiedSurfaces.empty())
		return;

	SVUndoModifySurfaceGeometry * undo = new SVUndoModifySurfaceGeometry(tr("Surface normal flipped"), modifiedSurfaces, modifiedDrawings );
	undo->push();

	// also disable apply and cancel buttons
	m_ui->pushButtonApply->setEnabled(false);
	m_ui->pushButtonCancel->setEnabled(false);
	SVViewStateHandler::instance().m_selectedGeometryObject->resetTransformation();
	// and update our inputs again
	updateUi();
}


void SVPropEditGeometry::on_lineEditCopyX_editingFinishedSuccessfully() {
	m_copyTranslationVector.m_x = m_ui->lineEditCopyX->value();
}

void SVPropEditGeometry::on_lineEditCopyY_editingFinishedSuccessfully() {
	m_copyTranslationVector.m_y = m_ui->lineEditCopyY->value();
}

void SVPropEditGeometry::on_lineEditCopyZ_editingFinishedSuccessfully() {
	m_copyTranslationVector.m_z = m_ui->lineEditCopyZ->value();
}



// *** PRIVATE FUNCTIONS ***

void selectChildSurfaces(std::vector<const VICUS::Surface*>	&selSurfaces, const VICUS::Surface &s) {
	for(const VICUS::Surface &cs : s.childSurfaces() ) {
		if(cs.m_selected && cs.m_visible)
			selSurfaces.push_back(&cs);
		selectChildSurfaces(selSurfaces, cs);
	}
}

void SVPropEditGeometry::updateUi(bool resetLCS) {
	Vic3D::CoordinateSystemObject *cso = SVViewStateHandler::instance().m_coordinateSystemObject;
	Q_ASSERT(cso != nullptr);

	// update our selection lists
	std::set<const VICUS::Object*> sel;

	// first we get how many surfaces are selected
	project().selectObjects(sel, VICUS::Project::SG_All, false, false);

	// we also have to cache all existing names, so we take alle existing objects
	m_selDrawings.clear();
	m_selSurfaces.clear();
	m_selRooms.clear();
	m_selSubSurfaces.clear();
	m_selBuildings.clear();
	m_selBuildingLevels.clear();

	m_subSurfNames.clear();
	m_surfNames.clear();
	m_buildingNames.clear();
	m_buildingLevelNames.clear();

	// process all selected objects and sort them into vectors
	for (const VICUS::Object * o : sel) {
		const VICUS::Surface * s = dynamic_cast<const VICUS::Surface *>(o);
		if (s != nullptr ) {
			m_surfNames.insert(s->m_displayName );
			if (s->m_selected && s->m_visible)
				m_selSurfaces.push_back(s);
		}
		const VICUS::Room * r = dynamic_cast<const VICUS::Room *>(o);
		if (r != nullptr ) {
			m_roomNames.insert(r->m_displayName );
			if (r->m_selected && r->m_visible)
				m_selRooms.push_back(r);
		}
		const VICUS::SubSurface * sub = dynamic_cast<const VICUS::SubSurface *>(o);
		if (sub != nullptr ) {
			m_subSurfNames.insert(sub->m_displayName );
			if (sub->m_selected && sub->m_visible)
				m_selSubSurfaces.push_back(sub);
		}
		const VICUS::BuildingLevel * bl = dynamic_cast<const VICUS::BuildingLevel *>(o);
		if (bl != nullptr ) {
			m_buildingLevelNames.insert(bl->m_displayName );
			if (bl->m_selected && bl->m_visible)
				m_selBuildingLevels.push_back(bl);
		}
		const VICUS::Building * b = dynamic_cast<const VICUS::Building *>(o);
		if (b != nullptr ) {
			m_subSurfNames.insert(b->m_displayName );
			if (b->m_selected && b->m_visible)
				m_selBuildings.push_back(b);
		}

		const VICUS::Drawing * d = dynamic_cast<const VICUS::Drawing *>(o);
		if (d != nullptr) {
			if (d->m_selected && d->m_visible)
				m_selDrawings.push_back(d);
			//			for (const VICUS::Drawing::DrawingLayer &dl : d->m_layers) {
			//				if (dl.m_selected && dl.m_visible)
			//					m_selDrawings.push_back(d);
			//			}
		}
	}

	// compute dimensions of bounding box (dx, dy, dz) and center point of all selected surfaces
	m_bbDim[OM_Local] = project().boundingBox(m_selSurfaces, m_selSubSurfaces, m_bbCenter[OM_Local],
											  QVector2IBKVector(cso->translation() ),
											  QVector2IBKVector(cso->localXAxis() ),
											  QVector2IBKVector(cso->localYAxis() ),
											  QVector2IBKVector(cso->localZAxis() ) );
	m_bbDim[OM_Global] = project().boundingBox(m_selDrawings, m_selSurfaces, m_selSubSurfaces, m_bbCenter[OM_Global]);

	// NOTE: this function is being called even if edit geometry property widget is not
	SVViewStateHandler::instance().m_localCoordinateViewWidget->setBoundingBoxDimension(m_bbDim[OM_Global]);
	// position local coordinate system
	if(resetLCS)
		cso->setTranslation(IBKVector2QVector(m_bbCenter[OM_Global]) );

	// only adjust local coordinate system, if this widget is visible
	if (this->isVisibleTo(qobject_cast<QWidget*>(parent())) ) {
		// adjust local coordinate system based on selection
		adjustLocalCoordinateSystemForRotateToAngle();

		// Note: setting new coordinates to the local coordinate system object will in turn call setCoordinates()
		//       and indirectly also updateInputs()
		updateCoordinateSystemLook();
	}

	// enable buttons based on selections
	m_ui->pushButtonCopySurface->setEnabled(!m_selSurfaces.empty());
	m_ui->pushButtonCopySubsurface->setEnabled(!m_selSubSurfaces.empty());
	m_ui->pushButtonCopyRoom->setEnabled(!m_selRooms.empty());
	m_ui->pushButtonCopyBuildingLevel->setEnabled(!m_selBuildingLevels.empty());
	m_ui->pushButtonCopyBuilding->setEnabled(!m_selBuildings.empty());

	bool noSelection = m_selDrawings.empty() && m_selSurfaces.empty() && m_selSubSurfaces.empty() &&
			m_selRooms.empty() && m_selBuildingLevels.empty() && m_selBuildings.empty();

	setEnabled(!noSelection);

//	if (m_selDrawings.size() == 1)
//		m_ui->lineEditScaleFactor->setValue(m_selDrawings.back()->m_scalingFactor);
//	else
//		m_ui->lineEditScaleFactor->setValue(1.0);
}


void SVPropEditGeometry::updateTranslationPreview() {
	double newX = m_ui->lineEditTranslateX->value();
	double newY = m_ui->lineEditTranslateY->value();
	double newZ = m_ui->lineEditTranslateZ->value();
	QVector3D translation = QVector3D((float)newX, (float)newY, (float)newZ);
	if (m_ui->radioButtonTranslationAbsolute->isChecked()) {
		// obtain new absolute position of local coordinate system
		// subtract original lcs position
		// obtain offset and rotation of local coordinate system
		QVector3D offset = m_lcsTransform.translation();
		// apply offset using global coordinate system
		translation -= offset;
	}
	else if (m_ui->radioButtonTranslationRelativeLCS->isChecked()) {
		// rotate translation vector with current LCS transformation matrix
		translation = m_lcsTransform.rotation().rotatedVector(translation);
	}

	// adjust wireframe object transform
	SVViewStateHandler::instance().m_selectedGeometryObject->translate(translation);
	const_cast<Vic3D::SceneView*>(SVViewStateHandler::instance().m_geometryView->sceneView())->renderLater();

	// also enable the apply/cancel buttons
	enableTransformation();
}


void SVPropEditGeometry::updateRotationPreview() {

	Vic3D::Transform3D rot;
	if (m_ui->radioButtonRotationAlignToAngles->isChecked()) {
		// get the rotation angles in [Rad]
		double oriDeg = m_ui->lineEditRotateOrientation->value();
		// inclination is 90-inc...
		double incliRad = (90-m_ui->lineEditRotateInclination->value()) * IBK::DEG2RAD;
		double oldOrientationDeg = std::atan2(m_normal.m_x, ( m_normal.m_y == 0. ? 1E-8 : m_normal.m_y ) ) / IBK::DEG2RAD;
		if (oldOrientationDeg < 0)
			oldOrientationDeg += 360;
		//		qDebug() << "Old orientation deg = " << oldOrientationDeg;
		//		qDebug() << "New orientation deg = " << oriDeg;
		//		qDebug() << "New 90-inclination deg = " << incliRad / IBK::DEG2RAD;

		// we need to do two different rotations, one along the same orientation, but to different
		// inclination - hereby the rotation axis is computed from old normal vector and new normal vector
		// and

		IBKMK::Vector3D newNormal(	std::sin( oldOrientationDeg * IBK::DEG2RAD) * std::cos( incliRad ),
									std::cos( oldOrientationDeg * IBK::DEG2RAD) * std::cos( incliRad ),
									std::sin( incliRad ) );

		QQuaternion rotationInc;

		// we only want to rotate if the normal vectors are not the same - in this case we may not be able
		// to compute the rotation axis
		if (!vectors_equal<4>( m_normal, newNormal ) ) {

			// we find the rotation axis by taking the cross product of the normal vector and the normal vector we want to
			// rotate to
			IBKMK::Vector3D rotationAxis ( m_normal.crossProduct(newNormal).normalized() );
			//		qDebug() << "Rotation axis: " << rotationAxis.m_x << "\t" << rotationAxis.m_y << "\t" << rotationAxis.m_z;

			// we now also have to find the angle between both normals

			double angle = angleBetweenVectorsDeg(m_normal, newNormal);

			rotationInc = QQuaternion::fromAxisAndAngle(IBKVector2QVector(rotationAxis), (float)angle);
			//		qDebug() << "Roation angle: " << angle << " °";
		}

		QQuaternion rotationOrientation;

		// we only rotate around global z if angles differ
		if (!IBK::near_equal(oriDeg, oldOrientationDeg, 1e-4)) {
			rotationOrientation = QQuaternion::fromAxisAndAngle(QVector3D(0,0,1), (float)(oriDeg - oldOrientationDeg));
		}
		rot.setRotation(rotationOrientation*rotationInc);

	}
	else {
		Vic3D::CoordinateSystemObject *cso = SVViewStateHandler::instance().m_coordinateSystemObject;
		Q_ASSERT(cso != nullptr);

		// only one of the inputs may have a value different from 0
		if (m_ui->lineEditRotateX->isValid() && m_ui->lineEditRotateX->value() != 0.)
			rot.setRotation((float)m_ui->lineEditRotateX->value(), cso->localXAxis());
		if (m_ui->lineEditRotateY->isValid() && m_ui->lineEditRotateY->value() != 0.)
			rot.setRotation((float)m_ui->lineEditRotateY->value(), cso->localYAxis());
		if (m_ui->lineEditRotateZ->isValid() && m_ui->lineEditRotateZ->value() != 0.)
			rot.setRotation((float)m_ui->lineEditRotateZ->value(), cso->localZAxis());
	}

	// adjust wireframe object transform
	// we need to compute the transformation so that new lcs offset point becomes the original point again
	QVector3D newLCSOrigin = rot.rotation().rotatedVector(m_lcsTransform.translation());
	QVector3D trans = m_lcsTransform.translation() - newLCSOrigin;

	SVViewStateHandler::instance().m_selectedGeometryObject->rotate(rot.rotation(), trans);
	const_cast<Vic3D::SceneView*>(SVViewStateHandler::instance().m_geometryView->sceneView())->renderLater();

	// also enable the apply/cancel buttons
	enableTransformation();
}


void SVPropEditGeometry::updateScalePreview(int aspectRatioSourceEdit) {
	QVector3D scaleFactors;
	if (m_ui->radioButtonScaleResize->isChecked()) {
		// compute scale factors
		double newX = m_ui->lineEditScaleX->value();
		double newY = m_ui->lineEditScaleY->value();
		double newZ = m_ui->lineEditScaleZ->value();
		// Mind: dimension in x, y, z might be zero, for example, if only a single
		//       surface had been selected. In this case the scale factor must be always exactly 1
		//       regardless of the user input

		if (IBK::near_equal(m_bbDim[OM_Local].m_x,0.0,1e-6))			scaleFactors.setX(1);
		else															scaleFactors.setX(float(newX/m_bbDim[OM_Local].m_x));

		if (IBK::near_equal(m_bbDim[OM_Local].m_y,0.0,1e-6))			scaleFactors.setY(1);
		else															scaleFactors.setY(float(newY/m_bbDim[OM_Local].m_y));

		if (IBK::near_equal(m_bbDim[OM_Local].m_z,0.0,1e-6))			scaleFactors.setZ(1);
		else															scaleFactors.setZ(float(newZ/m_bbDim[OM_Local].m_z));

		switch (aspectRatioSourceEdit) {
		case 0 : {
			float scale = scaleFactors.x();
			scaleFactors.setY(scale);
			scaleFactors.setZ(scale);
			m_ui->lineEditScaleY->setValue((double)scale*m_bbDim[OM_Local].m_y);
			m_ui->lineEditScaleZ->setValue((double)scale*m_bbDim[OM_Local].m_z);
		} break;
		case 1 : {
			float scale = scaleFactors.y();
			scaleFactors.setX(scale);
			scaleFactors.setZ(scale);
			m_ui->lineEditScaleX->setValue((double)scale*m_bbDim[OM_Local].m_x);
			m_ui->lineEditScaleZ->setValue((double)scale*m_bbDim[OM_Local].m_z);
		} break;
		case 2 : {
			float scale = scaleFactors.z();
			scaleFactors.setX(scale);
			scaleFactors.setY(scale);
			m_ui->lineEditScaleX->setValue((double)scale*m_bbDim[OM_Local].m_x);
			m_ui->lineEditScaleY->setValue((double)scale*m_bbDim[OM_Local].m_y);
		} break;
		}
	}
	else {
		scaleFactors.setX( (float)m_ui->lineEditScaleX->value());
		scaleFactors.setY( (float)m_ui->lineEditScaleY->value());
		scaleFactors.setZ( (float)m_ui->lineEditScaleZ->value());
		switch (aspectRatioSourceEdit) {
		case 0 : {
			float scale = scaleFactors.x();
			scaleFactors.setY(scale);
			scaleFactors.setZ(scale);
			m_ui->lineEditScaleY->setValue((double)scale);
			m_ui->lineEditScaleZ->setValue((double)scale);
		} break;
		case 1 : {
			float scale = scaleFactors.y();
			scaleFactors.setX(scale);
			scaleFactors.setZ(scale);
			m_ui->lineEditScaleX->setValue((double)scale);
			m_ui->lineEditScaleZ->setValue((double)scale);
		} break;
		case 2 : {
			float scale = scaleFactors.z();
			scaleFactors.setX(scale);
			scaleFactors.setY(scale);
			m_ui->lineEditScaleX->setValue((double)scale);
			m_ui->lineEditScaleY->setValue((double)scale);
		} break;
		}
	}
	// obtain offset and rotation of local coordinate system
	QVector3D offset = m_lcsTransform.translation();
	QQuaternion rot = m_lcsTransform.rotation();

	// adjust wireframe object transform
	SVViewStateHandler::instance().m_selectedGeometryObject->localScaling(offset, rot, scaleFactors);
	const_cast<Vic3D::SceneView*>(SVViewStateHandler::instance().m_geometryView->sceneView())->renderLater();

	// also enable the apply/cancel buttons
	enableTransformation();
}


void SVPropEditGeometry::onWheelTurned(double offset, QtExt::ValidatingLineEdit * lineEdit) {
	if (!lineEdit->isValid())
		return; // invalid input, do nothing
	double val = lineEdit->value();
	val += offset;
	lineEdit->setValue(val); // this does not trigger any signals, so we need to send change info manually
	onLineEditTextChanged(lineEdit);
}


void SVPropEditGeometry::onLineEditTextChanged(QtExt::ValidatingLineEdit * lineEdit) {
	// not valid? don't send a signal
	if (!lineEdit->isValid())
		return;

	if (lineEdit == m_ui->lineEditTranslateX)
		on_lineEditTranslateX_editingFinishedSuccessfully();
	else if (lineEdit == m_ui->lineEditTranslateY)
		on_lineEditTranslateY_editingFinishedSuccessfully();
	else if (lineEdit == m_ui->lineEditTranslateZ)
		on_lineEditTranslateZ_editingFinishedSuccessfully();
	else if (lineEdit == m_ui->lineEditRotateOrientation)
		on_lineEditRotateOrientation_editingFinishedSuccessfully();
	else if (lineEdit == m_ui->lineEditRotateInclination)
		on_lineEditRotateInclination_editingFinishedSuccessfully();
	else if (lineEdit == m_ui->lineEditRotateX)
		on_lineEditRotateX_editingFinishedSuccessfully();
	else if (lineEdit == m_ui->lineEditRotateY)
		on_lineEditRotateY_editingFinishedSuccessfully();
	else if (lineEdit == m_ui->lineEditRotateZ)
		on_lineEditRotateZ_editingFinishedSuccessfully();
	else if (lineEdit == m_ui->lineEditScaleX)
		on_lineEditScaleX_editingFinishedSuccessfully();
	else if (lineEdit == m_ui->lineEditScaleY)
		on_lineEditScaleY_editingFinishedSuccessfully();
	else if (lineEdit == m_ui->lineEditScaleZ)
		on_lineEditScaleZ_editingFinishedSuccessfully();
//	else if (lineEdit == m_ui->lineEditScaleFactor)
//		;
	//on_lineEditScale_editingFinishedSuccessfully();
}


void SVPropEditGeometry::updateInputs() {
	switch (m_ui->stackedWidget->currentIndex()) {

	// *** Translation page ***
	case MT_Translate : {
		if (m_ui->radioButtonTranslationAbsolute->isChecked()) {

			m_ui->labelTranslateX->setText("X [m]:");
			m_ui->labelTranslateY->setText("Y [m]:");
			m_ui->labelTranslateZ->setText("Z [m]:");

			// cache current local coordinate systems position as fall-back values
			m_originalValues = QVector2IBKVector(m_lcsTransform.translation());
		}
		else {
			m_ui->labelTranslateX->setText("ΔX [m]:");
			m_ui->labelTranslateY->setText("ΔY [m]:");
			m_ui->labelTranslateZ->setText("ΔZ [m]:");

			m_originalValues.set(0,0,0);
		}
		m_ui->lineEditTranslateX->setValue( m_originalValues.m_x );
		m_ui->lineEditTranslateY->setValue( m_originalValues.m_y );
		m_ui->lineEditTranslateZ->setValue( m_originalValues.m_z );
	} break;


	case MT_Rotate: {
		bool align2Angles = m_ui->radioButtonRotationAlignToAngles->isChecked();
		m_ui->labelRotateInclinationAbs->setEnabled(align2Angles);
		m_ui->labelRotateOrientationAbs->setEnabled(align2Angles);
		m_ui->labelRotationX->setEnabled(!align2Angles);
		m_ui->labelRotationY->setEnabled(!align2Angles);
		m_ui->labelRotationZ->setEnabled(!align2Angles);
		m_ui->lineEditRotateInclination->setEnabled(align2Angles);
		m_ui->lineEditRotateOrientation->setEnabled(align2Angles);
		m_ui->lineEditRotateX->setEnabled(!align2Angles);
		m_ui->lineEditRotateY->setEnabled(!align2Angles);
		m_ui->lineEditRotateZ->setEnabled(!align2Angles);

		m_ui->lineEditRotateX->setValue(0);
		m_ui->lineEditRotateY->setValue(0);
		m_ui->lineEditRotateZ->setValue(0);

		if (align2Angles) {
			m_ui->lineEditRotateInclination->setText( QString("%L1").arg(std::acos(m_normal.m_z)/IBK::DEG2RAD, 0, 'f', 3) );
			// positive y Richtung = Norden = Orientation 0°
			// positive x Richtung = Osten = Orientation 90°

			double orientation = std::atan2(m_normal.m_x, ( m_normal.m_y == 0. ? 1E-8 : m_normal.m_y ) ) /IBK::DEG2RAD ;
			m_ui->lineEditRotateOrientation->setText( QString("%L1").arg(orientation < 0 ? ( orientation + 360 ) : orientation, 0, 'f', 3 ) );
		}
		else {
			m_ui->lineEditRotateInclination->setValue(0);
			m_ui->lineEditRotateOrientation->setValue(0);
		}

	} break;

	case MT_Scale: {

		if (m_ui->radioButtonScaleResize->isChecked()) {
			m_ui->labelScaleX->setText("L<sub>X</sub> [m]:");
			m_ui->labelScaleY->setText("W<sub>Y</sub> [m]:");
			m_ui->labelScaleZ->setText("H<sub>Z</sub> [m]:");

			// always local bounding box
			m_originalValues = m_bbDim[OM_Local];

			m_ui->lineEditScaleX->setEnabled(!IBK::near_equal(m_bbDim[OM_Local].m_x,0.0,1e-6));
			m_ui->lineEditScaleY->setEnabled(!IBK::near_equal(m_bbDim[OM_Local].m_y,0.0,1e-6));
			m_ui->lineEditScaleZ->setEnabled(!IBK::near_equal(m_bbDim[OM_Local].m_z,0.0,1e-6));

		}
		else {
			m_ui->labelScaleX->setText("s<sub>X</sub>:");
			m_ui->labelScaleY->setText("s<sub>Y</sub>:");
			m_ui->labelScaleZ->setText("s<sub>Z</sub>:");

			m_originalValues = IBKMK::Vector3D( 1,1,1 );

			m_ui->lineEditScaleX->setEnabled(true);
			m_ui->lineEditScaleY->setEnabled(true);
			m_ui->lineEditScaleZ->setEnabled(true);
		}
		m_ui->lineEditScaleX->setValue(m_originalValues.m_x );
		m_ui->lineEditScaleY->setValue(m_originalValues.m_y );
		m_ui->lineEditScaleZ->setValue(m_originalValues.m_z );
	} break;

	case MT_Copy: {
		// Nothing for now?
	} break;

	} // switch modification type

	// reset wireframe transform
	SVViewStateHandler::instance().m_selectedGeometryObject->resetTransformation();
	const_cast<Vic3D::SceneView*>(SVViewStateHandler::instance().m_geometryView->sceneView())->renderLater();

	// disable apply and cancel buttons
	m_ui->pushButtonApply->setEnabled(false);
	m_ui->pushButtonCancel->setEnabled(false);
}


void SVPropEditGeometry::adjustLocalCoordinateSystemForRotateToAngle() {
	if (!this->isVisibleTo(qobject_cast<QWidget*>(parent())) )
		return;
	// special handling when rotation mode with "orient to angle" is selected
	if (m_ui->stackedWidget->currentIndex() == MT_Rotate &&
			m_ui->radioButtonRotationAlignToAngles->isChecked() &&
			!m_selSurfaces.empty())
	{
		// check all selected surfaces and obtain their orientation/inclination
		IBKMK::Vector3D normal;
		bool allTheSame = true;
		for (const VICUS::Surface* surf : m_selSurfaces) {
			if (normal.magnitudeSquared() == 0.0)
				normal = surf->geometry().normal();
			else {
				if (!vectors_equal<4>(normal, surf->geometry().normal())) {
					allTheSame = false;
					break;
				}
			}
		}
		// all surfaces have same orientation/inclinatin - set this in the local coordinate system object
		if (allTheSame) {
			Vic3D::CoordinateSystemObject *cso = SVViewStateHandler::instance().m_coordinateSystemObject;
			const VICUS::PlaneGeometry & geo = m_selSurfaces.front()->geometry();
			QQuaternion q2 = QQuaternion::fromAxes(IBKVector2QVector(geo.localX().normalized()),
												   IBKVector2QVector(geo.localY().normalized()),
												   IBKVector2QVector(geo.normal().normalized()));
			cso->setRotation(q2);
			m_normal = geo.normal();
			// also update line edits
			updateInputs();
		}
	}
}



void SVPropEditGeometry::updateCoordinateSystemLook() {
	Vic3D::CoordinateSystemObject *cso = SVViewStateHandler::instance().m_coordinateSystemObject;
	if (SVViewStateHandler::instance().m_geometryView == nullptr)
		return; // do nothing while initializing
	// adjust appearance of local coordinate system
	if (m_ui->stackedWidget->currentIndex() == MT_Align ||
			m_ui->stackedWidget->currentIndex() == MT_Copy) {
		// put local coordinate system back into "plain" mode
		if (cso->m_geometryTransformMode != 0) {
			cso->m_geometryTransformMode = 0;
			SVViewStateHandler::instance().m_geometryView->refreshSceneView();
		}
	}
	else {
		// put local coordinate system back into correct transform mode
		switch (m_ui->stackedWidget->currentIndex()) {
		case MT_Translate:
			if (cso->m_geometryTransformMode != Vic3D::CoordinateSystemObject::TM_Translate) {
				cso->m_geometryTransformMode = Vic3D::CoordinateSystemObject::TM_Translate;
				SVViewStateHandler::instance().m_geometryView->refreshSceneView();
			}
			break;

		case MT_Rotate:
			if (cso->m_geometryTransformMode != Vic3D::CoordinateSystemObject::TM_RotateMask) {
				cso->m_geometryTransformMode = Vic3D::CoordinateSystemObject::TM_RotateMask;
				SVViewStateHandler::instance().m_geometryView->refreshSceneView();
			}
			break;

		case MT_Scale:
			if (cso->m_geometryTransformMode != Vic3D::CoordinateSystemObject::TM_ScaleMask) {
				cso->m_geometryTransformMode = Vic3D::CoordinateSystemObject::TM_ScaleMask;
				SVViewStateHandler::instance().m_geometryView->refreshSceneView();
			}
			break;

		case NUM_MT : ; // just to make compiler happy
		}
	}
}


IBKMK::Vector3D SVPropEditGeometry::localCopyTranslationVector() const {
	QQuaternion q = SVViewStateHandler::instance().m_coordinateSystemObject->transform().rotation();
	IBKMK::Quaternion qm = QQuaternion2IBKQuaternion(q);
	IBKMK::Vector3D localCopyTranslationVector(m_copyTranslationVector);
	qm.rotateVector(localCopyTranslationVector);
	return localCopyTranslationVector;
}


void SVPropEditGeometry::on_pushButtonCancel_clicked() {
	// TODO
	// reset LCS when it had been moved as part of an interactive transformation, reset its original position
	// for now we just reset the LCS based on the current selection - but actually, the state before starting the transform
	// includes the (modified) location/orientation of the LCS _after_ the selection had been made
	//	SVViewStateHandler::instance().m_coordinateSystemObject->setTranslation(SVViewStateHandler::instance().m_coordinateSystemObject->m_originalTranslation);
	//	SVViewStateHandler::instance().m_coordinateSystemObject->setRotation(SVViewStateHandler::instance().m_coordinateSystemObject->m_originalRotation);
	SVViewStateHandler::instance().m_selectedGeometryObject->resetTransformation();
	// also disable apply and cancel buttons
	m_ui->pushButtonApply->setEnabled(false);
	m_ui->pushButtonCancel->setEnabled(false);
	// and update our inputs again
	updateUi(); // NOTE: this updates the position of the LCS again, but not its orientation!
	const_cast<Vic3D::SceneView*>(SVViewStateHandler::instance().m_geometryView->sceneView())->renderLater();
}


void SVPropEditGeometry::on_pushButtonApply_clicked() {
	FUNCID(SVPropEditGeometry::on_pushButtonApply_clicked);

	// retrieve current transformation from selection object
	QVector3D translation, scaling;
	QQuaternion rotation;
	SVViewStateHandler::instance().m_selectedGeometryObject->currentTransformation(translation, rotation, scaling);


	// distinguish operations
	// we have a local scaling operation, which we need to do in a special way
	bool haveScaling = (scaling != QVector3D(0,0,0));

	// compose vector of modified surface geometries
	std::vector<VICUS::Surface>			modifiedSurfaces;
	std::vector<VICUS::Drawing>			modifiedDrawings;
	std::set<const VICUS::Surface*>		handledSurfaces;

	// process all selected surfaces
	for (const VICUS::Surface* s : m_selSurfaces) {
		// create a copy of the surface
		VICUS::Surface modS(*s);
		IBKMK::Polygon3D origPoly = const_cast<IBKMK::Polygon3D&>(modS.polygon3D());
		handledSurfaces.insert(s);

		if (haveScaling) {
			// local scaling involves translation, rotation _and_ changes to the local polyome... hence we better work
			// on 3D polygon coordinates
			IBKMK::Polygon3D poly = modS.polygon3D();

			// get the transformation matrix
			QMatrix4x4 transMat = SVViewStateHandler::instance().m_selectedGeometryObject->transform().toMatrix();
			std::vector<IBKMK::Vector3D> verts = poly.vertexes();
			for (IBKMK::Vector3D & v : verts) {
				v = QVector2IBKVector( transMat*IBKVector2QVector(v) );
			}
			// reconstruct the polygon with new vertexes
			if (!poly.setVertexes(verts)) {
				IBK::IBK_Message("Error scaling polygon of surface.", IBK::MSG_WARNING, FUNC_ID);
				continue;
			}
			// now also scale all windows within the polygon
			// If the localX and localY vectors would not be normalized, we would already be finished.
			// But since we normalize the localX and localY vectors, we need to scale the local subsurface polygon coordinates

			// simplest way is to get the bounding box (in local coordinates) before the scaling and afterwards
			IBKMK::Vector2D lowerValuesOrig, upperValuesOrig;
			IBKMK::Vector2D lowerValuesNew, upperValuesNew;
			origPoly.polyline().boundingBox(lowerValuesOrig, upperValuesOrig);
			poly.polyline().boundingBox(lowerValuesNew, upperValuesNew);

			IBKMK::Vector2D diffOrig, diffNew;
			diffOrig = upperValuesOrig - lowerValuesOrig;
			diffNew =  upperValuesNew  - lowerValuesNew;

			IBK_ASSERT(std::fabs(diffOrig.m_x) > 1e-4);
			IBK_ASSERT(std::fabs(diffOrig.m_y) > 1e-4);
			double scaleX = diffNew.m_x/diffOrig.m_x;
			double scaleY = diffNew.m_y/diffOrig.m_y;

			std::vector<VICUS::SubSurface> modSubs = modS.subSurfaces();
			std::vector<VICUS::Surface>    modChilds = modS.childSurfaces();
			for (VICUS::SubSurface & sub : modSubs) {
				std::vector<IBKMK::Vector2D> polyVerts = sub.m_polygon2D.vertexes();
				for (unsigned int i=0; i<polyVerts.size(); ++i) {
					polyVerts[i].m_x *= scaleX;
					polyVerts[i].m_y *= scaleY;
				}
				// now set the new subsurface polygon
				sub.m_polygon2D.setVertexes(polyVerts);
			}
//			for (VICUS::Surface & child : modChilds) {
//				std::vector<IBKMK::Vector3D> verts = child.polygon3D().vertexes();
//				for (IBKMK::Vector3D & v : verts) {
//					v = QVector2IBKVector( transMat*IBKVector2QVector(v) );
//				}
//				// now set the new subsurface polygon
//				const_cast<IBKMK::Polygon3D &>(child.polygon3D()).setVertexes(verts);
//			}

			modS.setPolygon3D((VICUS::Polygon3D)poly);
			modS.setChildAndSubSurfaces(modSubs, modChilds);
			modifiedSurfaces.push_back(modS);
		}
		else {
			// we have translation and/or rotation
			// since we only manipulate the local coordinate system, we can just use in-place modifications
			// also, we do not redo the triangulation, which speeds up things a bit
			IBKMK::Polygon3D poly = modS.polygon3D();

			// we copy the surface's local, normal and offset
			IBKMK::Vector3D localX = poly.localX();
			IBKMK::Vector3D normal = poly.normal();
			IBKMK::Vector3D offset = poly.offset();
			IBKMK::Vector3D trans = QVector2IBKVector(translation);

			if (rotation != QQuaternion()) {
				// we rotate our axis and offset
				IBKMK::Quaternion rotate = QQuaternion2IBKQuaternion(rotation);
				rotate.rotateVector(localX);
				rotate.rotateVector(normal);
				rotate.rotateVector(offset);
			}

			trans = QVector2IBKVector(translation);

			// we set our rotated axises
			poly.setRotation(normal, localX);
			// we have to mind the we rotate around our
			// local coordinate system center point
			poly.translate(offset-poly.offset()+trans);

			// Polygon3D is dirty, but geometry is not
			modS.setPolygon3D((VICUS::Polygon3D)poly); // now geometry is also marked as dirty
			modifiedSurfaces.push_back(modS);
		}

		// TODO : Stephan, scaling of subsurfaces _without_ their parent
		//
		// Note: m_selSubSurfaces may contain subsurfs whose parent surfaces are also selected - these
		//       need to be ignored since they are implicitely handled already.
		//
		// For isolated selected subsurface, we need to identify the parent surface and do:
		// - generate 3D vertexes for subsurface
		// - apply transformation to 3D vertexes
		// - compute projection of 3D vertexes onto local plane of parent subsurface and update polylines accordingly
		//
		// Mind: it is possible that due to the transformation the new subsurface geometry lies outside the original
		//       surface - this may easily happen if, for example, a subsurface is translated out of its parent surface.
		//       In this case the subsurface will still exist, but won't be a hole in the parent's surface geometry.
		//       TODO : such invalid subsurfaces should be visualized somehow.... ???? -> TODO : Andreas

	}

	for (const VICUS::SubSurface *ss : m_selSubSurfaces) {

		VICUS::Surface *parentSurf = dynamic_cast<VICUS::Surface*>(ss->m_parent);
		if (parentSurf == nullptr)
			continue; // just to be sure that we have a parental surface

		if(handledSurfaces.find(parentSurf) != handledSurfaces.end())
			continue; // already handled by surface scaling

		// copy our old surface and update its sub-surfaces
		VICUS::Surface newSurf(*parentSurf);

		// we cache our polygon data
		const IBKMK::Vector3D &offset3d = newSurf.geometry().offset();
		const IBKMK::Vector3D &localX = newSurf.geometry().localX();
		const IBKMK::Vector3D &localY = newSurf.geometry().localY();

		// we have to temporarily copy our old sub-surfaces
		std::vector<VICUS::SubSurface> newSubSurfs = newSurf.subSurfaces();

		for (unsigned int i=0; i<newSubSurfs.size(); ++i) {

			// number of sub-surfaces and holes should always be equal
			// Just in order to be safe
			Q_ASSERT( ( newSurf.subSurfaces().size() + newSurf.childSurfaces().size() ) == newSurf.geometry().holes().size());

			// we only modify our selected sub surface
			VICUS::SubSurface &subS = newSubSurfs[i];

			// if the window is not selected we skip it
			if (!subS.m_selected || !subS.m_visible)
				continue;

			// temporarily store our new sub-surface points
			std::vector<IBKMK::Vector2D> newSubSurfVertexes(subS.m_polygon2D.vertexes().size());
			// get the transformation matrix
			QMatrix4x4 transMat = SVViewStateHandler::instance().m_selectedGeometryObject->transform().toMatrix();

			for (unsigned int j=0; j<subS.m_polygon2D.vertexes().size(); ++j) {
				const IBKMK::Vector2D &v2D = subS.m_polygon2D.vertexes()[j];

				// we now calculate the 3D points of the sub surface
				IBKMK::Vector3D v3D = offset3d + localX * v2D.m_x + localY * v2D.m_y;

				v3D = QVector2IBKVector( transMat * IBKVector2QVector(v3D) );

				// reconstruct the polygon with new vertexes
				// we have to take the offset of our new scaled polygon
				IBKMK::planeCoordinates(offset3d, localX, localY, v3D, newSubSurfVertexes[j].m_x, newSubSurfVertexes[j].m_y);
			}

			newSubSurfs[i].m_polygon2D = newSubSurfVertexes;
		}

		handledSurfaces.insert(parentSurf);

		std::vector<VICUS::Surface> childs = parentSurf->childSurfaces();
		// we update the 2D polyline
		newSurf.setChildAndSubSurfaces(newSubSurfs, childs);
		modifiedSurfaces.push_back(newSurf);
	}

	for (const VICUS::Drawing *d : m_selDrawings) {
		VICUS::Drawing newDrawing(*d);
		newDrawing.m_origin += QVector2IBKVector(translation);

		ScaleUnit su = (ScaleUnit)m_ui->comboBoxUnit->currentData().toInt();

		double scalingFactor = 0.0;

		switch (su) {

		case SU_Meter:		scalingFactor = 1;		break;
		case SU_Decimeter:	scalingFactor = 0.1;	break;
		case SU_Centimeter: scalingFactor = 0.01;	break;
		case SU_Millimeter: scalingFactor = 0.001;	break;

		case NUM_SU: break; // make compiler happy

		}

		newDrawing.m_scalingFactor = scalingFactor;

		if (!haveScaling) {
			// rotation
			QQuaternion quaternion = rotation * newDrawing.m_rotationMatrix.toQuaternion();
			newDrawing.m_rotationMatrix.setQuaternion(quaternion);
		}
		else {
		}
		newDrawing.updatePlaneGeometries();
		modifiedDrawings.push_back(newDrawing);
	}

	// TODO : Netzwerk zeugs

	// in case operation was executed without any selected objects - should be prevented
	if (modifiedSurfaces.empty() && modifiedDrawings.empty())
		return;

	SVUndoModifySurfaceGeometry * undo = new SVUndoModifySurfaceGeometry(tr("Geometry modified"), modifiedSurfaces, modifiedDrawings );
	undo->push();

	// also disable apply and cancel buttons
	m_ui->pushButtonApply->setEnabled(false);
	m_ui->pushButtonCancel->setEnabled(false);
	SVViewStateHandler::instance().m_selectedGeometryObject->resetTransformation();
	// and update our inputs again
	updateUi(false);
}


void SVPropEditGeometry::on_pushButtonCopySurface_clicked() {
	SVUndoCopyBuildingGeometry * undo = SVUndoCopyBuildingGeometry::createUndoCopySurfaces(
				m_selSurfaces, localCopyTranslationVector());
	undo->push();
}


void SVPropEditGeometry::on_pushButtonCopySubsurface_clicked() {
	SVUndoCopyBuildingGeometry * undo = SVUndoCopyBuildingGeometry::createUndoCopySubSurfaces(
				m_selSubSurfaces, localCopyTranslationVector());
	undo->push();
}


void SVPropEditGeometry::on_pushButtonCopyRoom_clicked() {
	SVUndoCopyBuildingGeometry * undo = SVUndoCopyBuildingGeometry::createUndoCopyRooms(
				m_selRooms, localCopyTranslationVector());
	undo->push();
}


void SVPropEditGeometry::on_pushButtonCopyBuildingLevel_clicked() {
	SVUndoCopyBuildingGeometry * undo = SVUndoCopyBuildingGeometry::createUndoCopyBuildingLevels(
				m_selBuildingLevels, localCopyTranslationVector());
	undo->push();
}


void SVPropEditGeometry::on_pushButtonCopyBuilding_clicked() {
	SVUndoCopyBuildingGeometry * undo = SVUndoCopyBuildingGeometry::createUndoCopyBuildings(
				m_selBuildings, std::vector<const VICUS::Surface*>(), localCopyTranslationVector());
	undo->push();
}

<<<<<<< HEAD
void SVPropEditGeometry::on_comboBoxUnit_currentIndexChanged(int index) {
	enableTransformation();
=======
void SVPropEditGeometry::on_pushButtonFixSurfaceOrientation_clicked() {
	FUNCID(on_pushButtonFixSurfaceOrientation_clicked);

	/// 1) We take all surfaces from each room
	/// 2) We calculate the surface weight point by points
	/// 3) We take its normal from the middle point
	/// 4) We construct a long ray (e.g. 1000m)
	/// 5) We check if we cut other surfaces of the room
	/// 6) If surface cutting count is 0 or even the normal points into correct direction
	/// 7) If surface cutting count is uneven the normal should be inverted

	VICUS::Project prj = SVProjectHandler::instance().project();

	std::vector<VICUS::Surface> modifiedSurfaces;

	for (const VICUS::Building &b : prj.m_buildings) {
		for (const VICUS::BuildingLevel &bl : b.m_buildingLevels) {
			for (const VICUS::Room &r : bl.m_rooms) {
				for (const VICUS::Surface &s : r.m_surfaces) {

					if (!s.geometry().isValid())
						continue;

					if (!s.m_visible || !s.m_selected)
						continue;

					unsigned int intersectionCount = 0;

					// Find Intersection
					IBKMK::Vector3D center;

					const IBKMK::Vector3D &offset = s.geometry().offset();
					const IBKMK::Vector3D &localX = s.geometry().localX();
					const IBKMK::Vector3D &localY = s.geometry().localY();

					for (unsigned int i=0; i<s.geometry().polygon3D().vertexes().size(); ++i) {
						for(unsigned int j=0; j<3; ++j) {
							unsigned int idx = (i+j)%s.geometry().polygon3D().vertexes().size();
							const IBKMK::Vector3D &v3D = s.geometry().polygon3D().vertexes()[idx];

							center += v3D;
						}

						center /= 3.;

						IBKMK::Vector2D p;

						// Check if point lies within polygon
						if (!IBKMK::planeCoordinates(offset, localX, localY, center, p.m_x, p.m_y))
							continue;

						if(IBKMK::pointInPolygon(s.geometry().polygon2D().vertexes(), p) != -1)
							break;

						center = IBKMK::Vector3D();
					}

					const IBKMK::Vector3D &normal = s.geometry().normal();

					for (const VICUS::Surface &sTest : r.m_surfaces) {

						if (s.m_id == sTest.m_id)
							continue;

						if(!sTest.geometry().isValid())
							continue;

						const IBKMK::Vector3D &offset = sTest.geometry().offset();
						const IBKMK::Vector3D &localX = sTest.geometry().localX();
						const IBKMK::Vector3D &localY = sTest.geometry().localY();
						const IBKMK::Vector3D &normalTest = sTest.geometry().normal();

						IBKMK::Vector3D v;
						IBKMK::Vector2D p;
						double dist;

						if (!IBKMK::linePlaneIntersectionWithNormalCheck(offset, normalTest, center, normal, v, dist, false))
							continue;

						if (dist < 1E-3)
							continue;

						if (!IBKMK::planeCoordinates(offset, localX, localY, v, p.m_x, p.m_y))
							continue;

						if(IBKMK::pointInPolygon(sTest.geometry().polygon2D().vertexes(), p) == -1)
							continue;

						++intersectionCount;
					}

					if (intersectionCount > 0 && intersectionCount % 2 == 1) {
						IBK::IBK_Message(IBK::FormatString("Surface #%2 %1 is beeing flipped.").arg(s.m_displayName.toStdString()).arg(s.m_id), IBK::MSG_WARNING, FUNC_ID);

						const_cast<VICUS::Surface &>(s).flip();
						const_cast<VICUS::Surface &>(s).initializeColorBasedOnInclination(); // reset color
						modifiedSurfaces.push_back(s);
					}
				}
			}
		}
	}

	// in case operation was executed without any selected objects - should be prevented
	if (modifiedSurfaces.empty())
		return;

	SVUndoModifySurfaceGeometry * undo = new SVUndoModifySurfaceGeometry(tr("Surface normal flipped"), modifiedSurfaces );
	undo->push();

	// also disable apply and cancel buttons
	m_ui->pushButtonApply->setEnabled(false);
	m_ui->pushButtonCancel->setEnabled(false);
	SVViewStateHandler::instance().m_selectedGeometryObject->resetTransformation();
	// and update our inputs again
	updateUi();

>>>>>>> 05f24c40
}
<|MERGE_RESOLUTION|>--- conflicted
+++ resolved
@@ -1323,10 +1323,10 @@
 	undo->push();
 }
 
-<<<<<<< HEAD
 void SVPropEditGeometry::on_comboBoxUnit_currentIndexChanged(int index) {
 	enableTransformation();
-=======
+}
+
 void SVPropEditGeometry::on_pushButtonFixSurfaceOrientation_clicked() {
 	FUNCID(on_pushButtonFixSurfaceOrientation_clicked);
 
@@ -1444,5 +1444,4 @@
 	// and update our inputs again
 	updateUi();
 
->>>>>>> 05f24c40
-}
+}
