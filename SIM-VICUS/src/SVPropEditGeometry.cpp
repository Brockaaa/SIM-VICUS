--- conflicted
+++ resolved
@@ -391,14 +391,7 @@
 
 
 void SVPropEditGeometry::rotate() {
-<<<<<<< HEAD
 	FUNCID("SVPropEditGeometry::rotate");
-
-	// we now apply the already specified transformation
-	// get rotation and scale vector from selected geometry object
-	QQuaternion rotate = SVViewStateHandler::instance().m_selectedGeometryObject->m_transform.rotation();
-	IBKMK::Vector3D trans = QtExt::QVector2IBKVector( SVViewStateHandler::instance().m_selectedGeometryObject->m_transform.translation() );
-=======
 
 	// we now apply the already specified transformation
 	// get rotation and scale vector from selected geometry object
@@ -406,7 +399,6 @@
 	QVector3D trans = SVViewStateHandler::instance().m_selectedGeometryObject->m_transform.translation();
 	// use IBKMK class to permorm rotation with IBKMK Vector3D
 	IBKMK::Quaternion rotate((double) qrotate.w(),(double) qrotate.x(),(double) qrotate.y(),(double) qrotate.z());
->>>>>>> 88c64da5
 
 	if (rotate == IBKMK::Quaternion())
 		return;
@@ -418,31 +410,14 @@
 	for (const VICUS::Object * o : SVViewStateHandler::instance().m_selectedGeometryObject->m_selectedObjects) {
 		// handle surfaces
 		const VICUS::Surface * s = dynamic_cast<const VICUS::Surface *>(o);
-<<<<<<< HEAD
 		if (s == nullptr) continue; // skip all others
 
 		const VICUS::Polygon3D &poly = s->polygon3D();
 		// TODO : Stephan, can we fix already broken polygons?
 		if (!poly.isValid())
 			continue; // skip invalid polygons
-=======
-		if (s != nullptr) {
-
-			const VICUS::Polygon3D &poly = s->polygon3D();
-			const std::vector<IBKMK::Vector3D> &vertexes = poly.vertexes();
-			std::vector<IBKMK::Vector3D> newVertexes;
-
-			// rotate o copy of polyline vector
-			IBKMK::Vector3D rotaLocalX = poly.localX();
-			IBKMK::Vector3D rotaLocalY = poly.localY();
-			rotate.rotateVector(rotaLocalX);
-			rotate.rotateVector(rotaLocalY);
-
-			newVertexes.resize(vertexes.size() );
-			// rotate vertexes and store in new vector
-			newVertexes[0] = vertexes[0];
-			rotate.rotateVector(newVertexes[0]);
->>>>>>> 88c64da5
+			
+
 
 		// original 3D vertexes
 		const std::vector<IBKMK::Vector3D> &vertexes = poly.vertexes();
@@ -452,12 +427,15 @@
 		// create vector for modified vertexes, already resized correctly
 		std::vector<IBKMK::Vector3D> newVertexes(vertexes.size());
 
-		// rotate our local coordinate axes
-		IBKMK::Vector3D rotaLocalX = QtExt::QVector2IBKVector(rotate.rotatedVector(QtExt::IBKVector2QVector( poly.localX() ) ) );
-		IBKMK::Vector3D rotaLocalY = QtExt::QVector2IBKVector(rotate.rotatedVector(QtExt::IBKVector2QVector( poly.localY() ) ) );
-
-		// rotate the polygon's offset point
-		newVertexes[0] = QtExt::QVector2IBKVector(rotate.rotatedVector( QtExt::IBKVector2QVector(vertexes[0]) ) );
+		// rotate o copy of polyline vector
+		IBKMK::Vector3D rotaLocalX = poly.localX();
+		IBKMK::Vector3D rotaLocalY = poly.localY();
+		rotate.rotateVector(rotaLocalX);
+		rotate.rotateVector(rotaLocalY);
+
+		// rotate vertexes and store in new vector
+		newVertexes[0] = vertexes[0];
+		rotate.rotateVector(newVertexes[0]);
 
 		// transform the other vertexes
 		// we take our polyline and rotated local axes to construct our rotated polygon3D
