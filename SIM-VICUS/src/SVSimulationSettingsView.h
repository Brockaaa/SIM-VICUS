#ifndef SVSIMULATIONSETTINGSVIEWH
#define SVSIMULATIONSETTINGSVIEWH

#include <QWidget>

namespace Ui {
class SVSimulationSettingsView;
}


class SVSimulationStartOptions;
class SVSimulationOutputOptions;
class SVSimulationLocationOptions;
class SVSimulationShadingOptions;
class SVLcaLccSettingsWidget;

class SVSimulationSettingsView : public QWidget
{
	Q_OBJECT

<<<<<<< HEAD
	enum Page {
		P_Location,
		P_Shading,
		P_ThermalSimulation,
		P_LCA,
		P_Acoustic,
		NUM_P
=======
	/*! Enum for simulation page. */
	enum SimulationPage {
		SP_Location,
		SP_Shading,
		SP_ThermalSimulation,
		SP_LifeCycle,
		SP_Acoustic,
		NUM_SP
>>>>>>> 864a230c
	};

public:
	explicit SVSimulationSettingsView(QWidget *parent = nullptr);
	~SVSimulationSettingsView();

	/*! Function for external access */
	void setCurrentPage(unsigned int index);

private slots:
	void on_listWidget_currentRowChanged(int currentRow);

private:
	void addCustomWidgetToListWidget(const QString &text, const QString & pathToIcon);

	Ui::SVSimulationSettingsView		*m_ui;

	SVSimulationStartOptions			*m_simulationStartOptions = nullptr;

	SVSimulationOutputOptions			*m_simulationOutputOptions = nullptr;

	SVSimulationLocationOptions			*m_locationOptions = nullptr;

	SVSimulationShadingOptions			*m_shadingOptions = nullptr;

	SVLcaLccSettingsWidget				*m_lcaSettings = nullptr;
};

#endif // SVSIMULATIONSETTINGSVIEWH<|MERGE_RESOLUTION|>--- conflicted
+++ resolved
@@ -18,15 +18,6 @@
 {
 	Q_OBJECT
 
-<<<<<<< HEAD
-	enum Page {
-		P_Location,
-		P_Shading,
-		P_ThermalSimulation,
-		P_LCA,
-		P_Acoustic,
-		NUM_P
-=======
 	/*! Enum for simulation page. */
 	enum SimulationPage {
 		SP_Location,
@@ -35,7 +26,6 @@
 		SP_LifeCycle,
 		SP_Acoustic,
 		NUM_SP
->>>>>>> 864a230c
 	};
 
 public:
