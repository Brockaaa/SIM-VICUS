/*	SIM-VICUS - Building and District Energy Simulation Tool.

	Copyright (c) 2020-today, Institut für Bauklimatik, TU Dresden, Germany

	Primary authors:
	  Andreas Nicolai  <andreas.nicolai -[at]- tu-dresden.de>
	  Dirk Weiss  <dirk.weiss -[at]- tu-dresden.de>
	  Stephan Hirth  <stephan.hirth -[at]- tu-dresden.de>
	  Hauke Hirsch  <hauke.hirsch -[at]- tu-dresden.de>

	  ... all the others from the SIM-VICUS team ... :-)

	This program is part of SIM-VICUS (https://github.com/ghorwin/SIM-VICUS)

	This program is free software: you can redistribute it and/or modify
	it under the terms of the GNU General Public License as published by
	the Free Software Foundation, either version 3 of the License, or
	(at your option) any later version.

	This program is distributed in the hope that it will be useful,
	but WITHOUT ANY WARRANTY; without even the implied warranty of
	MERCHANTABILITY or FITNESS FOR A PARTICULAR PURPOSE.  See the
	GNU General Public License for more details.
*/

#include "SVMainWindow.h"
#include <QApplication>
#include <QSplashScreen>
#include <QTimer>
#include <QScreen>
#include <QPainter>
#include <QFontDatabase>

#if QT_VERSION >= 0x050A00
#include <QRandomGenerator>
#endif

#include <IBK_Exception.h>
#include <IBK_messages.h>
#include <IBK_ArgParser.h>
#include <IBK_BuildFlags.h>

#include <iostream>
#include <memory>

#include <QtExt_LanguageHandler.h>
#include <QtExt_Directories.h>
#include <QtExt_AutoUpdater.h>

#include "SVMessageHandler.h"
#include "SVSettings.h"
#include "SVConstants.h"
#include "SVDebugApplication.h"
#include "SVStyle.h"

/*! qDebug() message handler function, redirects debug messages to IBK::IBK_Message(). */
void qDebugMsgHandler(QtMsgType type, const QMessageLogContext &context, const QString &msg) {
	(void) type;
	std::string contextstr;
	if (context.file != nullptr && context.function != nullptr)
		contextstr = "[" + std::string(context.file) + "::" + std::string(context.function) + "]";
	IBK::IBK_Message(msg.toStdString(), IBK::MSG_DEBUG, contextstr.c_str(), IBK::VL_ALL);
}


int main(int argc, char *argv[]) {
	const char * const FUNC_ID = "[main]";

	QtExt::Directories::appname = "SIM-VICUS";
	QtExt::Directories::devdir = "SIM-VICUS";

	// Compose program name using the always use the major.minor version variant,
	// since this string is used to identify the registry/config file location.
<<<<<<< HEAD
	const QString ProgramVersionName = QString("SIM-VICUS %1").arg(VICUS::LONG_VERSION);
=======
	const QString ProgramVersionName = QString("HBO %1").arg(VICUS::LONG_VERSION);
>>>>>>> 881bab76

	// *** Create and initialize setting object ***

	// create global settings object, from here until end-of-program-life accessible via SVSettings::instance()

	SVSettings settings(ORG_NAME, ProgramVersionName);
	settings.setDefaults();
	settings.read();

	// if we have just upgraded to a new version, try to import settings from the last minor version
	if (settings.m_versionIdentifier.isEmpty() && settings.m_lastProjectFile.isEmpty()) {
		unsigned int major, minor, patch;
		IBK::decode_version_number(VICUS::VERSION, major, minor, patch);
		for (int i=(int)minor-1; i>0; --i) {
			QString VersionName = QString("HOME & BUILDING OPTIMIZATION %1.%2").arg(major).arg(i);
			settings.m_appName = VersionName;
			settings.read();
			if (!settings.m_versionIdentifier.isEmpty() || !settings.m_lastProjectFile.isEmpty())
				break;
		}
		settings.m_appName = ProgramVersionName;
	}
	settings.m_versionIdentifier = VICUS::VERSION;

	// set QApplication configuration
	// IMPORTANT: this has to be done before QApplication (and thus SVDebugApplication) is instantiated
	if( settings.m_useHighDPIScaling ) {
		// We have to do this before our QApplication is initialized
#if QT_VERSION >= 0x050E00
		QGuiApplication::setHighDpiScaleFactorRoundingPolicy(Qt::HighDpiScaleFactorRoundingPolicy::PassThrough);
#endif
		QApplication::setAttribute(Qt::AA_EnableHighDpiScaling);
		QApplication::setAttribute(Qt::AA_UseHighDpiPixmaps);
	}

	// create wrapped-QApplication class (to catch rogue exceptions)
	SVDebugApplication a(argc, argv);

	// install message handler to catch qDebug()
	qInstallMessageHandler(qDebugMsgHandler);

	// *** Locale setup for Unix/Linux ***
#if defined(Q_OS_UNIX)
	setlocale(LC_NUMERIC,"C");
#endif

	qApp->setWindowIcon(QIcon(":/logo/icons/Icon_64.png"));
	qApp->setApplicationName(ProgramVersionName);
	settings.m_ratio = qApp->devicePixelRatio();
	// note, that application path has to be reset, because QtExtSettings::setDefaults()
	// was called before SVDebugApplication was called and QApplication is initialized
	settings.m_installDir = qApp->applicationDirPath();

	// disable ? button in windows
#if QT_VERSION >= 0x050A00
	QApplication::setAttribute(Qt::AA_DisableWindowContextHelpButton);
#endif

	// initialize resources in dependent libraries
	Q_INIT_RESOURCE(QtExt);

	// *** Create log file directory and setup message handler ***
	QDir baseDir;
	baseDir.mkpath(QtExt::Directories::userDataDir());

	// create global message handler object, from here until end-of-program-life accessible via IBK::MessageHandlerRegistry::instance()
	SVMessageHandler messageHandler;
	IBK::MessageHandlerRegistry::instance().setMessageHandler( &messageHandler );
	std::string errmsg;
	messageHandler.openLogFile(QtExt::Directories::globalLogFile().toStdString(), false, errmsg);

	// adjust log file verbosity
	messageHandler.setConsoleVerbosityLevel( settings.m_userLogLevelConsole );
	messageHandler.setLogfileVerbosityLevel( settings.m_userLogLevelLogfile );

	// *** Read databases ***
	settings.m_db.readDatabases();

	// *** Style Init ***

	SVStyle style; // constructor sets up most of the initialization

	// *** Initialize Command Line Argument Parser ***
	IBK::ArgParser argParser;
	settings.updateArgParser(argParser);
	argParser.setAppName(ProgramVersionName.toStdString());
	argParser.m_appname = "HBO";
	argParser.m_syntaxArguments = "[flags] [options] [<project file>]";
	// configure man page output
	argParser.m_manManualName = "SIM-VICUS Manual";
	argParser.m_manReleaseDate = NANDRAD::RELEASE_DATE;
	argParser.m_manVersionString = VICUS::LONG_VERSION;
	argParser.m_manShortDescription = "Building energy and district simulation modeling environment";
	// Note: mind the line breaks that end format commands!
	argParser.m_manLongDescription = ".B HBO\n"
			"is a graphical modeling environment for building energy models and district networks.";

	// *** Apply command line arguments ***
	argParser.parse(argc, argv);
	// handle default arguments (--help)
	if (argParser.handleDefaultFlags(std::cout))
		return EXIT_SUCCESS;

	settings.applyCommandLineArgs(argParser);


	// *** Check for auto-update files ***
#if defined(Q_OS_WIN)
	QtExt::AutoUpdater autoUpdater;
	if (autoUpdater.installUpdateWhenAvailable(QtExt::Directories::updateFilePath()))
		return EXIT_SUCCESS;
#endif

	// *** Install translator ***
	QtExt::LanguageHandler::instance().setup(SVSettings::instance().m_organization,
											 SVSettings::instance().m_appName,
											 "HBO" );
	if (argParser.hasOption("lang")) {
		std::string dummy = argParser.option("lang");
		QString langid = QString::fromStdString(dummy);
		if (langid != QtExt::LanguageHandler::instance().langId()) {
			IBK::IBK_Message( IBK::FormatString("Installing translator for language: '%1'.\n")
								.arg(langid.toStdString()),
								IBK::MSG_PROGRESS, FUNC_ID, IBK::VL_STANDARD);
			QtExt::LanguageHandler::instance().installTranslator(langid);
		}
	}
	else {
		QtExt::LanguageHandler::instance().installTranslator(QtExt::LanguageHandler::langId());
	}

	// set default language in IBK MultiLanguageString
	IBK::MultiLanguageString::m_language = QtExt::LanguageHandler::langId().toStdString();


	// *** Create and show splash-screen ***
	std::unique_ptr<QSplashScreen> splash;

	if (!settings.m_flags[SVSettings::NoSplashScreen]) {
		QPixmap pixmap;

	int imageCount = 6;

#if QT_VERSION >= 0x050A00
		int pixmapIdx = QRandomGenerator::global()->bounded(0,imageCount);
#else

		std::srand(std::time(nullptr));
		int pixmapIdx = std::rand()*imageCount/RAND_MAX;
#endif

		pixmap.load(QString(":/gfx/saint-gobain/logo-sg.png"));

		// is needed for high dpi screens to prevent bluring
		double ratio = a.primaryScreen()->devicePixelRatio();
		pixmap.setDevicePixelRatio(ratio);

		// Load custom font
		int id = QFontDatabase::addApplicationFont(":/fonts/Manrope-Bold.otf");
		QString family = QFontDatabase::applicationFontFamilies(id).at(0);
		QFont font(family);
		font.setBold(true);
		font.setPixelSize(25/ratio);

		// Create painter
		QPainter painter(&pixmap);
		painter.setFont(font);
		painter.setRenderHint(QPainter::Antialiasing);

		// draw "Version"
		painter.setPen(Qt::black);
		painter.drawText(45.0/ratio, 430.0/ratio, 400.0/ratio, 30.0/ratio, Qt::AlignRight, QString("HOME & BUILDING OPTIMIZATION"));

		id = QFontDatabase::addApplicationFont(":/fonts/Manrope-Medium.otf");
		family = QFontDatabase::applicationFontFamilies(id).at(0);
		font = QFont(family);
		font.setPixelSize(25/ratio);
		painter.setFont(font);
		painter.drawText(580.0/ratio, 430.0/ratio, 200.0/ratio, 30.0/ratio, Qt::AlignRight, QString("VERSION %1").arg(VICUS::LONG_VERSION));
		painter.end();

		// show splash screen
		splash.reset(new QSplashScreen(pixmap, Qt::WindowStaysOnTopHint | Qt::SplashScreen));
		splash->show();
		QTimer::singleShot(5000, splash.get(), SLOT(close()));
	}


	// *** Setup and show MainWindow and start event loop ***
	int res;
	try { // open scope to control lifetime of main window, ensure that main window instance dies before settings or project handler

		SVMainWindow w;
		a.m_mainWindow = &w; // set main window pointer for event filtering

		// start event loop
		res = a.exec();
	} // here our mainwindow dies, main window goes out of scope and UI goes down -> destructor does ui and thread cleanup
	catch (IBK::Exception & ex) {
		ex.writeMsgStackToError();
		return EXIT_FAILURE;
	}
	a.m_mainWindow = nullptr; // no more main window

	// return exit code to environment
	return res;
}<|MERGE_RESOLUTION|>--- conflicted
+++ resolved
@@ -71,11 +71,7 @@
 
 	// Compose program name using the always use the major.minor version variant,
 	// since this string is used to identify the registry/config file location.
-<<<<<<< HEAD
-	const QString ProgramVersionName = QString("SIM-VICUS %1").arg(VICUS::LONG_VERSION);
-=======
 	const QString ProgramVersionName = QString("HBO %1").arg(VICUS::LONG_VERSION);
->>>>>>> 881bab76
 
 	// *** Create and initialize setting object ***
 
