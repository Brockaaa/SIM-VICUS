--- conflicted
+++ resolved
@@ -13,31 +13,6 @@
   <property name="windowTitle">
    <string>Form</string>
   </property>
-<<<<<<< HEAD
-  <layout class="QGridLayout" name="gridLayout">
-   <item row="2" column="3">
-    <spacer name="horizontalSpacer_5">
-     <property name="orientation">
-      <enum>Qt::Horizontal</enum>
-     </property>
-     <property name="sizeHint" stdset="0">
-      <size>
-       <width>272</width>
-       <height>20</height>
-      </size>
-     </property>
-    </spacer>
-   </item>
-   <item row="2" column="1">
-    <widget class="QPushButton" name="pushButtonExchangeZoneTemplates">
-     <property name="toolTip">
-      <string>Replaces the zone template association of all selected zones with the currently selected zone template.</string>
-     </property>
-     <property name="text">
-      <string>Exchange...</string>
-     </property>
-    </widget>
-=======
   <layout class="QVBoxLayout" name="verticalLayout_2">
    <item>
     <widget class="QTableWidget" name="tableWidgetZoneTemplates"/>
@@ -78,7 +53,6 @@
       </spacer>
      </item>
     </layout>
->>>>>>> 7277ae45
    </item>
    <item>
     <layout class="QHBoxLayout" name="horizontalLayout_3">
@@ -139,24 +113,6 @@
      </item>
     </layout>
    </item>
-<<<<<<< HEAD
-   <item row="1" column="0">
-    <widget class="QCheckBox" name="checkBoxZoneTemplateColorOnlyActive">
-     <property name="toolTip">
-      <string>Colors only rooms that are selected in zone template table</string>
-     </property>
-     <property name="text">
-      <string>Color only selected</string>
-     </property>
-    </widget>
-   </item>
-   <item row="3" column="0" colspan="4">
-    <widget class="QGroupBox" name="groupBoxSelectedRooms">
-     <property name="title">
-      <string>Selected rooms</string>
-     </property>
-     <layout class="QVBoxLayout" name="verticalLayout_2">
-=======
    <item>
     <widget class="Line" name="line">
      <property name="orientation">
@@ -179,7 +135,6 @@
    <item>
     <widget class="QWidget" name="widgetSelectedRooms" native="true">
      <layout class="QVBoxLayout" name="verticalLayout">
->>>>>>> 7277ae45
       <item>
        <layout class="QHBoxLayout" name="horizontalLayout_2">
         <item>
@@ -257,29 +212,6 @@
      </layout>
     </widget>
    </item>
-   <item row="0" column="0" colspan="4">
-    <widget class="QTableWidget" name="tableWidgetZoneTemplates"/>
-   </item>
-   <item row="2" column="0">
-    <widget class="QPushButton" name="pushButtonEditZoneTemplates">
-     <property name="text">
-      <string>Edit...</string>
-     </property>
-     <property name="iconSize">
-      <size>
-       <width>24</width>
-       <height>24</height>
-      </size>
-     </property>
-    </widget>
-   </item>
-   <item row="2" column="2">
-    <widget class="QPushButton" name="pushButtonSelectObjectsWithZoneTemplate">
-     <property name="text">
-      <string>Select</string>
-     </property>
-    </widget>
-   </item>
   </layout>
  </widget>
  <resources/>
