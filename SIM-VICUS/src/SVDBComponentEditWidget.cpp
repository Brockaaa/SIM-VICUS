/*	SIM-VICUS - Building and District Energy Simulation Tool.

	Copyright (c) 2020-today, Institut für Bauklimatik, TU Dresden, Germany

	Primary authors:
	  Andreas Nicolai  <andreas.nicolai -[at]- tu-dresden.de>
	  Dirk Weiss  <dirk.weiss -[at]- tu-dresden.de>
	  Stephan Hirth  <stephan.hirth -[at]- tu-dresden.de>
	  Hauke Hirsch  <hauke.hirsch -[at]- tu-dresden.de>

	  ... all the others from the SIM-VICUS team ... :-)

	This program is part of SIM-VICUS (https://github.com/ghorwin/SIM-VICUS)

	This program is free software: you can redistribute it and/or modify
	it under the terms of the GNU General Public License as published by
	the Free Software Foundation, either version 3 of the License, or
	(at your option) any later version.

	This program is distributed in the hope that it will be useful,
	but WITHOUT ANY WARRANTY; without even the implied warranty of
	MERCHANTABILITY or FITNESS FOR A PARTICULAR PURPOSE.  See the
	GNU General Public License for more details.
*/

#include "SVDBComponentEditWidget.h"
#include "ui_SVDBComponentEditWidget.h"

#include <VICUS_KeywordList.h>
#include <VICUS_KeywordListQt.h>

#include <QtExt_LanguageHandler.h>
#include <SVConversions.h>

#include "SVSettings.h"
#include "SVStyle.h"
#include "SVDBComponentTableModel.h"
#include "SVDatabaseEditDialog.h"
#include "SVMainWindow.h"
#include "SVConstants.h"

SVDBComponentEditWidget::SVDBComponentEditWidget(QWidget *parent) :
	SVAbstractDatabaseEditWidget(parent),
	m_ui(new Ui::SVDBComponentEditWidget)
{
	m_ui->setupUi(this);
	m_ui->masterLayout->setMargin(4);

	m_ui->lineEditName->initLanguages(QtExt::LanguageHandler::instance().langId().toStdString(), THIRD_LANGUAGE, true);
	m_ui->lineEditName->setDialog3Caption(tr("Component identification name"));

	m_ui->pushButtonColor->setDontUseNativeDialog(SVSettings::instance().m_dontUseNativeDialogs);

	m_ui->lineEditRoughness->setup(0, 1, tr("Roughness according to the given unit"), true, true);
	m_ui->lineEditSpecularity->setup(0, 1, tr("Specularity"), true, true);

	// enter categories into combo box
	// block signals to avoid getting "changed" calls
	m_ui->comboBoxComponentType->blockSignals(true);
	for(int i=0; i<VICUS::Component::NUM_CT; ++i)
		m_ui->comboBoxComponentType->addItem(VICUS::KeywordListQt::Description("Component::ComponentType", i), i);
	m_ui->comboBoxComponentType->blockSignals(false);

	SVStyle::formatDatabaseTableView(m_ui->tableWidgetLca);
	m_ui->tableWidgetLca->setColumnCount(5);
	m_ui->tableWidgetLca->setHorizontalHeaderLabels(QStringList() << "Material"
													<< VICUS::KeywordList::Description("EpdDataset::Category", VICUS::EpdDataset::C_CategoryA)
													<< VICUS::KeywordList::Description("EpdDataset::Category", VICUS::EpdDataset::C_CategoryB)
													<< VICUS::KeywordList::Description("EpdDataset::Category", VICUS::EpdDataset::C_CategoryC)
													<< VICUS::KeywordList::Description("EpdDataset::Category", VICUS::EpdDataset::C_CategoryD) );
	m_ui->tableWidgetLca->horizontalHeader()->setSectionResizeMode(0, QHeaderView::Stretch);

	m_ui->tableWidgetLca->setSortingEnabled(false);
<<<<<<< HEAD

	m_ui->lineEditAirSoundRes->setReadOnly(true);
	m_ui->lineEditImpactSound->setReadOnly(true);
=======
	
	m_ui->tabLCA->setEnabled(false);
	m_ui->tabSurface->setEnabled(false);
>>>>>>> 881bab76

	updateInput(-1);
}


SVDBComponentEditWidget::~SVDBComponentEditWidget() {
	delete m_ui;
}


void SVDBComponentEditWidget::setup(SVDatabase * db, SVAbstractDatabaseTableModel * dbModel) {
	m_db = db;
	m_dbModel = dynamic_cast<SVDBComponentTableModel*>(dbModel);
}


void SVDBComponentEditWidget::updateInput(int id) {
	m_current = nullptr; // disable edit triggers

	if (id == -1) {
		// disable all controls
		setEnabled(false);

		// clear input controls
		m_ui->lineEditName->setString(IBK::MultiLanguageString());

		// construction property info fields
		m_ui->comboBoxComponentType->setCurrentText("");
		m_ui->lineEditConstructionName->setText("");
		m_ui->lineEditUValue->setText("");

		m_ui->lineEditBoundaryConditionSideAName->setText("");

		m_ui->lineEditBoundaryConditionSideBName->setText("");

		m_ui->lineEditDaylightName->setText("");
		m_ui->lineEditRoughness->setText("");
		m_ui->lineEditSpecularity->setText("");
		m_ui->pushButtonColor->setColor(Qt::black);

		return;
	}
	// re-enable all controls
	setEnabled(true);

	VICUS::Component * comp = const_cast<VICUS::Component*>(m_db->m_components[(unsigned int)id]);
	m_current = comp;

	// now update the GUI controls
	m_ui->comboBoxComponentType->blockSignals(true);
	m_ui->lineEditName->setString(comp->m_displayName);
	int typeIdx = m_ui->comboBoxComponentType->findData(comp->m_type);
	m_ui->comboBoxComponentType->setCurrentIndex(typeIdx);
	m_ui->comboBoxComponentType->blockSignals(false);

	m_ui->pushButtonColor->blockSignals(true);
	m_ui->pushButtonColor->setColor(m_current->m_color);
	m_ui->pushButtonColor->blockSignals(false);

	m_ui->lineEditBoundaryConditionSideAName->setEnabled(true);
	m_ui->lineEditBoundaryConditionSideBName->setEnabled(true);

	m_ui->lineEditAcousticBoundaryConditionSideAName->setEnabled(true);
	m_ui->lineEditAcousticBoundaryConditionSideBName->setEnabled(true);

	double surfaceResistanceSideA = 0;
	double surfaceResistanceSideB = 0;

	const VICUS::BoundaryCondition *bcA = m_db->m_boundaryConditions[comp->m_idSideABoundaryCondition];
	if (bcA != nullptr){
		m_ui->lineEditBoundaryConditionSideAName->setText(QtExt::MultiLangString2QString(bcA->m_displayName));
		m_ui->textBrowserBCSideA->setHtml(bcA->htmlDescription(m_db->m_schedules));

		if (bcA->m_heatConduction.m_modelType == VICUS::InterfaceHeatConduction::MT_Constant){
			double hc = bcA->m_heatConduction.m_para[VICUS::InterfaceHeatConduction::P_HeatTransferCoefficient].value;
			surfaceResistanceSideA = hc > 0 ? 1/hc : 0;
		}
	}
	else {
		m_ui->lineEditBoundaryConditionSideAName->clear();
		m_ui->textBrowserBCSideA->clear();
	}

	const VICUS::BoundaryCondition *bcB = m_db->m_boundaryConditions[comp->m_idSideBBoundaryCondition];
	if (bcB != nullptr){
		m_ui->lineEditBoundaryConditionSideBName->setText(QtExt::MultiLangString2QString(bcB->m_displayName));
		m_ui->textBrowserBCSideB->setHtml(bcB->htmlDescription(m_db->m_schedules));

		if (bcB->m_heatConduction.m_modelType == VICUS::InterfaceHeatConduction::MT_Constant){
			double hc = bcB->m_heatConduction.m_para[VICUS::InterfaceHeatConduction::P_HeatTransferCoefficient].value;
			surfaceResistanceSideB = hc > 0 ? 1/hc : 0;
		}
	}
	else {
		m_ui->lineEditBoundaryConditionSideBName->clear();
		m_ui->textBrowserBCSideB->clear();
	}

	const VICUS::AcousticBoundaryCondition *aBcA = m_db->m_acousticBoundaryConditions[comp->m_idSideAAcousticBoundaryCondition];
	if (aBcA != nullptr){
		m_ui->lineEditAcousticBoundaryConditionSideAName->setText(QtExt::MultiLangString2QString(aBcA->m_displayName));
		m_ui->textBrowserAcousticBCSideA->setHtml(aBcA->htmlDescription(m_db->m_acousticSoundAbsorptions));
	}
	else {
		m_ui->lineEditAcousticBoundaryConditionSideAName->clear();
		m_ui->textBrowserAcousticBCSideA->clear();
	}

	const VICUS::AcousticBoundaryCondition *aBcB = m_db->m_acousticBoundaryConditions[comp->m_idSideBAcousticBoundaryCondition];
	if (aBcB != nullptr){
		m_ui->lineEditAcousticBoundaryConditionSideBName->setText(QtExt::MultiLangString2QString(aBcB->m_displayName));
		m_ui->textBrowserAcousticBCSideB->setHtml(aBcB->htmlDescription(m_db->m_acousticSoundAbsorptions));
	}
	else {
		m_ui->lineEditAcousticBoundaryConditionSideBName->clear();
		m_ui->textBrowserAcousticBCSideB->clear();
	}

	const VICUS::Construction *con = m_db->m_constructions[comp->m_idConstruction];
	if (con != nullptr) {
		m_ui->lineEditConstructionName->setText(QtExt::MultiLangString2QString(con->m_displayName));
		double UValue;
		// Take for uvalue calculation the surface resistance from the side A and B if this exist.
		// If all resistance are zero -> take standard resistance of 0.17+0.04 = 0.21
		bool validUValue = false;
		if (surfaceResistanceSideA>0 || surfaceResistanceSideB>0)
			validUValue = con->calculateUValue(UValue, m_db->m_materials, surfaceResistanceSideA, surfaceResistanceSideB);
		else
			validUValue = con->calculateUValue(UValue, m_db->m_materials, 0.13, 0.04);

		if (validUValue)
			m_ui->lineEditUValue->setText(QString("%L1").arg(UValue, 0, 'f', 4));

		m_ui->checkBoxActiveLayerEnabled->setEnabled(true);
		m_ui->checkBoxActiveLayerEnabled->blockSignals(true);
		m_ui->checkBoxActiveLayerEnabled->setChecked(m_current->m_activeLayerIndex != VICUS::INVALID_ID);
		m_ui->checkBoxActiveLayerEnabled->blockSignals(false);
		m_ui->spinBoxActiveLayerIndex->blockSignals(true);
		m_ui->spinBoxActiveLayerIndex->setEnabled(m_ui->checkBoxActiveLayerEnabled->isChecked());
		m_ui->labelSurfaceHeatingIndex->setEnabled(m_ui->checkBoxActiveLayerEnabled->isChecked());
		m_ui->spinBoxActiveLayerIndex->setMaximum((int)con->m_materialLayers.size()+1);
		if (m_current->m_activeLayerIndex != VICUS::INVALID_ID)
			m_ui->spinBoxActiveLayerIndex->setValue((int)m_current->m_activeLayerIndex+1);
		m_ui->spinBoxActiveLayerIndex->blockSignals(false);

		QVector<QtExt::ConstructionLayer> layers;
		for (unsigned int i=0; i<con->m_materialLayers.size(); ++i) {
			QtExt::ConstructionLayer layer;
			unsigned int matID = con->m_materialLayers[i].m_idMaterial;
			const VICUS::Material * mat = m_db->m_materials[matID];
			if (mat != nullptr) {
				layer.m_name = QString::fromStdString(mat->m_displayName("de", true));
	//			layer.m_color = mat->m_color;
			}
			else {
				layer.m_name = tr("<select material>");
			}

			layer.m_width = con->m_materialLayers[i].m_para[VICUS::MaterialLayer::P_Thickness].value;
	//		if (!layer.m_color.isValid())
				layer.m_color = QtExt::ConstructionView::ColorList[i % 12];
			layer.m_id = (int)matID;
			layers.push_back(layer);
		}
		m_ui->graphicsViewConstruction->m_leftSideLabel = tr("Side A");
		m_ui->graphicsViewConstruction->m_rightSideLabel = tr("Side B");
		if(SVSettings::instance().m_theme == SVSettings::TT_White)
			m_ui->graphicsViewConstruction->setBackground(Qt::white);
		else
			m_ui->graphicsViewConstruction->setBackground(Qt::black);

		if(m_current->m_activeLayerIndex != VICUS::INVALID_ID)
			m_ui->graphicsViewConstruction->markLayer((int)m_current->m_activeLayerIndex);
		else
			m_ui->graphicsViewConstruction->markLayer(-1);

		m_ui->graphicsViewConstruction->setData(this, layers, 1.0,
												QtExt::ConstructionGraphicsScene::VI_BoundaryLabels |
												QtExt::ConstructionGraphicsScene::VI_MaterialNames);

<<<<<<< HEAD

		m_ui->lineEditAirSoundRes->setValue(con->m_acousticPara[VICUS::Construction::P_AirSoundResistanceValue].value);
		m_ui->lineEditImpactSound->setValue(con->m_acousticPara[VICUS::Construction::P_ImpactSoundValue].value);

=======
>>>>>>> 881bab76
		updateLcaTable();
	}
	else {
		m_ui->checkBoxActiveLayerEnabled->setEnabled(false);
		m_ui->checkBoxActiveLayerEnabled->setChecked(false);
		m_ui->spinBoxActiveLayerIndex->setEnabled(false);
		m_ui->labelSurfaceHeatingIndex->setEnabled(false);
		m_ui->spinBoxActiveLayerIndex->setValue(1);
		m_ui->lineEditUValue->setText("---");
		m_ui->lineEditConstructionName->setText("");
		m_ui->graphicsViewConstruction->clear();
	}

	// for built-ins, disable editing/make read-only
	bool isEditable = !comp->m_builtIn;
	m_ui->lineEditName->setReadOnly(!isEditable);
	m_ui->pushButtonColor->setReadOnly(!isEditable);
	m_ui->comboBoxComponentType->setEnabled(isEditable);
	m_ui->toolButtonSelectConstruction->setEnabled(isEditable);
	m_ui->toolButtonSelectBoundaryConditionSideAName->setEnabled(isEditable);
	m_ui->toolButtonSelectBoundaryConditionSideBName->setEnabled(isEditable);
	m_ui->toolButtonRemoveConstruction->setEnabled(isEditable);
	m_ui->toolButtonRemoveBoundaryConditionSideA->setEnabled(isEditable);
	m_ui->toolButtonRemoveBoundaryConditionSideB->setEnabled(isEditable);
	m_ui->pushButtonDaylight->setEnabled(isEditable);

	m_ui->lineEditBoundaryConditionSideAName->setReadOnly(!isEditable);
	m_ui->lineEditBoundaryConditionSideBName->setReadOnly(!isEditable);

	m_ui->lineEditAcousticBoundaryConditionSideAName->setReadOnly(!isEditable);
	m_ui->lineEditAcousticBoundaryConditionSideBName->setReadOnly(!isEditable);

	if (!isEditable) {
		m_ui->checkBoxActiveLayerEnabled->setEnabled(false);
		m_ui->spinBoxActiveLayerIndex->setEnabled(false);
		m_ui->labelSurfaceHeatingIndex->setEnabled(false);
	}

	///TODO Dirk später durchführen wenn datenbanken da sind

	m_ui->lineEditDaylightName->setEnabled(true);
	m_ui->lineEditRoughness->setEnabled(true);
	m_ui->lineEditSpecularity->setEnabled(true);
	m_ui->lineEditDaylightName->setText("");
	m_ui->lineEditRoughness->setText("---");
	m_ui->lineEditSpecularity->setText("---");

}


void SVDBComponentEditWidget::on_lineEditName_editingFinished(){
	Q_ASSERT(m_current != nullptr);

	qDebug() << "Editing finished.";

	if (m_current->m_displayName != m_ui->lineEditName->string()) {
		m_current->m_displayName = m_ui->lineEditName->string();
		modelModify();
	}
}


void SVDBComponentEditWidget::on_comboBoxComponentType_currentIndexChanged(int /*index*/){
	if (m_current == nullptr) return; // m_current is nullptr, when nothing is selected and controls are defaulted to "empty"

	VICUS::Component::ComponentType ct = static_cast<VICUS::Component::ComponentType>(m_ui->comboBoxComponentType->currentData().toInt());
	if (ct != m_current->m_type) {
		m_current->m_type = ct;
		modelModify();
	}
}


void SVDBComponentEditWidget::on_toolButtonSelectConstruction_clicked() {
	// get construction edit dialog from mainwindow
	SVDatabaseEditDialog * conEditDialog = SVMainWindow::instance().dbConstructionEditDialog();
	unsigned int conId = conEditDialog->select(m_current->m_idConstruction);
	if (conId != VICUS::INVALID_ID && conId != m_current->m_idConstruction) {
		m_current->m_idConstruction = conId;
		modelModify();
	}
	updateInput((int)m_current->m_id);
}


void SVDBComponentEditWidget::on_toolButtonSelectBoundaryConditionSideAName_clicked() {
	// get boundary condition edit dialog from mainwindow
	SVDatabaseEditDialog * bcEditDialog = SVMainWindow::instance().dbBoundaryConditionEditDialog();
	unsigned int bcId = bcEditDialog->select(m_current->m_idSideABoundaryCondition);
	if (bcId != VICUS::INVALID_ID && bcId != m_current->m_idSideABoundaryCondition) {
		m_current->m_idSideABoundaryCondition = bcId;
		modelModify();
	}
	updateInput((int)m_current->m_id);
}


void SVDBComponentEditWidget::on_toolButtonSelectBoundaryConditionSideBName_clicked() {
	// get boundary condition edit dialog from mainwindow
	SVDatabaseEditDialog * bcEditDialog = SVMainWindow::instance().dbBoundaryConditionEditDialog();
	unsigned int bcId = bcEditDialog->select(m_current->m_idSideBBoundaryCondition);
	if (bcId != VICUS::INVALID_ID && bcId != m_current->m_idSideBBoundaryCondition) {
		m_current->m_idSideBBoundaryCondition = bcId;
		modelModify();
	}
	updateInput((int)m_current->m_id);
}


void SVDBComponentEditWidget::on_pushButtonColor_colorChanged() {
	Q_ASSERT(m_current != nullptr);

	if (m_current->m_color != m_ui->pushButtonColor->color()) {
		m_current->m_color = m_ui->pushButtonColor->color();
		modelModify();
	}

}


void SVDBComponentEditWidget::modelModify(){
	m_db->m_components.m_modified = true;
	m_dbModel->setItemModified(m_current->m_id); // tell model that we changed the data
	SVProjectHandler::instance().setModified(SVProjectHandler::ComponentInstancesModified);
}


void setEpdInTable(const SVDatabase &db, QTableWidget *table, unsigned int idEpd,
<<<<<<< HEAD
				   const VICUS::EpdDataset::Category &cat, unsigned int row, unsigned int col) {
=======
				   const VICUS::EpdDataset::Category &cat, int col, int row) {
>>>>>>> 881bab76
	QIcon icon;
	QTableWidgetItem *item = new QTableWidgetItem;
	item->setFlags(item->flags() & ~Qt::ItemIsEditable);
	item->setTextAlignment(Qt::AlignCenter);
	if(idEpd != VICUS::INVALID_ID) {
		const VICUS::EpdDataset *epd = db.m_epdDatasets[idEpd];

		if(epd == nullptr) {
			item->setText("-");
<<<<<<< HEAD
			table->setItem((int)row, (int)col, item);
=======
			table->setItem(row, col, item);
>>>>>>> 881bab76
			return;
		}


		if(epd->isCategoryDefined(SVProjectHandler::instance().project().m_lcaSettings, cat))
			icon = QIcon(":/gfx/actions/16x16/ok.png");
		else
			icon = QIcon(":/gfx/actions/16x16/error.png");
	}
	else {
		item->setText("-");
<<<<<<< HEAD
		table->setItem((int)row, (int)col, item);
=======
		table->setItem(row, col, item);
>>>>>>> 881bab76
		return;
	}

	item->setIcon(icon);
<<<<<<< HEAD
	table->setItem((int)row, (int)col, item);
=======
	table->setItem(row, col, item);
>>>>>>> 881bab76
}


void SVDBComponentEditWidget::updateLcaTable() {
	if(m_current == nullptr)
		return;

	// Get COnstruction
	const VICUS::Construction &con = *m_db->m_constructions[m_current->m_idConstruction];

	m_ui->tableWidgetLca->setRowCount((int)con.m_materialLayers.size());
	for(unsigned int i=0; i<con.m_materialLayers.size(); ++i) {
		const VICUS::MaterialLayer &ml = con.m_materialLayers[i];
		const VICUS::Material &mat = *m_db->m_materials[ml.m_idMaterial];

		QTableWidgetItem *item = new QTableWidgetItem(QtExt::MultiLangString2QString(mat.m_displayName));
		item->setFlags(item->flags() & ~Qt::ItemIsEditable);
		m_ui->tableWidgetLca->setItem((int)i, 0, item);

		setEpdInTable(*m_db, m_ui->tableWidgetLca, mat.m_epdCategorySet.m_idCategory[VICUS::EpdCategorySet::C_IDCategoryA], VICUS::EpdDataset::C_CategoryA, 1, i);
		setEpdInTable(*m_db, m_ui->tableWidgetLca, mat.m_epdCategorySet.m_idCategory[VICUS::EpdCategorySet::C_IDCategoryB], VICUS::EpdDataset::C_CategoryB, 2, i);
		setEpdInTable(*m_db, m_ui->tableWidgetLca, mat.m_epdCategorySet.m_idCategory[VICUS::EpdCategorySet::C_IDCategoryC], VICUS::EpdDataset::C_CategoryC, 3, i);
		setEpdInTable(*m_db, m_ui->tableWidgetLca, mat.m_epdCategorySet.m_idCategory[VICUS::EpdCategorySet::C_IDCategoryD], VICUS::EpdDataset::C_CategoryD, 4, i);
	}
}


void SVDBComponentEditWidget::on_toolButtonRemoveConstruction_clicked() {

	m_current->m_idConstruction = VICUS::INVALID_ID;

	modelModify();
	updateInput((int)m_current->m_id);
}


void SVDBComponentEditWidget::on_toolButtonRemoveBoundaryConditionSideA_clicked() {

	m_current->m_idSideABoundaryCondition = VICUS::INVALID_ID;

	modelModify();
	updateInput((int)m_current->m_id);
}


void SVDBComponentEditWidget::on_toolButtonRemoveBoundaryConditionSideB_clicked() {

	m_current->m_idSideBBoundaryCondition = VICUS::INVALID_ID;

	modelModify();
	updateInput((int)m_current->m_id);
}

void SVDBComponentEditWidget::on_checkBoxActiveLayerEnabled_toggled(bool checked) {

	m_ui->spinBoxActiveLayerIndex->setEnabled(checked);
	m_ui->labelSurfaceHeatingIndex->setEnabled(checked);
	if (checked) {
		m_current->m_activeLayerIndex = (unsigned int)m_ui->spinBoxActiveLayerIndex->value()-1;
		m_ui->graphicsViewConstruction->markLayer((int)m_current->m_activeLayerIndex);
		modelModify();
	}
	else {

		m_ui->graphicsViewConstruction->markLayer(-1);
		bool askForDeletion = true;
		// We have to make a special handling if the component is applied in component instances
		// Then we also have handle the surface heating ID reset in the specific component instance
		for (const VICUS::ComponentInstance &ci : SVProjectHandler::instance().project().m_componentInstances) {
			VICUS::ComponentInstance & compInst = const_cast<VICUS::ComponentInstance &>(ci);
			if (compInst.m_idComponent == m_current->m_id) {

				// if we have assigned components in component instances
				if (askForDeletion) {
					m_ui->checkBoxActiveLayerEnabled->blockSignals(true);
					m_ui->spinBoxActiveLayerIndex->setEnabled(true);
					m_ui->labelSurfaceHeatingIndex->setEnabled(true);
					m_ui->checkBoxActiveLayerEnabled->setChecked(true);

					// delete dialog
					askForDeletion = false;
					QMessageBox dlg(QMessageBox::Question, tr("Delete surface heating"), tr("Do you want to delete surface heating in component instances?"), QMessageBox::Cancel, this);

					QPushButton * btn = new QPushButton("Yes");
					dlg.addButton(btn, (QMessageBox::ButtonRole)(QMessageBox::YesRole));
					dlg.setDefaultButton(btn);
					if(dlg.exec() == QMessageBox::Cancel) {
						// user aborts the deletion
						m_ui->checkBoxActiveLayerEnabled->blockSignals(false);
						break;
					}
					m_ui->spinBoxActiveLayerIndex->setEnabled(false);
					m_ui->labelSurfaceHeatingIndex->setEnabled(checked);
					m_ui->checkBoxActiveLayerEnabled->setChecked(false);
					m_ui->checkBoxActiveLayerEnabled->blockSignals(false);
				}
				// we reset the surface heating
				compInst.m_idSurfaceHeating = VICUS::INVALID_ID; // reset ID since we do not have anymore a component with active layer
			}
		}

		m_current->m_activeLayerIndex = VICUS::INVALID_ID;

		modelModify();
	}
	m_ui->graphicsViewConstruction->updateView();
}


void SVDBComponentEditWidget::on_spinBoxActiveLayerIndex_valueChanged(int arg1) {
	m_current->m_activeLayerIndex = (unsigned int)arg1-1;
	m_ui->graphicsViewConstruction->markLayer((int)m_current->m_activeLayerIndex);
	modelModify();
	m_ui->graphicsViewConstruction->updateView();
}


void SVDBComponentEditWidget::on_toolButtonSelectAcousticBoundaryConditionSideAName_clicked() {
	// get boundary condition edit dialog from mainwindow
	SVDatabaseEditDialog * bcEditDialog = SVMainWindow::instance().dbAcousticBoundaryConditionEditDialog();
	unsigned int bcId = bcEditDialog->select(m_current->m_idSideAAcousticBoundaryCondition);
	if (bcId != VICUS::INVALID_ID && bcId != m_current->m_idSideAAcousticBoundaryCondition) {
		m_current->m_idSideAAcousticBoundaryCondition = bcId;
		modelModify();
	}
	updateInput((int)m_current->m_id);
}


void SVDBComponentEditWidget::on_toolButtonRemoveAcousticBoundaryConditionSideA_clicked() {
	m_current->m_idSideAAcousticBoundaryCondition = VICUS::INVALID_ID;

	modelModify();
	updateInput((int)m_current->m_id);
}


void SVDBComponentEditWidget::on_toolButtonSelectAcousticBoundaryConditionSideBName_clicked() {
	// get boundary condition edit dialog from mainwindow
	SVDatabaseEditDialog * bcEditDialog = SVMainWindow::instance().dbAcousticBoundaryConditionEditDialog();
	unsigned int bcId = bcEditDialog->select(m_current->m_idSideBAcousticBoundaryCondition);
	if (bcId != VICUS::INVALID_ID && bcId != m_current->m_idSideBAcousticBoundaryCondition) {
		m_current->m_idSideBAcousticBoundaryCondition = bcId;
		modelModify();
	}
	updateInput((int)m_current->m_id);
}


void SVDBComponentEditWidget::on_toolButtonRemoveAcousticBoundaryConditionSideB_clicked() {
	m_current->m_idSideBAcousticBoundaryCondition = VICUS::INVALID_ID;

	modelModify();
	updateInput((int)m_current->m_id);
}
<|MERGE_RESOLUTION|>--- conflicted
+++ resolved
@@ -71,15 +71,9 @@
 	m_ui->tableWidgetLca->horizontalHeader()->setSectionResizeMode(0, QHeaderView::Stretch);
 
 	m_ui->tableWidgetLca->setSortingEnabled(false);
-<<<<<<< HEAD
 
 	m_ui->lineEditAirSoundRes->setReadOnly(true);
 	m_ui->lineEditImpactSound->setReadOnly(true);
-=======
-	
-	m_ui->tabLCA->setEnabled(false);
-	m_ui->tabSurface->setEnabled(false);
->>>>>>> 881bab76
 
 	updateInput(-1);
 }
@@ -260,13 +254,10 @@
 												QtExt::ConstructionGraphicsScene::VI_BoundaryLabels |
 												QtExt::ConstructionGraphicsScene::VI_MaterialNames);
 
-<<<<<<< HEAD
 
 		m_ui->lineEditAirSoundRes->setValue(con->m_acousticPara[VICUS::Construction::P_AirSoundResistanceValue].value);
 		m_ui->lineEditImpactSound->setValue(con->m_acousticPara[VICUS::Construction::P_ImpactSoundValue].value);
 
-=======
->>>>>>> 881bab76
 		updateLcaTable();
 	}
 	else {
@@ -395,11 +386,7 @@
 
 
 void setEpdInTable(const SVDatabase &db, QTableWidget *table, unsigned int idEpd,
-<<<<<<< HEAD
-				   const VICUS::EpdDataset::Category &cat, unsigned int row, unsigned int col) {
-=======
 				   const VICUS::EpdDataset::Category &cat, int col, int row) {
->>>>>>> 881bab76
 	QIcon icon;
 	QTableWidgetItem *item = new QTableWidgetItem;
 	item->setFlags(item->flags() & ~Qt::ItemIsEditable);
@@ -409,11 +396,7 @@
 
 		if(epd == nullptr) {
 			item->setText("-");
-<<<<<<< HEAD
-			table->setItem((int)row, (int)col, item);
-=======
 			table->setItem(row, col, item);
->>>>>>> 881bab76
 			return;
 		}
 
@@ -425,20 +408,12 @@
 	}
 	else {
 		item->setText("-");
-<<<<<<< HEAD
-		table->setItem((int)row, (int)col, item);
-=======
 		table->setItem(row, col, item);
->>>>>>> 881bab76
 		return;
 	}
 
 	item->setIcon(icon);
-<<<<<<< HEAD
-	table->setItem((int)row, (int)col, item);
-=======
 	table->setItem(row, col, item);
->>>>>>> 881bab76
 }
 
 
