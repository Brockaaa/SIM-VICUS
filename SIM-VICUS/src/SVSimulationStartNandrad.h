--- conflicted
+++ resolved
@@ -116,13 +116,10 @@
 	SVSimulationOutputOptions		*m_simulationOutputOptions = nullptr;
 	/*! Page with all other model options. */
 	SVSimulationModelOptions		*m_simulationModelOptions = nullptr;
-<<<<<<< HEAD
 	/*! Page with newtork options */
 	SVSimulationNetworkOptions		*m_simulationNetworkOptions = nullptr;
-=======
 	/*! Page with shading calculation options. */
 	SVSimulationShadingOptions		*m_simulationShadingOptions = nullptr;
->>>>>>> 87bc91be
 
 	SVSimulationRunRequestDialog	*m_simulationRunRequestDialog = nullptr;
 
