<?xml version="1.0" encoding="UTF-8"?>
<ui version="4.0">
 <class>SVDBComponentEditWidget</class>
 <widget class="QWidget" name="SVDBComponentEditWidget">
  <property name="geometry">
   <rect>
    <x>0</x>
    <y>0</y>
<<<<<<< HEAD
    <width>606</width>
    <height>648</height>
=======
    <width>560</width>
    <height>848</height>
>>>>>>> 99c3e46a
   </rect>
  </property>
  <property name="sizePolicy">
   <sizepolicy hsizetype="Minimum" vsizetype="Preferred">
    <horstretch>0</horstretch>
    <verstretch>0</verstretch>
   </sizepolicy>
  </property>
  <layout class="QVBoxLayout" name="masterLayout">
   <item>
    <layout class="QGridLayout" name="gridLayout_4">
     <item row="0" column="0">
      <widget class="QLabel" name="labelDisplayName">
       <property name="minimumSize">
        <size>
         <width>60</width>
         <height>0</height>
        </size>
       </property>
       <property name="text">
        <string>Name:</string>
       </property>
      </widget>
     </item>
     <item row="0" column="1">
      <widget class="QtExt::LanguageStringEditWidget1" name="lineEditName"/>
     </item>
     <item row="0" column="2">
      <widget class="QtExt::ColorButton" name="pushButtonColor">
       <property name="sizePolicy">
        <sizepolicy hsizetype="Fixed" vsizetype="Fixed">
         <horstretch>0</horstretch>
         <verstretch>0</verstretch>
        </sizepolicy>
       </property>
      </widget>
     </item>
     <item row="1" column="0">
      <widget class="QLabel" name="labelComponentType">
       <property name="text">
        <string>Type:</string>
       </property>
      </widget>
     </item>
     <item row="1" column="1">
      <widget class="QComboBox" name="comboBoxComponentType">
       <property name="sizePolicy">
        <sizepolicy hsizetype="Expanding" vsizetype="Fixed">
         <horstretch>0</horstretch>
         <verstretch>0</verstretch>
        </sizepolicy>
       </property>
      </widget>
     </item>
    </layout>
   </item>
   <item>
    <layout class="QHBoxLayout" name="horizontalLayout_3">
     <item>
      <widget class="QLabel" name="labelUValue">
       <property name="text">
        <string>UValue (using assigned BC properties):</string>
       </property>
      </widget>
     </item>
     <item>
      <widget class="QLineEdit" name="lineEditUValue">
       <property name="toolTip">
        <string>U-value is being calculated using the heat conduction values from the assigned boundary conditions.</string>
       </property>
       <property name="alignment">
        <set>Qt::AlignRight|Qt::AlignTrailing|Qt::AlignVCenter</set>
       </property>
       <property name="readOnly">
        <bool>true</bool>
       </property>
      </widget>
     </item>
     <item>
      <widget class="QLabel" name="labelUValue_2">
       <property name="text">
        <string>W/m2K</string>
       </property>
      </widget>
     </item>
    </layout>
   </item>
   <item>
    <layout class="QHBoxLayout" name="horizontalLayout_5">
     <item>
      <widget class="QLineEdit" name="lineEditConstructionName">
       <property name="readOnly">
        <bool>true</bool>
       </property>
      </widget>
     </item>
     <item>
      <widget class="QToolButton" name="toolButtonSelectConstruction">
       <property name="text">
        <string>...</string>
       </property>
      </widget>
     </item>
     <item>
      <widget class="QToolButton" name="toolButtonRemoveConstruction">
       <property name="icon">
        <iconset resource="../resources/SIM-VICUS.qrc">
         <normaloff>:/gfx/actions/24x24/minus.png</normaloff>:/gfx/actions/24x24/minus.png</iconset>
       </property>
      </widget>
     </item>
    </layout>
   </item>
   <item>
    <widget class="QtExt::ConstructionView" name="graphicsViewConstruction"/>
   </item>
   <item>
    <layout class="QHBoxLayout" name="horizontalLayout">
     <item>
      <widget class="QLabel" name="labelSurfaceHeatingIndex">
       <property name="text">
        <string>Index of heated construction layer (counting from side A):</string>
       </property>
      </widget>
     </item>
     <item>
      <widget class="QSpinBox" name="spinBoxActiveLayerIndex">
       <property name="minimum">
        <number>1</number>
       </property>
      </widget>
     </item>
     <item>
      <spacer name="horizontalSpacer_3">
       <property name="orientation">
        <enum>Qt::Horizontal</enum>
       </property>
       <property name="sizeHint" stdset="0">
        <size>
         <width>13</width>
         <height>20</height>
        </size>
       </property>
      </spacer>
     </item>
    </layout>
   </item>
   <item>
    <layout class="QHBoxLayout" name="horizontalLayout_2">
     <item>
      <widget class="QCheckBox" name="checkBoxActiveLayerEnabled">
       <property name="maximumSize">
        <size>
         <width>16777215</width>
         <height>16777215</height>
        </size>
       </property>
       <property name="text">
        <string>Construction has active layer (surface heating/cooling)</string>
       </property>
       <property name="iconSize">
        <size>
         <width>16</width>
         <height>16</height>
        </size>
       </property>
      </widget>
     </item>
     <item>
      <spacer name="horizontalSpacer">
       <property name="orientation">
        <enum>Qt::Horizontal</enum>
       </property>
       <property name="sizeHint" stdset="0">
        <size>
         <width>75</width>
         <height>24</height>
        </size>
       </property>
      </spacer>
     </item>
    </layout>
   </item>
   <item>
    <widget class="QTabWidget" name="tabWidget">
     <property name="enabled">
      <bool>true</bool>
     </property>
     <property name="tabShape">
      <enum>QTabWidget::Rounded</enum>
     </property>
     <property name="currentIndex">
      <number>1</number>
     </property>
     <widget class="QWidget" name="tabConstructionType">
      <attribute name="title">
       <string>Thermal Properties</string>
      </attribute>
      <layout class="QGridLayout" name="gridLayout">
       <item row="0" column="1">
        <widget class="QGroupBox" name="groupBox_2">
         <property name="title">
          <string>Boundary Condition Side A</string>
         </property>
         <layout class="QGridLayout" name="gridLayout_2">
          <item row="1" column="0" colspan="3">
           <widget class="QTextBrowser" name="textBrowserBCSideA"/>
          </item>
          <item row="0" column="1">
           <widget class="QToolButton" name="toolButtonSelectBoundaryConditionSideAName">
            <property name="text">
             <string>...</string>
            </property>
           </widget>
          </item>
          <item row="0" column="0">
           <widget class="QLineEdit" name="lineEditBoundaryConditionSideAName">
            <property name="readOnly">
             <bool>true</bool>
            </property>
           </widget>
          </item>
          <item row="0" column="2">
           <widget class="QToolButton" name="toolButtonRemoveBoundaryConditionSideA">
            <property name="icon">
             <iconset resource="../resources/SIM-VICUS.qrc">
              <normaloff>:/gfx/actions/24x24/minus.png</normaloff>:/gfx/actions/24x24/minus.png</iconset>
            </property>
           </widget>
          </item>
         </layout>
        </widget>
       </item>
       <item row="0" column="2">
        <widget class="QGroupBox" name="groupBox_3">
         <property name="title">
          <string>Boundary Condition Side B</string>
         </property>
         <layout class="QGridLayout" name="gridLayout_3">
          <item row="0" column="0">
           <widget class="QLineEdit" name="lineEditBoundaryConditionSideBName">
            <property name="readOnly">
             <bool>true</bool>
            </property>
           </widget>
          </item>
          <item row="0" column="1">
           <widget class="QToolButton" name="toolButtonSelectBoundaryConditionSideBName">
            <property name="text">
             <string>...</string>
            </property>
           </widget>
          </item>
          <item row="0" column="2">
           <widget class="QToolButton" name="toolButtonRemoveBoundaryConditionSideB">
            <property name="icon">
             <iconset resource="../resources/SIM-VICUS.qrc">
              <normaloff>:/gfx/actions/24x24/minus.png</normaloff>:/gfx/actions/24x24/minus.png</iconset>
            </property>
           </widget>
          </item>
          <item row="1" column="0" colspan="3">
           <widget class="QTextBrowser" name="textBrowserBCSideB"/>
          </item>
         </layout>
        </widget>
       </item>
      </layout>
     </widget>
     <widget class="QWidget" name="tabLCA">
      <attribute name="title">
       <string>LCA Properties</string>
      </attribute>
      <layout class="QGridLayout" name="gridLayout_5">
       <item row="0" column="0">
        <widget class="QTableWidget" name="tableWidgetLca"/>
       </item>
      </layout>
     </widget>
     <widget class="QWidget" name="tabSurface">
      <attribute name="title">
       <string>Radiance properties</string>
      </attribute>
      <layout class="QVBoxLayout" name="verticalLayout">
       <item>
        <layout class="QHBoxLayout" name="horizontalLayout_4">
         <item>
          <widget class="QLineEdit" name="lineEditDaylightName"/>
         </item>
         <item>
          <widget class="QPushButton" name="pushButtonDaylight">
           <property name="text">
            <string>...</string>
           </property>
          </widget>
         </item>
        </layout>
       </item>
       <item>
        <layout class="QFormLayout" name="formLayout">
         <item row="0" column="0">
          <widget class="QLabel" name="labelDaylight">
           <property name="text">
            <string>Color:</string>
           </property>
          </widget>
         </item>
         <item row="0" column="1">
          <widget class="QtExt::ColorButton" name="pushButtonDaylightColor">
           <property name="sizePolicy">
            <sizepolicy hsizetype="Fixed" vsizetype="Fixed">
             <horstretch>0</horstretch>
             <verstretch>0</verstretch>
            </sizepolicy>
           </property>
          </widget>
         </item>
         <item row="1" column="0">
          <widget class="QLabel" name="labelDaylight_2">
           <property name="text">
            <string>Roughness:</string>
           </property>
          </widget>
         </item>
         <item row="1" column="1">
          <widget class="QtExt::ValidatingLineEdit" name="lineEditRoughness"/>
         </item>
         <item row="2" column="0">
          <widget class="QLabel" name="labelDaylight_3">
           <property name="text">
            <string>Specularity:</string>
           </property>
          </widget>
         </item>
         <item row="2" column="1">
          <widget class="QtExt::ValidatingLineEdit" name="lineEditSpecularity"/>
         </item>
        </layout>
       </item>
       <item>
        <spacer name="verticalSpacer">
         <property name="orientation">
          <enum>Qt::Vertical</enum>
         </property>
         <property name="sizeHint" stdset="0">
          <size>
           <width>20</width>
           <height>40</height>
          </size>
         </property>
        </spacer>
       </item>
      </layout>
     </widget>
    </widget>
   </item>
  </layout>
 </widget>
 <customwidgets>
  <customwidget>
<<<<<<< HEAD
   <class>QtExt::ValidatingLineEdit</class>
   <extends>QLineEdit</extends>
   <header location="global">QtExt_ValidatingLineEdit.h</header>
   <slots>
    <signal>editingFinishedSuccessfully()</signal>
   </slots>
  </customwidget>
  <customwidget>
   <class>QtExt::ColorButton</class>
   <extends>QPushButton</extends>
   <header location="global">QtExt_ColorButton.h</header>
  </customwidget>
  <customwidget>
=======
>>>>>>> 99c3e46a
   <class>QtExt::LanguageStringEditWidget1</class>
   <extends>QLineEdit</extends>
   <header location="global">QtExt_LanguageStringEditWidget1.h</header>
   <container>1</container>
  </customwidget>
  <customwidget>
<<<<<<< HEAD
=======
   <class>QtExt::ValidatingLineEdit</class>
   <extends>QLineEdit</extends>
   <header location="global">QtExt_ValidatingLineEdit.h</header>
   <slots>
    <signal>editingFinishedSuccessfully()</signal>
   </slots>
  </customwidget>
  <customwidget>
   <class>QtExt::ColorButton</class>
   <extends>QPushButton</extends>
   <header location="global">QtExt_ColorButton.h</header>
   <slots>
    <signal>colorChanged()</signal>
   </slots>
  </customwidget>
  <customwidget>
>>>>>>> 99c3e46a
   <class>QtExt::ConstructionView</class>
   <extends>QGraphicsView</extends>
   <header>QtExt_ConstructionView.h</header>
  </customwidget>
 </customwidgets>
 <resources>
  <include location="../resources/SIM-VICUS.qrc"/>
 </resources>
 <connections/>
</ui><|MERGE_RESOLUTION|>--- conflicted
+++ resolved
@@ -6,13 +6,8 @@
    <rect>
     <x>0</x>
     <y>0</y>
-<<<<<<< HEAD
     <width>606</width>
     <height>648</height>
-=======
-    <width>560</width>
-    <height>848</height>
->>>>>>> 99c3e46a
    </rect>
   </property>
   <property name="sizePolicy">
@@ -205,7 +200,7 @@
       <enum>QTabWidget::Rounded</enum>
      </property>
      <property name="currentIndex">
-      <number>1</number>
+      <number>0</number>
      </property>
      <widget class="QWidget" name="tabConstructionType">
       <attribute name="title">
@@ -373,7 +368,12 @@
  </widget>
  <customwidgets>
   <customwidget>
-<<<<<<< HEAD
+   <class>QtExt::LanguageStringEditWidget1</class>
+   <extends>QLineEdit</extends>
+   <header location="global">QtExt_LanguageStringEditWidget1.h</header>
+   <container>1</container>
+  </customwidget>
+  <customwidget>
    <class>QtExt::ValidatingLineEdit</class>
    <extends>QLineEdit</extends>
    <header location="global">QtExt_ValidatingLineEdit.h</header>
@@ -387,33 +387,12 @@
    <header location="global">QtExt_ColorButton.h</header>
   </customwidget>
   <customwidget>
-=======
->>>>>>> 99c3e46a
    <class>QtExt::LanguageStringEditWidget1</class>
    <extends>QLineEdit</extends>
    <header location="global">QtExt_LanguageStringEditWidget1.h</header>
    <container>1</container>
   </customwidget>
   <customwidget>
-<<<<<<< HEAD
-=======
-   <class>QtExt::ValidatingLineEdit</class>
-   <extends>QLineEdit</extends>
-   <header location="global">QtExt_ValidatingLineEdit.h</header>
-   <slots>
-    <signal>editingFinishedSuccessfully()</signal>
-   </slots>
-  </customwidget>
-  <customwidget>
-   <class>QtExt::ColorButton</class>
-   <extends>QPushButton</extends>
-   <header location="global">QtExt_ColorButton.h</header>
-   <slots>
-    <signal>colorChanged()</signal>
-   </slots>
-  </customwidget>
-  <customwidget>
->>>>>>> 99c3e46a
    <class>QtExt::ConstructionView</class>
    <extends>QGraphicsView</extends>
    <header>QtExt_ConstructionView.h</header>
