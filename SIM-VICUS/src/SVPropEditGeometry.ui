<?xml version="1.0" encoding="UTF-8"?>
<ui version="4.0">
 <class>SVPropEditGeometry</class>
 <widget class="QWidget" name="SVPropEditGeometry">
  <property name="geometry">
   <rect>
    <x>0</x>
    <y>0</y>
<<<<<<< HEAD
    <width>576</width>
    <height>592</height>
=======
    <width>505</width>
    <height>500</height>
>>>>>>> ede80b0e
   </rect>
  </property>
  <property name="sizePolicy">
   <sizepolicy hsizetype="Preferred" vsizetype="Preferred">
    <horstretch>0</horstretch>
    <verstretch>0</verstretch>
   </sizepolicy>
  </property>
  <layout class="QVBoxLayout" name="verticalLayoutMaster">
   <item>
    <widget class="QStackedWidget" name="stackedWidget">
     <property name="sizePolicy">
      <sizepolicy hsizetype="Preferred" vsizetype="Maximum">
       <horstretch>0</horstretch>
       <verstretch>0</verstretch>
      </sizepolicy>
     </property>
     <property name="currentIndex">
      <number>0</number>
     </property>
     <widget class="QWidget" name="pageTranslation">
      <layout class="QVBoxLayout" name="verticalLayoutTrans">
       <item>
        <widget class="QGroupBox" name="groupBox">
         <property name="sizePolicy">
          <sizepolicy hsizetype="Preferred" vsizetype="Maximum">
           <horstretch>0</horstretch>
           <verstretch>0</verstretch>
          </sizepolicy>
         </property>
         <property name="title">
          <string>Move selected geometry</string>
         </property>
         <layout class="QVBoxLayout" name="verticalLayout">
          <item>
           <widget class="QRadioButton" name="radioButtonTranslationAbsolute">
            <property name="text">
             <string>Move to world coordinates</string>
            </property>
           </widget>
          </item>
          <item>
           <widget class="QRadioButton" name="radioButtonTranslationRelative">
            <property name="text">
             <string>Relative to world coordinates</string>
            </property>
            <property name="checked">
             <bool>false</bool>
            </property>
           </widget>
          </item>
          <item>
           <widget class="QRadioButton" name="radioButtonTranslationRelativeLCS">
            <property name="text">
             <string>Relative to local coordinates</string>
            </property>
            <property name="checked">
             <bool>true</bool>
            </property>
           </widget>
          </item>
          <item>
           <layout class="QHBoxLayout" name="horizontalLayout">
            <item>
             <widget class="QLabel" name="labelTranslateX">
              <property name="minimumSize">
               <size>
                <width>0</width>
                <height>0</height>
               </size>
              </property>
              <property name="text">
               <string>ΔX</string>
              </property>
             </widget>
            </item>
            <item>
             <widget class="QtExt::ValidatingLineEdit" name="lineEditTranslateX">
              <property name="sizePolicy">
               <sizepolicy hsizetype="MinimumExpanding" vsizetype="Fixed">
                <horstretch>0</horstretch>
                <verstretch>0</verstretch>
               </sizepolicy>
              </property>
              <property name="minimumSize">
               <size>
                <width>50</width>
                <height>0</height>
               </size>
              </property>
              <property name="clearButtonEnabled">
               <bool>false</bool>
              </property>
             </widget>
            </item>
            <item>
             <widget class="QLabel" name="labelTranslateY">
              <property name="minimumSize">
               <size>
                <width>0</width>
                <height>0</height>
               </size>
              </property>
              <property name="text">
               <string>ΔY</string>
              </property>
             </widget>
            </item>
            <item>
             <widget class="QtExt::ValidatingLineEdit" name="lineEditTranslateY">
              <property name="sizePolicy">
               <sizepolicy hsizetype="MinimumExpanding" vsizetype="Fixed">
                <horstretch>0</horstretch>
                <verstretch>0</verstretch>
               </sizepolicy>
              </property>
              <property name="minimumSize">
               <size>
                <width>50</width>
                <height>0</height>
               </size>
              </property>
             </widget>
            </item>
            <item>
             <widget class="QLabel" name="labelTranslateZ">
              <property name="minimumSize">
               <size>
                <width>0</width>
                <height>0</height>
               </size>
              </property>
              <property name="text">
               <string>ΔZ</string>
              </property>
             </widget>
            </item>
            <item>
             <widget class="QtExt::ValidatingLineEdit" name="lineEditTranslateZ">
              <property name="sizePolicy">
               <sizepolicy hsizetype="MinimumExpanding" vsizetype="Fixed">
                <horstretch>0</horstretch>
                <verstretch>0</verstretch>
               </sizepolicy>
              </property>
              <property name="minimumSize">
               <size>
                <width>50</width>
                <height>0</height>
               </size>
              </property>
             </widget>
            </item>
           </layout>
          </item>
         </layout>
        </widget>
       </item>
      </layout>
     </widget>
     <widget class="QWidget" name="pageRotation">
      <layout class="QVBoxLayout" name="verticalLayoutRot">
       <item>
        <widget class="QGroupBox" name="groupBox_3">
         <property name="title">
          <string>Rotate selected geometry</string>
         </property>
         <layout class="QGridLayout" name="gridLayout_5">
          <item row="2" column="0">
           <widget class="QLabel" name="labelRotateInclinationAbs">
            <property name="enabled">
             <bool>true</bool>
            </property>
            <property name="text">
             <string>Inclination [°]:</string>
            </property>
           </widget>
          </item>
          <item row="4" column="0">
           <widget class="QLabel" name="labelRotationY">
            <property name="minimumSize">
             <size>
              <width>0</width>
              <height>0</height>
             </size>
            </property>
            <property name="text">
             <string>Rotation around local Y-Axis [°]:</string>
            </property>
           </widget>
          </item>
          <item row="4" column="1">
           <widget class="QtExt::ValidatingLineEdit" name="lineEditRotateY">
            <property name="sizePolicy">
             <sizepolicy hsizetype="MinimumExpanding" vsizetype="Fixed">
              <horstretch>0</horstretch>
              <verstretch>0</verstretch>
             </sizepolicy>
            </property>
            <property name="minimumSize">
             <size>
              <width>50</width>
              <height>0</height>
             </size>
            </property>
           </widget>
          </item>
          <item row="1" column="1">
           <widget class="QtExt::ValidatingLineEdit" name="lineEditRotateOrientation">
            <property name="enabled">
             <bool>true</bool>
            </property>
           </widget>
          </item>
          <item row="3" column="1">
           <widget class="QtExt::ValidatingLineEdit" name="lineEditRotateX">
            <property name="sizePolicy">
             <sizepolicy hsizetype="MinimumExpanding" vsizetype="Fixed">
              <horstretch>0</horstretch>
              <verstretch>0</verstretch>
             </sizepolicy>
            </property>
            <property name="minimumSize">
             <size>
              <width>50</width>
              <height>0</height>
             </size>
            </property>
            <property name="clearButtonEnabled">
             <bool>false</bool>
            </property>
           </widget>
          </item>
          <item row="0" column="0" colspan="2">
           <layout class="QHBoxLayout" name="horizontalLayout_6">
            <item>
             <widget class="QRadioButton" name="radioButtonRotationAlignToAngles">
              <property name="text">
               <string>Align surface to angles</string>
              </property>
             </widget>
            </item>
            <item>
             <widget class="QRadioButton" name="radioButtonRotationRelative">
              <property name="text">
               <string>Relative rotation</string>
              </property>
              <property name="checked">
               <bool>true</bool>
              </property>
             </widget>
            </item>
           </layout>
          </item>
          <item row="5" column="1">
           <widget class="QtExt::ValidatingLineEdit" name="lineEditRotateZ">
            <property name="sizePolicy">
             <sizepolicy hsizetype="MinimumExpanding" vsizetype="Fixed">
              <horstretch>0</horstretch>
              <verstretch>0</verstretch>
             </sizepolicy>
            </property>
            <property name="minimumSize">
             <size>
              <width>50</width>
              <height>0</height>
             </size>
            </property>
           </widget>
          </item>
          <item row="6" column="1">
           <spacer name="verticalSpacer_6">
            <property name="orientation">
             <enum>Qt::Vertical</enum>
            </property>
            <property name="sizeType">
             <enum>QSizePolicy::Preferred</enum>
            </property>
            <property name="sizeHint" stdset="0">
             <size>
              <width>20</width>
              <height>17</height>
             </size>
            </property>
           </spacer>
          </item>
          <item row="1" column="0">
           <widget class="QLabel" name="labelRotateOrientationAbs">
            <property name="enabled">
             <bool>true</bool>
            </property>
            <property name="text">
             <string>Orientation [°]:</string>
            </property>
           </widget>
          </item>
          <item row="5" column="0">
           <widget class="QLabel" name="labelRotationZ">
            <property name="minimumSize">
             <size>
              <width>0</width>
              <height>0</height>
             </size>
            </property>
            <property name="text">
             <string>Rotation around local Z-Axis [°]:</string>
            </property>
           </widget>
          </item>
          <item row="2" column="1">
           <widget class="QtExt::ValidatingLineEdit" name="lineEditRotateInclination">
            <property name="enabled">
             <bool>true</bool>
            </property>
           </widget>
          </item>
          <item row="3" column="0">
           <widget class="QLabel" name="labelRotationX">
            <property name="minimumSize">
             <size>
              <width>0</width>
              <height>0</height>
             </size>
            </property>
            <property name="text">
             <string>Rotation around local X-Axis [°]:</string>
            </property>
           </widget>
          </item>
          <item row="7" column="0" colspan="2">
           <widget class="QPushButton" name="pushButtonThreePointRotation">
            <property name="text">
             <string>Interactive three-point rotation</string>
            </property>
           </widget>
          </item>
         </layout>
        </widget>
       </item>
       <item>
        <spacer name="verticalSpacer_7">
         <property name="orientation">
          <enum>Qt::Vertical</enum>
         </property>
         <property name="sizeType">
          <enum>QSizePolicy::MinimumExpanding</enum>
         </property>
         <property name="sizeHint" stdset="0">
          <size>
           <width>20</width>
           <height>0</height>
          </size>
         </property>
        </spacer>
       </item>
      </layout>
     </widget>
     <widget class="QWidget" name="pageScaling">
      <layout class="QVBoxLayout" name="verticalLayout_2">
       <item>
        <widget class="QGroupBox" name="groupBox_6">
         <property name="title">
          <string>Scale selected geometry</string>
         </property>
         <layout class="QGridLayout" name="gridLayout_2">
          <item row="0" column="0">
           <layout class="QHBoxLayout" name="horizontalLayout_7">
            <item>
             <widget class="QRadioButton" name="radioButtonScaleResize">
              <property name="text">
               <string>Resize geometry</string>
              </property>
             </widget>
            </item>
            <item>
             <widget class="QRadioButton" name="radioButtonScaleFactor">
              <property name="text">
               <string>Scale by factor</string>
              </property>
              <property name="checked">
               <bool>true</bool>
              </property>
             </widget>
            </item>
           </layout>
          </item>
          <item row="1" column="0">
           <widget class="QCheckBox" name="checkBoxKeepAspectRatio">
            <property name="text">
             <string>Keep aspect ratio</string>
            </property>
           </widget>
          </item>
          <item row="2" column="0">
           <layout class="QHBoxLayout" name="horizontalLayout_8">
            <item>
             <widget class="QLabel" name="labelScaleX">
              <property name="minimumSize">
               <size>
                <width>0</width>
                <height>0</height>
               </size>
              </property>
              <property name="text">
               <string>ΔX</string>
              </property>
             </widget>
            </item>
            <item>
             <widget class="QtExt::ValidatingLineEdit" name="lineEditScaleX">
              <property name="sizePolicy">
               <sizepolicy hsizetype="MinimumExpanding" vsizetype="Fixed">
                <horstretch>0</horstretch>
                <verstretch>0</verstretch>
               </sizepolicy>
              </property>
              <property name="minimumSize">
               <size>
                <width>50</width>
                <height>0</height>
               </size>
              </property>
              <property name="clearButtonEnabled">
               <bool>false</bool>
              </property>
             </widget>
            </item>
            <item>
             <widget class="QLabel" name="labelScaleY">
              <property name="minimumSize">
               <size>
                <width>0</width>
                <height>0</height>
               </size>
              </property>
              <property name="text">
               <string>ΔY</string>
              </property>
             </widget>
            </item>
            <item>
             <widget class="QtExt::ValidatingLineEdit" name="lineEditScaleY">
              <property name="sizePolicy">
               <sizepolicy hsizetype="MinimumExpanding" vsizetype="Fixed">
                <horstretch>0</horstretch>
                <verstretch>0</verstretch>
               </sizepolicy>
              </property>
              <property name="minimumSize">
               <size>
                <width>50</width>
                <height>0</height>
               </size>
              </property>
             </widget>
            </item>
            <item>
             <widget class="QLabel" name="labelScaleZ">
              <property name="minimumSize">
               <size>
                <width>0</width>
                <height>0</height>
               </size>
              </property>
              <property name="text">
               <string>ΔZ</string>
              </property>
             </widget>
            </item>
            <item>
             <widget class="QtExt::ValidatingLineEdit" name="lineEditScaleZ">
              <property name="sizePolicy">
               <sizepolicy hsizetype="MinimumExpanding" vsizetype="Fixed">
                <horstretch>0</horstretch>
                <verstretch>0</verstretch>
               </sizepolicy>
              </property>
              <property name="minimumSize">
               <size>
                <width>50</width>
                <height>0</height>
               </size>
              </property>
             </widget>
            </item>
           </layout>
          </item>
         </layout>
        </widget>
       </item>
       <item>
        <widget class="QLabel" name="label_2">
         <property name="font">
          <font>
           <italic>true</italic>
          </font>
         </property>
         <property name="text">
          <string>To change scaling factors of DXF-drawing, double-click on layer in Navigation Tree on the left-side pane</string>
         </property>
         <property name="wordWrap">
          <bool>true</bool>
         </property>
        </widget>
       </item>
      </layout>
     </widget>
     <widget class="QWidget" name="pageAlignment">
      <property name="sizePolicy">
       <sizepolicy hsizetype="Preferred" vsizetype="Preferred">
        <horstretch>0</horstretch>
        <verstretch>0</verstretch>
       </sizepolicy>
      </property>
      <layout class="QVBoxLayout" name="verticalLayoutAlign">
       <item>
        <widget class="QGroupBox" name="groupBox_7">
         <property name="sizePolicy">
          <sizepolicy hsizetype="Preferred" vsizetype="Maximum">
           <horstretch>0</horstretch>
           <verstretch>0</verstretch>
          </sizepolicy>
         </property>
         <property name="title">
          <string>Align geometry</string>
         </property>
         <layout class="QVBoxLayout" name="verticalLayout_8">
          <item>
           <widget class="QPushButton" name="pushButtonCenterHorizontally">
            <property name="text">
             <string>Center objects horizontally</string>
            </property>
           </widget>
          </item>
          <item>
           <widget class="QPushButton" name="pushButtonCenterVertically">
            <property name="text">
             <string>Center objects vertically</string>
            </property>
           </widget>
          </item>
         </layout>
        </widget>
       </item>
       <item>
        <widget class="QGroupBox" name="groupBox_8">
         <property name="sizePolicy">
          <sizepolicy hsizetype="Preferred" vsizetype="Maximum">
           <horstretch>0</horstretch>
           <verstretch>0</verstretch>
          </sizepolicy>
         </property>
         <property name="title">
          <string>Surface orientation</string>
         </property>
         <layout class="QVBoxLayout" name="verticalLayout_9">
          <item>
           <widget class="QPushButton" name="pushButtonFlipNormals">
            <property name="text">
             <string>Flip surface normals</string>
            </property>
           </widget>
          </item>
          <item>
           <widget class="QPushButton" name="pushButtonFixSurfaceOrientation">
            <property name="text">
             <string>Fix surface orientation (pointing outside)</string>
            </property>
           </widget>
          </item>
         </layout>
        </widget>
       </item>
      </layout>
     </widget>
     <widget class="QWidget" name="pageTrimm">
      <layout class="QGridLayout" name="gridLayout_2">
       <item row="0" column="0">
        <widget class="QGroupBox" name="groupBox_4">
         <property name="title">
          <string>Trim selected geometry</string>
         </property>
         <layout class="QVBoxLayout" name="verticalLayout_2">
          <item>
           <widget class="QLabel" name="label_2">
            <property name="text">
             <string>Align trimming grid to...</string>
            </property>
           </widget>
          </item>
          <item>
           <layout class="QHBoxLayout" name="horizontalLayout_9">
            <item>
             <widget class="QPushButton" name="pushButtonTrimGridXY">
              <property name="text">
               <string>x-y</string>
              </property>
             </widget>
            </item>
            <item>
             <widget class="QPushButton" name="pushButtonTrimGridYZ">
              <property name="text">
               <string>y-z</string>
              </property>
             </widget>
            </item>
            <item>
             <widget class="QPushButton" name="pushButtonTrimGridXZ">
              <property name="text">
               <string>x-z</string>
              </property>
             </widget>
            </item>
           </layout>
          </item>
          <item>
           <layout class="QHBoxLayout" name="horizontalLayout_5">
            <item>
             <widget class="QPushButton" name="pushButtonTrimGridLocalXY">
              <property name="text">
               <string>local x-y</string>
              </property>
             </widget>
            </item>
            <item>
             <widget class="QPushButton" name="pushButtonTrimGridLocalYZ">
              <property name="text">
               <string>local y-z</string>
              </property>
             </widget>
            </item>
            <item>
             <widget class="QPushButton" name="pushButtonTrimGridLocalXZ">
              <property name="text">
               <string>local x-z</string>
              </property>
             </widget>
            </item>
           </layout>
          </item>
          <item>
           <widget class="QLabel" name="label_10">
            <property name="text">
             <string>Rotate trimming plane relative to local coordinate system</string>
            </property>
           </widget>
          </item>
          <item>
           <layout class="QHBoxLayout" name="horizontalLayout_2">
            <item>
             <widget class="QLabel" name="labelRotationZ_2">
              <property name="minimumSize">
               <size>
                <width>0</width>
                <height>0</height>
               </size>
              </property>
              <property name="palette">
               <palette>
                <active>
                 <colorrole role="WindowText">
                  <brush brushstyle="SolidPattern">
                   <color alpha="255">
                    <red>192</red>
                    <green>28</green>
                    <blue>40</blue>
                   </color>
                  </brush>
                 </colorrole>
                </active>
                <inactive>
                 <colorrole role="WindowText">
                  <brush brushstyle="SolidPattern">
                   <color alpha="255">
                    <red>192</red>
                    <green>28</green>
                    <blue>40</blue>
                   </color>
                  </brush>
                 </colorrole>
                </inactive>
                <disabled/>
               </palette>
              </property>
              <property name="text">
               <string>X</string>
              </property>
             </widget>
            </item>
            <item>
             <widget class="QtExt::ValidatingLineEdit" name="lineEditRotateXTrimming">
              <property name="sizePolicy">
               <sizepolicy hsizetype="MinimumExpanding" vsizetype="Fixed">
                <horstretch>0</horstretch>
                <verstretch>0</verstretch>
               </sizepolicy>
              </property>
              <property name="minimumSize">
               <size>
                <width>50</width>
                <height>0</height>
               </size>
              </property>
              <property name="text">
               <string>0,000</string>
              </property>
              <property name="clearButtonEnabled">
               <bool>false</bool>
              </property>
             </widget>
            </item>
            <item>
             <widget class="QLabel" name="label_11">
              <property name="minimumSize">
               <size>
                <width>20</width>
                <height>0</height>
               </size>
              </property>
              <property name="text">
               <string>°</string>
              </property>
             </widget>
            </item>
            <item>
             <widget class="QLabel" name="labelRotationY_2">
              <property name="minimumSize">
               <size>
                <width>0</width>
                <height>0</height>
               </size>
              </property>
              <property name="palette">
               <palette>
                <active>
                 <colorrole role="WindowText">
                  <brush brushstyle="SolidPattern">
                   <color alpha="255">
                    <red>46</red>
                    <green>194</green>
                    <blue>126</blue>
                   </color>
                  </brush>
                 </colorrole>
                </active>
                <inactive>
                 <colorrole role="WindowText">
                  <brush brushstyle="SolidPattern">
                   <color alpha="255">
                    <red>46</red>
                    <green>194</green>
                    <blue>126</blue>
                   </color>
                  </brush>
                 </colorrole>
                </inactive>
                <disabled/>
               </palette>
              </property>
              <property name="text">
               <string>Y</string>
              </property>
             </widget>
            </item>
            <item>
             <widget class="QtExt::ValidatingLineEdit" name="lineEditRotateYTrimming">
              <property name="sizePolicy">
               <sizepolicy hsizetype="MinimumExpanding" vsizetype="Fixed">
                <horstretch>0</horstretch>
                <verstretch>0</verstretch>
               </sizepolicy>
              </property>
              <property name="minimumSize">
               <size>
                <width>50</width>
                <height>0</height>
               </size>
              </property>
              <property name="text">
               <string>0,000</string>
              </property>
             </widget>
            </item>
            <item>
             <widget class="QLabel" name="label_12">
              <property name="minimumSize">
               <size>
                <width>20</width>
                <height>0</height>
               </size>
              </property>
              <property name="text">
               <string>°</string>
              </property>
             </widget>
            </item>
            <item>
             <widget class="QLabel" name="labelRotationX_2">
              <property name="minimumSize">
               <size>
                <width>0</width>
                <height>0</height>
               </size>
              </property>
              <property name="palette">
               <palette>
                <active>
                 <colorrole role="WindowText">
                  <brush brushstyle="SolidPattern">
                   <color alpha="255">
                    <red>28</red>
                    <green>113</green>
                    <blue>216</blue>
                   </color>
                  </brush>
                 </colorrole>
                </active>
                <inactive>
                 <colorrole role="WindowText">
                  <brush brushstyle="SolidPattern">
                   <color alpha="255">
                    <red>28</red>
                    <green>113</green>
                    <blue>216</blue>
                   </color>
                  </brush>
                 </colorrole>
                </inactive>
                <disabled/>
               </palette>
              </property>
              <property name="text">
               <string>Z</string>
              </property>
             </widget>
            </item>
            <item>
             <widget class="QtExt::ValidatingLineEdit" name="lineEditRotateZTrimming">
              <property name="sizePolicy">
               <sizepolicy hsizetype="MinimumExpanding" vsizetype="Fixed">
                <horstretch>0</horstretch>
                <verstretch>0</verstretch>
               </sizepolicy>
              </property>
              <property name="minimumSize">
               <size>
                <width>50</width>
                <height>0</height>
               </size>
              </property>
              <property name="text">
               <string>0,000</string>
              </property>
             </widget>
            </item>
            <item>
             <widget class="QLabel" name="label_13">
              <property name="minimumSize">
               <size>
                <width>20</width>
                <height>0</height>
               </size>
              </property>
              <property name="text">
               <string>°</string>
              </property>
             </widget>
            </item>
           </layout>
          </item>
          <item>
           <widget class="QPushButton" name="pushButtonApplyTrimmingRotation">
            <property name="text">
             <string>Apply rotation</string>
            </property>
           </widget>
          </item>
          <item>
           <widget class="Line" name="line">
            <property name="orientation">
             <enum>Qt::Horizontal</enum>
            </property>
           </widget>
          </item>
          <item>
           <widget class="QLabel" name="label_9">
            <property name="text">
             <string>Offset of trimming plane</string>
            </property>
           </widget>
          </item>
          <item>
           <layout class="QHBoxLayout" name="horizontalLayout_10">
            <item>
             <widget class="QLabel" name="label_3">
              <property name="text">
               <string>X</string>
              </property>
             </widget>
            </item>
            <item>
             <widget class="QtExt::ValidatingLineEdit" name="lineEditTranslateTrimmingX"/>
            </item>
            <item>
             <widget class="QLabel" name="label_6">
              <property name="minimumSize">
               <size>
                <width>20</width>
                <height>0</height>
               </size>
              </property>
              <property name="text">
               <string>m</string>
              </property>
             </widget>
            </item>
            <item>
             <widget class="QLabel" name="label_4">
              <property name="text">
               <string>Y</string>
              </property>
             </widget>
            </item>
            <item>
             <widget class="QtExt::ValidatingLineEdit" name="lineEditTranslateTrimmingY"/>
            </item>
            <item>
             <widget class="QLabel" name="label_7">
              <property name="minimumSize">
               <size>
                <width>20</width>
                <height>0</height>
               </size>
              </property>
              <property name="text">
               <string>m</string>
              </property>
             </widget>
            </item>
            <item>
             <widget class="QLabel" name="label_5">
              <property name="text">
               <string>Z</string>
              </property>
             </widget>
            </item>
            <item>
             <widget class="QtExt::ValidatingLineEdit" name="lineEditTranslateTrimmingZ"/>
            </item>
            <item>
             <widget class="QLabel" name="label_8">
              <property name="minimumSize">
               <size>
                <width>20</width>
                <height>0</height>
               </size>
              </property>
              <property name="text">
               <string>m</string>
              </property>
             </widget>
            </item>
           </layout>
          </item>
          <item>
           <widget class="Line" name="line_2">
            <property name="orientation">
             <enum>Qt::Horizontal</enum>
            </property>
           </widget>
          </item>
          <item>
           <widget class="QPushButton" name="pushButtonTrimPolygons">
            <property name="font">
             <font>
              <bold>true</bold>
             </font>
            </property>
            <property name="text">
             <string>Trim selected geometry</string>
            </property>
           </widget>
          </item>
          <item>
           <spacer name="verticalSpacer_3">
            <property name="orientation">
             <enum>Qt::Vertical</enum>
            </property>
            <property name="sizeHint" stdset="0">
             <size>
              <width>20</width>
              <height>40</height>
             </size>
            </property>
           </spacer>
          </item>
         </layout>
        </widget>
       </item>
      </layout>
     </widget>
     <widget class="QWidget" name="pageCopy">
      <layout class="QVBoxLayout" name="verticalLayoutCopy">
       <item>
        <widget class="QGroupBox" name="groupBox_2">
         <property name="title">
          <string>Copy selected geometry</string>
         </property>
         <layout class="QGridLayout" name="gridLayout">
          <item row="3" column="2">
           <widget class="QPushButton" name="pushButtonCopyBuilding">
            <property name="text">
             <string>Buildings</string>
            </property>
           </widget>
          </item>
          <item row="3" column="1">
           <widget class="QPushButton" name="pushButtonCopyBuildingLevel">
            <property name="text">
             <string>Building levels</string>
            </property>
           </widget>
          </item>
          <item row="1" column="0" colspan="3">
           <layout class="QHBoxLayout" name="horizontalLayout_4">
            <item>
             <widget class="QLabel" name="labelScaleX_2">
              <property name="minimumSize">
               <size>
                <width>0</width>
                <height>0</height>
               </size>
              </property>
              <property name="text">
               <string>ΔX</string>
              </property>
             </widget>
            </item>
            <item>
             <widget class="QtExt::ValidatingLineEdit" name="lineEditCopyX">
              <property name="sizePolicy">
               <sizepolicy hsizetype="MinimumExpanding" vsizetype="Fixed">
                <horstretch>0</horstretch>
                <verstretch>0</verstretch>
               </sizepolicy>
              </property>
              <property name="minimumSize">
               <size>
                <width>50</width>
                <height>0</height>
               </size>
              </property>
              <property name="clearButtonEnabled">
               <bool>false</bool>
              </property>
             </widget>
            </item>
            <item>
             <widget class="QLabel" name="labelScaleY_2">
              <property name="minimumSize">
               <size>
                <width>0</width>
                <height>0</height>
               </size>
              </property>
              <property name="text">
               <string>ΔY</string>
              </property>
             </widget>
            </item>
            <item>
             <widget class="QtExt::ValidatingLineEdit" name="lineEditCopyY">
              <property name="sizePolicy">
               <sizepolicy hsizetype="MinimumExpanding" vsizetype="Fixed">
                <horstretch>0</horstretch>
                <verstretch>0</verstretch>
               </sizepolicy>
              </property>
              <property name="minimumSize">
               <size>
                <width>50</width>
                <height>0</height>
               </size>
              </property>
             </widget>
            </item>
            <item>
             <widget class="QLabel" name="labelScaleZ_2">
              <property name="minimumSize">
               <size>
                <width>0</width>
                <height>0</height>
               </size>
              </property>
              <property name="text">
               <string>ΔZ</string>
              </property>
             </widget>
            </item>
            <item>
             <widget class="QtExt::ValidatingLineEdit" name="lineEditCopyZ">
              <property name="sizePolicy">
               <sizepolicy hsizetype="MinimumExpanding" vsizetype="Fixed">
                <horstretch>0</horstretch>
                <verstretch>0</verstretch>
               </sizepolicy>
              </property>
              <property name="minimumSize">
               <size>
                <width>50</width>
                <height>0</height>
               </size>
              </property>
             </widget>
            </item>
           </layout>
          </item>
          <item row="2" column="0">
           <widget class="QPushButton" name="pushButtonCopySurface">
            <property name="text">
             <string>Surfaces</string>
            </property>
           </widget>
          </item>
          <item row="3" column="0">
           <widget class="QPushButton" name="pushButtonCopyRoom">
            <property name="text">
             <string>Rooms</string>
            </property>
           </widget>
          </item>
          <item row="2" column="1">
           <widget class="QPushButton" name="pushButtonCopySubsurface">
            <property name="text">
             <string>Windows/Doors</string>
            </property>
           </widget>
          </item>
          <item row="0" column="0" colspan="3">
           <widget class="QLabel" name="label">
            <property name="text">
             <string>Enter translation with respect to local coordinate system.</string>
            </property>
           </widget>
          </item>
         </layout>
        </widget>
       </item>
      </layout>
     </widget>
    </widget>
   </item>
   <item>
    <layout class="QHBoxLayout" name="horizontalLayout_3">
     <item>
      <widget class="QPushButton" name="pushButtonApply">
       <property name="text">
        <string>Apply</string>
       </property>
      </widget>
     </item>
     <item>
      <widget class="QPushButton" name="pushButtonCancel">
       <property name="text">
        <string>Cancel</string>
       </property>
      </widget>
     </item>
    </layout>
   </item>
<<<<<<< HEAD
=======
   <item>
    <spacer name="verticalSpacer_3">
     <property name="orientation">
      <enum>Qt::Vertical</enum>
     </property>
     <property name="sizeHint" stdset="0">
      <size>
       <width>20</width>
       <height>40</height>
      </size>
     </property>
    </spacer>
   </item>
>>>>>>> ede80b0e
  </layout>
 </widget>
 <customwidgets>
  <customwidget>
   <class>QtExt::ValidatingLineEdit</class>
   <extends>QLineEdit</extends>
   <header location="global">QtExt_ValidatingLineEdit.h</header>
   <slots>
    <signal>editingFinishedSuccessfully()</signal>
   </slots>
  </customwidget>
 </customwidgets>
 <tabstops>
  <tabstop>lineEditTranslateX</tabstop>
  <tabstop>lineEditTranslateY</tabstop>
  <tabstop>lineEditTranslateZ</tabstop>
  <tabstop>radioButtonRotationAlignToAngles</tabstop>
  <tabstop>radioButtonRotationRelative</tabstop>
  <tabstop>lineEditRotateOrientation</tabstop>
  <tabstop>lineEditRotateInclination</tabstop>
  <tabstop>lineEditRotateX</tabstop>
  <tabstop>lineEditRotateY</tabstop>
  <tabstop>lineEditRotateZ</tabstop>
  <tabstop>pushButtonThreePointRotation</tabstop>
  <tabstop>radioButtonScaleResize</tabstop>
  <tabstop>radioButtonScaleFactor</tabstop>
  <tabstop>lineEditScaleX</tabstop>
  <tabstop>lineEditScaleY</tabstop>
  <tabstop>lineEditScaleZ</tabstop>
  <tabstop>pushButtonCenterHorizontally</tabstop>
  <tabstop>pushButtonCenterVertically</tabstop>
  <tabstop>lineEditCopyX</tabstop>
  <tabstop>lineEditCopyY</tabstop>
  <tabstop>lineEditCopyZ</tabstop>
  <tabstop>pushButtonCopySurface</tabstop>
  <tabstop>pushButtonCopySubsurface</tabstop>
  <tabstop>pushButtonCopyRoom</tabstop>
  <tabstop>pushButtonCopyBuildingLevel</tabstop>
  <tabstop>pushButtonCopyBuilding</tabstop>
  <tabstop>pushButtonApply</tabstop>
  <tabstop>pushButtonCancel</tabstop>
 </tabstops>
 <resources/>
 <connections/>
</ui><|MERGE_RESOLUTION|>--- conflicted
+++ resolved
@@ -6,13 +6,8 @@
    <rect>
     <x>0</x>
     <y>0</y>
-<<<<<<< HEAD
-    <width>576</width>
-    <height>592</height>
-=======
     <width>505</width>
     <height>500</height>
->>>>>>> ede80b0e
    </rect>
   </property>
   <property name="sizePolicy">
@@ -588,7 +583,7 @@
        </item>
       </layout>
      </widget>
-     <widget class="QWidget" name="pageTrimm">
+        <widget class="QWidget" name="pageTrimm">
       <layout class="QGridLayout" name="gridLayout_2">
        <item row="0" column="0">
         <widget class="QGroupBox" name="groupBox_4">
@@ -1183,8 +1178,6 @@
      </item>
     </layout>
    </item>
-<<<<<<< HEAD
-=======
    <item>
     <spacer name="verticalSpacer_3">
      <property name="orientation">
@@ -1198,7 +1191,6 @@
      </property>
     </spacer>
    </item>
->>>>>>> ede80b0e
   </layout>
  </widget>
  <customwidgets>
