/*	SIM-VICUS - Building and District Energy Simulation Tool.

	Copyright (c) 2020-today, Institut für Bauklimatik, TU Dresden, Germany

	Primary authors:
	  Andreas Nicolai  <andreas.nicolai -[at]- tu-dresden.de>
	  Dirk Weiss  <dirk.weiss -[at]- tu-dresden.de>
	  Stephan Hirth  <stephan.hirth -[at]- tu-dresden.de>
	  Hauke Hirsch  <hauke.hirsch -[at]- tu-dresden.de>

	  ... all the others from the SIM-VICUS team ... :-)

	This program is part of SIM-VICUS (https://github.com/ghorwin/SIM-VICUS)

	This program is free software: you can redistribute it and/or modify
	it under the terms of the GNU General Public License as published by
	the Free Software Foundation, either version 3 of the License, or
	(at your option) any later version.

	This program is distributed in the hope that it will be useful,
	but WITHOUT ANY WARRANTY; without even the implied warranty of
	MERCHANTABILITY or FITNESS FOR A PARTICULAR PURPOSE.  See the
	GNU General Public License for more details.
*/

#ifndef SVMainWindowH
#define SVMainWindowH

#include <QMainWindow>
#include <QUndoStack>
#include <QProcess>

#include <map>

#include "SVProjectHandler.h"

namespace Ui {
	class SVMainWindow;
}

class QProgressDialog;
class QSplitter;

class SVThreadBase;
class SVWelcomeScreen;
class SVButtonBar;
class SVPreferencesDialog;
class SVPostProcHandler;
class SVLogWidget;
class SVGeometryView;
class SVNavigationTreeWidget;
class SVNetworkImportDialog;
class SVImportIDFDialog;
class SVNetworkEditDialog;
class SVViewStateHandler;
class SVSimulationStartNandrad;
class SVSimulationStartNetworkSim;
class SVSimulationShadingOptions;

class SVDatabaseEditDialog;
class SVDBZoneTemplateEditDialog;

/*! Main window class. */
class SVMainWindow : public QMainWindow {
	Q_OBJECT
public:

	/*! Returns a pointer to the SVMainWindow instance.
		Only access this function during the lifetime of the
		SVMainWindow instance.
	*/
	static SVMainWindow & instance();

	/*! Adds an undo command to the global undo stack.
		Ownership of the command object will be transferred to the stack.
	*/
	static void addUndoCommand(QUndoCommand * command);



	/*! Default SVMainWindow constructor. */
	explicit SVMainWindow(QWidget *parent = nullptr, Qt::WindowFlags flags = 0);

	/*! Default destructor. */
	~SVMainWindow();

	/*! Public access function to save project file (called from simulation view).
		\return Returns true if project was saved and project handler
				has now an unmodified project with valid project filename.
	*/
	bool saveProject();

	/*! Exports the current project to the selected exportFilePath path.
		Opens an (internationalized) message box on the first error encountered.
		\param exportFilePath Path to resultant project package
		\param withTopLevelDir If true, the files are stored within a top-level directory.
		\return Returns true on success, false on error.

		The following conventions on the directories within the zip-file are used:
		Suppose the project lies at: ../data/test.vicus
		Suppose exportFilePath = ../data/exports/testPackage.vicus

		When withTopLevelDir==false, Zip content:

		  db/
		  climate/
		  test.vicus

		When withTopLevelDir==true, Zip content:

		  test_package/
			db/
			climate/
			test.vicus

	*/
	bool exportProjectPackage(const QString & exportFilePath, bool withTopLevelDir);

	/*! Returns the material edit dialog. */
	SVDatabaseEditDialog * dbMaterialEditDialog();
	/*! Returns the construction edit dialog. */
	SVDatabaseEditDialog * dbConstructionEditDialog();
	/*! Returns the component edit dialog. */
	SVDatabaseEditDialog * dbComponentEditDialog();
	/*! Returns the subsurface component edit dialog. */
	SVDatabaseEditDialog * dbSubSurfaceComponentEditDialog();
	/*! Returns the boundary condition edit dialog. */
	SVDatabaseEditDialog * dbBoundaryConditionEditDialog();
	/*! Returns the window edit dialog. */
	SVDatabaseEditDialog * dbWindowEditDialog();
	/*! Returns the window glazing system edit dialog. */
	SVDatabaseEditDialog * dbWindowGlazingSystemEditDialog();
	/*! Returns the pipe edit dialog. */
	SVDatabaseEditDialog *dbPipeEditDialog();
	/*! Returns the network component edit dialog. */
	SVDatabaseEditDialog *dbNetworkComponentEditDialog();
	/*! Returns the schedule edit dialog. */
	SVDatabaseEditDialog *dbScheduleEditDialog();
	/*! Returns the internal loads person edit dialog. */
	SVDatabaseEditDialog *dbInternalLoadsPersonEditDialog();
	/*! Returns the internal loads electric equipment edit dialog. */
	SVDatabaseEditDialog *dbInternalLoadsElectricEquipmentEditDialog();
	/*! Returns the internal loads person edit dialog. */
	SVDatabaseEditDialog *dbInternalLoadsLightsEditDialog();
	/*! Returns the internal loads other edit dialog. */
	SVDatabaseEditDialog *dbInternalLoadsOtherEditDialog();
	/*! Returns the internal zone control thermostat edit dialog. */
	SVDatabaseEditDialog *dbZoneControlThermostatEditDialog();
	/*! Returns the internal zone control natural ventilation edit dialog. */
	SVDatabaseEditDialog *dbZoneControlVentilationNaturalEditDialog();
	/*! Returns the internal zone control shading edit dialog. */
	SVDatabaseEditDialog *dbZoneControlShadingEditDialog();
	/*! Returns the internal infiltration edit dialog. */
	SVDatabaseEditDialog *dbZoneIdealHeatingCoolingEditDialog();
	/*! Returns the internal infiltration edit dialog. */
	SVDatabaseEditDialog *dbInfiltrationEditDialog();
	/*! Returns the internal ventilation edit dialog. */
	SVDatabaseEditDialog *dbVentilationNaturalEditDialog();
	/*! Returns the zone template edit dialog. */
	SVDBZoneTemplateEditDialog * dbZoneTemplateEditDialog();
	/*! Returns the pipe edit dialog. */
	SVDatabaseEditDialog *dbFluidEditDialog();
<<<<<<< HEAD
	/*! Returns the network controller edit dialog. */
	SVDatabaseEditDialog *dbNetworkControllerEditDialog();
	/*! Returns the sub network edit dialog. */
	SVDatabaseEditDialog *dbSubNetworkEditDialog();
=======
	/*! Returns the surface heating system edit dialog. */
	SVDatabaseEditDialog *dbSurfaceHeatingSystemEditDialog();
>>>>>>> 87bc91be

	/*! Returns the pointer to the Start Simulation Nandrad Widget */
	SVSimulationStartNandrad * simulationStartNandrad() const;

public slots:

	void on_actionDBComponents_triggered();

protected:
	/*! Checks if project file has been changed by external application. */
	void changeEvent(QEvent *event);
	/*! Does the confirm-saving-before-close stuff. */
	void closeEvent(QCloseEvent * event);

private slots:
	/*! Does the entire UI initialization.
		Triggered with slight delay from the event loop. Make sure no other events kick in before setup has
		completed!
	*/
	void setup();

	/*! Triggered when a recent file menu entry was clicked. */
	void onActionOpenRecentFile();

	/*! Triggered when a language menu entry was clicked. */
	void onActionSwitchLanguage();

	/*! Updates the state of all actions based on the current condition of the project.
		This slot is connected to the signal updateActions() from SVProjectHandler.
	*/
	void onUpdateActions();

	/*! Updates the menu entries in the 'Recent Projects' submenu.
		This is a slot because we need to update the menu with the actions
		a bit delayed. When the user clicks on a recent project menu entry, the
		loadProject() function is indirectly called which in turn calls
		updateRecentProjects(). Since the menu actions in the recent projects
		menu are deleted, this would mean that the action currently process is
		being deleted - causing a crash. Therefore we don't call updateRecentProjects()
		directly, but via a QTimer::singleShot() and thus ensure that the
		action handler function is completed before the action is touched.
	*/
	void onUpdateRecentProjects();

	/*! Opens a project with filename.
		Called from onActionOpenRecentFile() and from welcome screen.
	*/
	void onOpenProjectByFilename(const QString & filename);

	/*! Copies an example project (and its directory content) to a new directory (interactive) and
		opens the copied example project.
		Called only from welcome screen.
	*/
	void onOpenExampleByFilename(const QString & filename);

	/*! Copies an template project (and its directory content) to a new directory (interactive) and
		opens the copied template project.
		Called only from welcome screen.
	*/
	void onOpenTemplateByFilename(const QString & filename);

	/*! Triggered whenever a worker thread finishes. */
	void onWorkerThreadFinished();

	/*! Triggered whenever a project was read successfully. */
	void onFixProjectAfterRead();
	void onStyleChanged();

	void onDockWidgetToggled(bool);

	// all menu action slots below

	void on_actionFileNew_triggered();
	void on_actionFileOpen_triggered();
	void on_actionFileSave_triggered();
	void on_actionFileSaveAs_triggered();
	void on_actionFileReload_triggered();
	void on_actionFileImportEneryPlusIDF_triggered();
	void on_actionFileOpenProjectDir_triggered();
	void on_actionFileClose_triggered();
	void on_actionFileExportProjectPackage_triggered();
	void on_actionFileExportView3D_triggered();
	void on_actionFileQuit_triggered();

	void on_actionEditTextEditProject_triggered();
	void on_actionEditPreferences_triggered();
	void on_actionEditCleanProject_triggered();

	void on_actionDBMaterials_triggered();
	void on_actionDBWindows_triggered();
	void on_actionDBWindowGlazingSystems_triggered();
	void on_actionDBConstructions_triggered();
	void on_actionDBSubSurfaceComponents_triggered();
	void on_actionDBBoundaryConditions_triggered();
	void on_actionDBSchedules_triggered();
	void on_actionDBInternalLoadsPerson_triggered();
	void on_actionDBInternalLoadsElectricEquipment_triggered();
	void on_actionDBInternalLoadsLights_triggered();
	void on_actionDBInternalLoadsOther_triggered();

	void on_actionDBZoneTemplates_triggered();
	void on_actionDBZoneControlThermostat_triggered();
	void on_actionDBZoneControlVentilationNatural_triggered();
	void on_actionDBZoneControlShading_triggered();

	void on_actionDBZoneIdealHeatingCooling_triggered();

	void on_actionDBInfiltration_triggered();
	void on_actionDBVentilationNatural_triggered();

	void on_actionDBSurfaceHeatingSystems_triggered();

	void on_actionDBHydraulicComponents_triggered();
	void on_actionDBNetworkPipes_triggered();
	void on_actionDBFluids_triggered();


	void on_actionBuildingFloorManager_triggered();
	void on_actionBuildingSurfaceHeatings_triggered();


	void on_actionNetworkImport_triggered();


	void on_actionToolsExternalPostProcessing_triggered();
	void on_actionToolsCCMeditor_triggered();


	void on_actionViewToggleGeometryMode_triggered();
	void on_actionViewToggleParametrizationMode_triggered();
	void on_actionViewShowSurfaceNormals_toggled(bool visible);
	void on_actionViewResetView_triggered();


	void on_actionSimulationNANDRAD_triggered();
<<<<<<< HEAD
=======
	void on_actionSimulationHydraulicNetwork_triggered();
	void on_actionSimulationExportFMI_triggered();

>>>>>>> 87bc91be

	void on_actionHelpAboutQt_triggered();
	void on_actionHelpAbout_triggered();
	void on_actionHelpBugReport_triggered();
	void on_actionHelpVisitDiscussionForum_triggered();
	void on_actionHelpCheckForUpdates_triggered();
	void on_actionHelpOnlineManual_triggered();
	void on_actionHelpKeyboardAndMouseControls_triggered();


	void on_actionDBControllers_triggered();

	void on_actionDBSub_networks_triggered();

private:
	/*! Sets up all dock widgets with definition lists. */
	void setupDockWidgets();

	/*! Updates the window title. */
	void updateWindowTitle();

	/*! Imports the project package to the selected import directory.
		Opens an (internationalized) message box on the first error encountered.
		\param packageFilePath Full path to package file.
		\param targetDirectory Target dir to extract package content into (no subdirectory is created)
		\param projectFilePath If package contains a project file, this file name (full path) will be stored
		\param isPackage True if package is a vicus package and should contain a vicus project file.
		\return Returns true on success, false on error.
	*/
	bool importProjectPackage(const QString & packageFilePath, const QString & targetDirectory,
							  QString & projectFilePath, bool isPackage);

	/*! Creates a thumbnail-image of the current project sketch.
		\return Returns full path to created thumbnail.
	*/
	QString saveThumbNail();

	/*! Adds another language setting action, when the corresponding language files exist. */
	void addLanguageAction(const QString & langId, const QString & actionCaption);

	/*! Appends the thread base to the thread pool and starts processing the threads.
		This function is usually called from the static function SVThreadBase::runWorkerThread().
	*/
	void runWorkerThreadImpl(SVThreadBase * base);

	/*! This will start the processing of the thread pool.
		If a thread is currently running, the call is ignored. */
	void processThread();

	/*! Tests of file is a project package, and if yes, asks user to select an extraction
		directory, imports the project and adjusts filename to point to the extracted
		project file.
		In case of error, an error message pops up (this is an interactive function!) and
		the function returns false. If all goes well, the function returns true.
		\param filename Full path to package file (if file has invalid extension, function silently returns).
		\param renameProjectFileAfterwards If set to true, the user is requested to specify target filename instead of
			just the extraction directory. After project is extracted it will then be renamed to match the selected file.
	*/
	bool processProjectPackage(QString & filename, bool renameProjectFileAfterwards);

	/*! This function does the actual copying of the project dependencies to the 'materials' and 'climate' subdirectories.
		\param targetDirPath Directory to export the project to (must exist and be empty).
		\param project The project to export.
	*/
	bool exportProjectCopy(QString targetDirPath, const VICUS::Project & project);


	/*! Global pointer to main window instance.
		Initialized in the constructor of SVMainWindow and
		reset to nullptr in the destructor. So be sure that the main window
		exists before accessing SVMainWindow::instance()
	*/
	static SVMainWindow			*m_self;

	/*! Map to store dock widget visibility.
		Initialized, after stored view configuration was read from file.
		Modified and applied in onNavigationBarViewChanged();
	*/
	std::map<QDockWidget*, bool>	m_dockWidgetVisibility;

	/*! Main user interface pointer. */
	Ui::SVMainWindow			*m_ui													= nullptr;
	/*! The global undo stack in the program. */
	QUndoStack					*m_undoStack											= nullptr;
	/*! Menu for the recent projects entries. */
	QMenu						*m_recentProjectsMenu									= nullptr;
	/*! List with action objects for each recent project in the main menu. */
	QList<QAction*>				m_recentProjectActions;
	/*! List of language actions shown in the languages menu. */
	QList<QAction*>				m_languageActions;
	/*! The project handler that manages the actual project. */
	SVProjectHandler			m_projectHandler;
	/*! The thread pool managed by the main window. */
	QList<SVThreadBase*>		m_threadPool;

	QAction *					m_undoAction;
	QAction *					m_redoAction;

	/*! The welcome screen. */
	SVWelcomeScreen				*m_welcomeScreen										= nullptr;

	/*! The navigation bar. */
	SVButtonBar					*m_buttonBar											= nullptr;

	/*! Splitter that contains navigation tree widget and geometry view. */
	QSplitter					*m_geometryViewSplitter									= nullptr;

	/*! Navigation tree widget (left of 3D scene view). */
	SVNavigationTreeWidget		*m_navigationTreeWidget									= nullptr;

	/*! User preferences. */
	SVPreferencesDialog			*m_preferencesDialog									= nullptr;

	/*! IDF import dialog */
	SVImportIDFDialog			*m_importIDFDialog										= nullptr;

	/*! Network import dialog */
	SVNetworkImportDialog		*m_networkImportDialog									= nullptr;

	/*! Network edit dialog */
	SVNetworkEditDialog			*m_networkEditDialog									= nullptr;

	/*! Simulation start dialog. */
	SVSimulationStartNandrad	*m_simulationStartNandrad								= nullptr;
	SVSimulationStartNetworkSim	*m_simulationStartNetworkSim							= nullptr;

	/*! FMI Export dialog. */
	SVSimulationShadingOptions	*m_shadingCalculationDialog								= nullptr;


	/*! Contains the 3D scene view (and tool buttons and stuff). */
	SVGeometryView				*m_geometryView											= nullptr;

	QDockWidget					*m_logDockWidget										= nullptr;
	SVLogWidget					*m_logWidget											= nullptr;

	/*! Handles spawning/activating of PostProc executable. */
	SVPostProcHandler			*m_postProcHandler										= nullptr;

	/*! Central handler for the user interface state. */
	SVViewStateHandler			*m_viewStateHandler										= nullptr;


	SVDatabaseEditDialog				*m_dbMaterialEditDialog							= nullptr;
	SVDatabaseEditDialog				*m_dbConstructionEditDialog						= nullptr;
	SVDatabaseEditDialog				*m_dbWindowEditDialog							= nullptr;
	SVDatabaseEditDialog				*m_dbWindowGlazingSystemEditDialog				= nullptr;
	SVDatabaseEditDialog				*m_dbComponentEditDialog						= nullptr;
	SVDatabaseEditDialog				*m_dbSubSurfaceComponentEditDialog				= nullptr;
	SVDatabaseEditDialog				*m_dbBoundaryConditionEditDialog				= nullptr;
	SVDatabaseEditDialog				*m_dbPipeEditDialog								= nullptr;
	SVDatabaseEditDialog				*m_dbFluidEditDialog							= nullptr;
	SVDatabaseEditDialog				*m_dbNetworkControllerEditDialog				= nullptr;
	SVDatabaseEditDialog				*m_dbSubNetworkEditDialog						= nullptr;
	SVDatabaseEditDialog				*m_dbNetworkComponentEditDialog					= nullptr;
	SVDatabaseEditDialog				*m_dbScheduleEditDialog							= nullptr;
	SVDatabaseEditDialog				*m_dbInternalLoadsPersonEditDialog				= nullptr;
	SVDatabaseEditDialog				*m_dbInternalLoadsElectricEquipmentEditDialog	= nullptr;
	SVDatabaseEditDialog				*m_dbInternalLoadsLightsEditDialog				= nullptr;
	SVDatabaseEditDialog				*m_dbInternalLoadsOtherEditDialog				= nullptr;
	SVDatabaseEditDialog				*m_dbZoneControlThermostatEditDialog			= nullptr;
	SVDatabaseEditDialog				*m_dbZoneControlVentilationNaturalEditDialog	= nullptr;
	SVDatabaseEditDialog				*m_dbZoneControlShadingEditDialog				= nullptr;
	SVDatabaseEditDialog				*m_dbZoneIdealHeatingCoolingEditDialog			= nullptr;
	SVDatabaseEditDialog				*m_dbInfiltrationEditDialog						= nullptr;
	SVDatabaseEditDialog				*m_dbVentilationNaturalEditDialog				= nullptr;
	SVDatabaseEditDialog				*m_dbVSurfaceHeatingSystemEditDialog			= nullptr;

	// special edit dialogs
	SVDBZoneTemplateEditDialog			*m_dbZoneTemplateEditDialog						= nullptr;

	friend class SVThreadBase;

};

#endif // SVMainWindowH<|MERGE_RESOLUTION|>--- conflicted
+++ resolved
@@ -160,15 +160,12 @@
 	SVDBZoneTemplateEditDialog * dbZoneTemplateEditDialog();
 	/*! Returns the pipe edit dialog. */
 	SVDatabaseEditDialog *dbFluidEditDialog();
-<<<<<<< HEAD
 	/*! Returns the network controller edit dialog. */
 	SVDatabaseEditDialog *dbNetworkControllerEditDialog();
 	/*! Returns the sub network edit dialog. */
 	SVDatabaseEditDialog *dbSubNetworkEditDialog();
-=======
 	/*! Returns the surface heating system edit dialog. */
 	SVDatabaseEditDialog *dbSurfaceHeatingSystemEditDialog();
->>>>>>> 87bc91be
 
 	/*! Returns the pointer to the Start Simulation Nandrad Widget */
 	SVSimulationStartNandrad * simulationStartNandrad() const;
@@ -304,12 +301,8 @@
 
 
 	void on_actionSimulationNANDRAD_triggered();
-<<<<<<< HEAD
-=======
-	void on_actionSimulationHydraulicNetwork_triggered();
 	void on_actionSimulationExportFMI_triggered();
 
->>>>>>> 87bc91be
 
 	void on_actionHelpAboutQt_triggered();
 	void on_actionHelpAbout_triggered();
