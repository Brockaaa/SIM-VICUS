/*	SIM-VICUS - Building and District Energy Simulation Tool.

	Copyright (c) 2020-today, Institut für Bauklimatik, TU Dresden, Germany

	Primary authors:
	  Andreas Nicolai  <andreas.nicolai -[at]- tu-dresden.de>
	  Dirk Weiss  <dirk.weiss -[at]- tu-dresden.de>
	  Stephan Hirth  <stephan.hirth -[at]- tu-dresden.de>
	  Hauke Hirsch  <hauke.hirsch -[at]- tu-dresden.de>

	  ... all the others from the SIM-VICUS team ... :-)

	This program is part of SIM-VICUS (https://github.com/ghorwin/SIM-VICUS)

	This program is free software: you can redistribute it and/or modify
	it under the terms of the GNU General Public License as published by
	the Free Software Foundation, either version 3 of the License, or
	(at your option) any later version.

	This program is distributed in the hope that it will be useful,
	but WITHOUT ANY WARRANTY; without even the implied warranty of
	MERCHANTABILITY or FITNESS FOR A PARTICULAR PURPOSE.  See the
	GNU General Public License for more details.
*/

#ifndef SVMainWindowH
#define SVMainWindowH

#include <QMainWindow>
#include <QUndoStack>
#include <QProcess>
#include <QTimer>

#include <map>

#include "SVProjectHandler.h"

namespace Ui {
	class SVMainWindow;
}

class QProgressDialog;
class QSplitter;

class SVThreadBase;
class SVWelcomeScreen;
class SVNotesDialog;
class SVButtonBar;
class SVPreferencesDialog;
class SVPostProcHandler;
class SVLogWidget;
class SVGeometryView;
class SVNavigationTreeWidget;
class SVNetworkImportDialog;
class SVNetworkExportDialog;
class SVImportIDFDialog;
class SVNetworkEditDialog;
class SVViewStateHandler;
class SVSimulationStartNandrad;
class SVSimulationStartNetworkSim;
class SVSimulationShadingOptions;
class SVCoSimCO2VentilationDialog;
class SVLcaLccSettingsDialog;

class SVDatabaseEditDialog;
class SVDBZoneTemplateEditDialog;
class SVDBDuplicatesDialog;
class SVPluginLoader;


/*! Main window class. */
class SVMainWindow : public QMainWindow {
	Q_OBJECT
public:

	/*! Returns a pointer to the SVMainWindow instance.
		Only access this function during the lifetime of the
		SVMainWindow instance.
	*/
	static SVMainWindow & instance();

	/*! Adds an undo command to the global undo stack.
		Ownership of the command object will be transferred to the stack.
	*/
	static void addUndoCommand(QUndoCommand * command);



	/*! Default SVMainWindow constructor. */
	explicit SVMainWindow(QWidget *parent = nullptr);

	/*! Default destructor. */
	~SVMainWindow() override;

	/*! Public access function to save project file (called from simulation view).
		\return Returns true if project was saved and project handler
				has now an unmodified project with valid project filename.
	*/
	bool saveProject();

	/*! Exports the current project to the selected exportFilePath path.
		Opens an (internationalized) message box on the first error encountered.
		\param exportFilePath Path to resultant project package
		\param withTopLevelDir If true, the files are stored within a top-level directory.
		\return Returns true on success, false on error.

		The following conventions on the directories within the zip-file are used:
		Suppose the project lies at: ../data/test.vicus
		Suppose exportFilePath = ../data/exports/testPackage.vicus

		When withTopLevelDir==false, Zip content:

		  db/
		  climate/
		  test.vicus

		When withTopLevelDir==true, Zip content:

		  test_package/
			db/
			climate/
			test.vicus

	*/
	bool exportProjectPackage(const QString & exportFilePath, bool withTopLevelDir);

	/*! Returns the material edit dialog. */
	SVDatabaseEditDialog * dbMaterialEditDialog();
	/*! Returns the EPD edit dialog. */
	SVDatabaseEditDialog * dbEpdEditDialog();
	/*! Returns the construction edit dialog. */
	SVDatabaseEditDialog * dbConstructionEditDialog();
	/*! Returns the component edit dialog. */
	SVDatabaseEditDialog * dbComponentEditDialog();
	/*! Returns the subsurface component edit dialog. */
	SVDatabaseEditDialog * dbSubSurfaceComponentEditDialog();
	/*! Returns the boundary condition edit dialog. */
	SVDatabaseEditDialog * dbBoundaryConditionEditDialog();
	/*! Returns the window edit dialog. */
	SVDatabaseEditDialog * dbWindowEditDialog();
	/*! Returns the window glazing system edit dialog. */
	SVDatabaseEditDialog * dbWindowGlazingSystemEditDialog();
	/*! Returns the pipe edit dialog. */
	SVDatabaseEditDialog *dbPipeEditDialog();
	/*! Returns the supply system condition edit dialog. */
	SVDatabaseEditDialog * dbSupplySystemEditDialog();
	/*! Returns the network component edit dialog. */
	SVDatabaseEditDialog *dbNetworkComponentEditDialog();
	/*! Returns the schedule edit dialog. */
	SVDatabaseEditDialog *dbScheduleEditDialog();
	/*! Returns the internal loads person edit dialog. */
	SVDatabaseEditDialog *dbInternalLoadsPersonEditDialog();
	/*! Returns the internal loads electric equipment edit dialog. */
	SVDatabaseEditDialog *dbInternalLoadsElectricEquipmentEditDialog();
	/*! Returns the internal loads person edit dialog. */
	SVDatabaseEditDialog *dbInternalLoadsLightsEditDialog();
	/*! Returns the internal loads other edit dialog. */
	SVDatabaseEditDialog *dbInternalLoadsOtherEditDialog();
	/*! Returns the internal zone control thermostat edit dialog. */
	SVDatabaseEditDialog *dbZoneControlThermostatEditDialog();
	/*! Returns the internal zone control natural ventilation edit dialog. */
	SVDatabaseEditDialog *dbZoneControlVentilationNaturalEditDialog();
	/*! Returns the internal zone control shading edit dialog. */
	SVDatabaseEditDialog *dbZoneControlShadingEditDialog();
	/*! Returns the internal infiltration edit dialog. */
	SVDatabaseEditDialog *dbZoneIdealHeatingCoolingEditDialog();
	/*! Returns the internal infiltration edit dialog. */
	SVDatabaseEditDialog *dbInfiltrationEditDialog();
	/*! Returns the internal ventilation edit dialog. */
	SVDatabaseEditDialog *dbVentilationNaturalEditDialog();
	/*! Returns the zone template edit dialog. */
	SVDBZoneTemplateEditDialog * dbZoneTemplateEditDialog();
	/*! Returns the pipe edit dialog. */
	SVDatabaseEditDialog *dbFluidEditDialog();
	/*! Returns the network controller edit dialog. */
	SVDatabaseEditDialog *dbNetworkControllerEditDialog();
	/*! Returns the sub network edit dialog. */
	SVDatabaseEditDialog *dbSubNetworkEditDialog();
	/*! Returns the surface heating system edit dialog. */
	SVDatabaseEditDialog *dbSurfaceHeatingSystemEditDialog();

	/*! Returns the pointer to the Start Simulation Nandrad Widget */
	SVSimulationStartNandrad * simulationStartNandrad() const;

	/*! Returns pointer to the applications preferences dialog. */
	SVPreferencesDialog * preferencesDialog();

public slots:

	void on_actionDBComponents_triggered();
	void on_actionDBSubSurfaceComponents_triggered();

protected:
	/*! Checks if project file has been changed by external application. */
	void changeEvent(QEvent *event) override;
	/*! Does the confirm-saving-before-close stuff. */
	void closeEvent(QCloseEvent * event) override;
	/*! Called when the window is moved. Repositions measurement widget. */
	void moveEvent(QMoveEvent *event) override;

private slots:
	/*! Does the entire UI initialization.
		Triggered with slight delay from the event loop. Make sure no other events kick in before setup has
		completed!
	*/
	void setup();

	/*! Triggered when a recent file menu entry was clicked. */
	void onActionOpenRecentFile();

	/*! Triggered when a language menu entry was clicked. */
	void onActionSwitchLanguage();

	/*! Updates the state of all actions based on the current condition of the project.
		This slot is connected to the signal updateActions() from SVProjectHandler.
	*/
	void onUpdateActions();

	/*! Updates the menu entries in the 'Recent Projects' submenu.
		This is a slot because we need to update the menu with the actions
		a bit delayed. When the user clicks on a recent project menu entry, the
		loadProject() function is indirectly called which in turn calls
		updateRecentProjects(). Since the menu actions in the recent projects
		menu are deleted, this would mean that the action currently process is
		being deleted - causing a crash. Therefore we don't call updateRecentProjects()
		directly, but via a QTimer::singleShot() and thus ensure that the
		action handler function is completed before the action is touched.
	*/
	void onUpdateRecentProjects();

	/*! Opens a project with filename.
		Called from onActionOpenRecentFile() and from welcome screen.
	*/
	void onOpenProjectByFilename(const QString & filename);

	/*! Copies an example project (and its directory content) to a new directory (interactive) and
		opens the copied example project.
		Called only from welcome screen.
	*/
	void onOpenExampleByFilename(const QString & filename);

	/*! Copies an template project (and its directory content) to a new directory (interactive) and
		opens the copied template project.
		Called only from welcome screen.
	*/
	void onOpenTemplateByFilename(const QString & filename);

	/*! Triggered whenever a worker thread finishes. */
	void onWorkerThreadFinished();

	/*! Triggered whenever a project was read successfully. */
	void onFixProjectAfterRead();

	/*! Connected to SVPreferencesPageStyle */
	void onStyleChanged();
	/*! Connected to SVPreferencesPageMisc */
	void onAutosaveSettingsChanged();

	void onDockWidgetToggled(bool);

	/*! Triggered, when an import plugin menu action was triggered. */
	void onImportPluginTriggered();
	/*! Triggered, when the menu action for configuring a plugin was triggered. */
	void onConfigurePluginTriggered();

	/*! Updates the device pixel ratio. */
	void onScreenChanged(QScreen *screen);


	// all menu action slots below

	void on_actionFileNew_triggered();
	void on_actionFileOpen_triggered();
	void on_actionFileSave_triggered();
	void on_actionFileSaveAs_triggered();
	void on_actionFileReload_triggered();
	void on_actionFileImportEneryPlusIDF_triggered();
	void on_actionFileOpenProjectDir_triggered();
	void on_actionFileClose_triggered();
	void on_actionFileExportProjectPackage_triggered();
	void on_actionFileQuit_triggered();

	void on_actionEditTextEditProject_triggered();
	void on_actionEditPreferences_triggered();
	void on_actionEditCleanProject_triggered();
	void on_actionEditApplicationLog_triggered();

	void on_actionDBEpdElements_triggered();
	void on_actionDBMaterials_triggered();
	void on_actionDBWindows_triggered();
	void on_actionDBWindowGlazingSystems_triggered();
	void on_actionDBConstructions_triggered();

	void on_actionDBBoundaryConditions_triggered();
	void on_actionDBSchedules_triggered();
	void on_actionDBInternalLoadsPerson_triggered();
	void on_actionDBInternalLoadsElectricEquipment_triggered();
	void on_actionDBInternalLoadsLights_triggered();
	void on_actionDBInternalLoadsOther_triggered();

	void on_actionDBZoneTemplates_triggered();
	void on_actionDBZoneControlThermostat_triggered();
	void on_actionDBZoneControlVentilationNatural_triggered();
	void on_actionDBZoneControlShading_triggered();

	void on_actionDBZoneIdealHeatingCooling_triggered();

	void on_actionDBInfiltration_triggered();
	void on_actionDBVentilationNatural_triggered();

	void on_actionDBSurfaceHeatingSystems_triggered();

	void on_actionDBHydraulicComponents_triggered();
	void on_actionDBNetworkPipes_triggered();
	void on_actionDBFluids_triggered();
	void on_actionDBControllers_triggered();
	void on_actionDBSubNetworks_triggered();
	void on_actionDBSupplySystems_triggered();
	void on_actionDBRemoveDuplicates_triggered();


	void on_actionBuildingFloorManager_triggered();
	void on_actionBuildingSurfaceHeatings_triggered();

	void on_actionToolsExternalPostProcessing_triggered();
	void on_actionToolsCCMeditor_triggered();


	void on_actionViewShowSurfaceNormals_toggled(bool visible);
	void on_actionViewShowGrid_toggled(bool visible);
	void on_actionViewFindSelectedGeometry_triggered();
	void on_actionViewResetView_triggered();
	void on_actionViewFromNorth_triggered();
	void on_actionViewFromEast_triggered();
	void on_actionViewFromSouth_triggered();
	void on_actionViewFromWest_triggered();
	void on_actionViewFromAbove_triggered();
	void on_actionViewBirdsEyeViewNorthWest_triggered();
	void on_actionViewBirdsEyeViewNorthEast_triggered();
	void on_actionViewBirdsEyeViewSouthWest_triggered();
	void on_actionViewBirdsEyeViewSouthEast_triggered();

	void on_actionSimulationNANDRAD_triggered();
	void on_actionSimulationExportFMI_triggered();
	void on_actionSimulationCO2Balance_triggered();

	void on_actionHelpAboutQt_triggered();
	void on_actionHelpAbout_triggered();
	void on_actionHelpBugReport_triggered();
	void on_actionHelpVisitDiscussionForum_triggered();
	void on_actionHelpCheckForUpdates_triggered();
	void on_actionHelpOnlineManual_triggered();
	void on_actionHelpKeyboardAndMouseControls_triggered();
	void on_actionHelpLinuxDesktopIntegration_triggered();

	void on_actionFileImportNetworkGISData_triggered();
	void on_actionEditProjectNotes_triggered();
	void on_actionPluginsManager_triggered();

	void on_actionExportNetworkAsGeoJSON_triggered();

<<<<<<< HEAD
	void on_actionCalculateViewFactors_triggered();
=======

	void on_actionLccLcaAnalysis_triggered();
>>>>>>> 99c3e46a

private:
	/*! Sets up all dock widgets with definition lists. */
	void setupDockWidgets();

	/*! Loads plugins and incorporates these in the main menu.
		In case of Database plugins, also populates the database with additional data sets.
	*/
	void setupPlugins();

	/*! Populates the main menu entries for given plugins. */
	void setupPluginMenuEntries(QObject * plugin);

	/*! Updates the window title. */
	void updateWindowTitle();

	/*! Imports the project package to the selected import directory.
		Opens an (internationalized) message box on the first error encountered.
		\param packageFilePath Full path to package file.
		\param targetDirectory Target dir to extract package content into (no subdirectory is created)
		\param projectFilePath If package contains a project file, this file name (full path) will be stored
		\param isPackage True if package is a vicus package and should contain a vicus project file.
		\return Returns true on success, false on error.
	*/
	bool importProjectPackage(const QString & packageFilePath, const QString & targetDirectory,
							  QString & projectFilePath, bool isPackage);

	/*! Creates a thumbnail-image of the current project sketch.
		\return Returns full path to created thumbnail.
	*/
	QString saveThumbNail();

	/*! Adds another language setting action, when the corresponding language files exist. */
	void addLanguageAction(const QString & langId, const QString & actionCaption);

	/*! Appends the thread base to the thread pool and starts processing the threads.
		This function is usually called from the static function SVThreadBase::runWorkerThread().
	*/
	void runWorkerThreadImpl(SVThreadBase * base);

	/*! This will start the processing of the thread pool.
		If a thread is currently running, the call is ignored. */
	void processThread();

	/*! Tests of file is a project package, and if yes, asks user to select an extraction
		directory, imports the project and adjusts filename to point to the extracted
		project file.
		In case of error, an error message pops up (this is an interactive function!) and
		the function returns false. If all goes well, the function returns true.
		\param filename Full path to package file (if file has invalid extension, function silently returns).
		\param renameProjectFileAfterwards If set to true, the user is requested to specify target filename instead of
			just the extraction directory. After project is extracted it will then be renamed to match the selected file.
	*/
	bool processProjectPackage(QString & filename, bool renameProjectFileAfterwards);

	/*! This function does the actual copying of the project dependencies to the 'materials' and 'climate' subdirectories.
		\param targetDirPath Directory to export the project to (must exist and be empty).
		\param project The project to export.
	*/
	bool exportProjectCopy(QString targetDirPath, const VICUS::Project & project);


	/*! Global pointer to main window instance.
		Initialized in the constructor of SVMainWindow and
		reset to nullptr in the destructor. So be sure that the main window
		exists before accessing SVMainWindow::instance()
	*/
	static SVMainWindow			*m_self;

	/*! Map to store dock widget visibility.
		Initialized, after stored view configuration was read from file.
		Modified and applied in onNavigationBarViewChanged();
	*/
	std::map<QDockWidget*, bool>	m_dockWidgetVisibility;

	/*! Main user interface pointer. */
	Ui::SVMainWindow			*m_ui													= nullptr;
	/*! The global undo stack in the program. */
	QUndoStack					*m_undoStack											= nullptr;
	/*! Menu for the recent projects entries. */
	QMenu						*m_recentProjectsMenu									= nullptr;
	/*! List with action objects for each recent project in the main menu. */
	QList<QAction*>				m_recentProjectActions;
	/*! List of language actions shown in the languages menu. */
	QList<QAction*>				m_languageActions;
	/*! The project handler that manages the actual project. */
	SVProjectHandler			m_projectHandler;
	/*! The thread pool managed by the main window. */
	QList<SVThreadBase*>		m_threadPool;
	/*! The plugin-loader. */
	SVPluginLoader				*m_pluginLoader;

	QAction *					m_undoAction;
	QAction *					m_redoAction;

	/*! The welcome screen. */
	SVWelcomeScreen				*m_welcomeScreen										= nullptr;

	/*! The navigation bar. */
	SVButtonBar					*m_buttonBar											= nullptr;

	/*! The Notes Dialog. */
	SVNotesDialog				*m_notesDialog											= nullptr;

	/*! Splitter that contains navigation tree widget and geometry view. */
	QSplitter					*m_geometryViewSplitter									= nullptr;

	/*! Navigation tree widget (left of 3D scene view). */
	SVNavigationTreeWidget		*m_navigationTreeWidget									= nullptr;

	/*! User preferences. */
	SVPreferencesDialog			*m_preferencesDialog									= nullptr;

	/*! IDF import dialog */
	SVImportIDFDialog			*m_importIDFDialog										= nullptr;

	/*! Network import dialog */
	SVNetworkImportDialog		*m_networkImportDialog									= nullptr;

	/*! Network export dialog */
	SVNetworkExportDialog		*m_networkExportDialog									= nullptr;

	/*! Network edit dialog */
	SVNetworkEditDialog			*m_networkEditDialog									= nullptr;

	/*! Simulation start dialog. */
	SVSimulationStartNandrad	*m_simulationStartNandrad								= nullptr;
	SVSimulationStartNetworkSim	*m_simulationStartNetworkSim							= nullptr;

	/*! FMI Export dialog. */
	SVSimulationShadingOptions	*m_shadingCalculationDialog								= nullptr;


	/*! Contains the 3D scene view (and tool buttons and stuff). */
	SVGeometryView				*m_geometryView											= nullptr;

	QDockWidget					*m_logDockWidget										= nullptr;
	SVLogWidget					*m_logWidget											= nullptr;

	/*! Handles spawning/activating of PostProc executable. */
	SVPostProcHandler			*m_postProcHandler										= nullptr;

	/*! Central handler for the user interface state. */
	SVViewStateHandler					*m_viewStateHandler								= nullptr;

	SVDatabaseEditDialog				*m_dbMaterialEditDialog							= nullptr;
	SVDatabaseEditDialog				*m_dbEpdEditDialog								= nullptr;
	SVDatabaseEditDialog				*m_dbConstructionEditDialog						= nullptr;
	SVDatabaseEditDialog				*m_dbWindowEditDialog							= nullptr;
	SVDatabaseEditDialog				*m_dbWindowGlazingSystemEditDialog				= nullptr;
	SVDatabaseEditDialog				*m_dbComponentEditDialog						= nullptr;
	SVDatabaseEditDialog				*m_dbSubSurfaceComponentEditDialog				= nullptr;
	SVDatabaseEditDialog				*m_dbBoundaryConditionEditDialog				= nullptr;
	SVDatabaseEditDialog				*m_dbPipeEditDialog								= nullptr;
	SVDatabaseEditDialog				*m_dbFluidEditDialog							= nullptr;
	SVDatabaseEditDialog				*m_dbNetworkControllerEditDialog				= nullptr;
	SVDatabaseEditDialog				*m_dbSubNetworkEditDialog						= nullptr;
	SVDatabaseEditDialog				*m_dbSupplySystemEditDialog						= nullptr;
	SVDatabaseEditDialog				*m_dbNetworkComponentEditDialog					= nullptr;
	SVDatabaseEditDialog				*m_dbScheduleEditDialog							= nullptr;
	SVDatabaseEditDialog				*m_dbInternalLoadsPersonEditDialog				= nullptr;
	SVDatabaseEditDialog				*m_dbInternalLoadsElectricEquipmentEditDialog	= nullptr;
	SVDatabaseEditDialog				*m_dbInternalLoadsLightsEditDialog				= nullptr;
	SVDatabaseEditDialog				*m_dbInternalLoadsOtherEditDialog				= nullptr;
	SVDatabaseEditDialog				*m_dbZoneControlThermostatEditDialog			= nullptr;
	SVDatabaseEditDialog				*m_dbZoneControlVentilationNaturalEditDialog	= nullptr;
	SVDatabaseEditDialog				*m_dbZoneControlShadingEditDialog				= nullptr;
	SVDatabaseEditDialog				*m_dbZoneIdealHeatingCoolingEditDialog			= nullptr;
	SVDatabaseEditDialog				*m_dbInfiltrationEditDialog						= nullptr;
	SVDatabaseEditDialog				*m_dbVentilationNaturalEditDialog				= nullptr;
	SVDatabaseEditDialog				*m_dbVSurfaceHeatingSystemEditDialog			= nullptr;

	// special edit dialogs
	SVDBZoneTemplateEditDialog			*m_dbZoneTemplateEditDialog						= nullptr;

	SVDBDuplicatesDialog				*m_dbDuplicatesDialog							= nullptr;

	SVCoSimCO2VentilationDialog			*m_coSimCO2VentilationDialog					= nullptr;

<<<<<<< HEAD
	/*! Timer for auto-save periods. */
	QTimer								*m_autoSaveTimer = nullptr;
=======
	SVLcaLccSettingsDialog				*m_lcaLccSettingsDialog							= nullptr;
>>>>>>> 99c3e46a

	friend class SVThreadBase;
};

#endif // SVMainWindowH<|MERGE_RESOLUTION|>--- conflicted
+++ resolved
@@ -359,12 +359,9 @@
 
 	void on_actionExportNetworkAsGeoJSON_triggered();
 
-<<<<<<< HEAD
+
+	void on_actionLccLcaAnalysis_triggered();
 	void on_actionCalculateViewFactors_triggered();
-=======
-
-	void on_actionLccLcaAnalysis_triggered();
->>>>>>> 99c3e46a
 
 private:
 	/*! Sets up all dock widgets with definition lists. */
@@ -544,12 +541,9 @@
 
 	SVCoSimCO2VentilationDialog			*m_coSimCO2VentilationDialog					= nullptr;
 
-<<<<<<< HEAD
+	SVLcaLccSettingsDialog				*m_lcaLccSettingsDialog							= nullptr;
 	/*! Timer for auto-save periods. */
 	QTimer								*m_autoSaveTimer = nullptr;
-=======
-	SVLcaLccSettingsDialog				*m_lcaLccSettingsDialog							= nullptr;
->>>>>>> 99c3e46a
 
 	friend class SVThreadBase;
 };
