--- conflicted
+++ resolved
@@ -1,497 +1,3 @@
-<<<<<<< HEAD
-#include "SVPropBuildingZoneProperty.h"
-#include "ui_SVPropBuildingZoneProperty.h"
-
-#include <SV_Conversions.h>
-
-#include "SVStyle.h"
-#include "SVPropZonePropertyDelegate.h"
-#include "SVSettings.h"
-#include "SVProjectHandler.h"
-#include "SVUndoModifyProject.h"
-#include "SVUndoModifyBuildingLevel.h"
-#include "SVUndoModifyRoom.h"
-#include "SVUndoModifyBuildingTopology.h"
-#include "SVMainWindow.h"
-#include "SVDatabaseEditDialog.h"
-#include "SVZoneSelectionDialog.h"
-
-
-SVPropBuildingZoneProperty::SVPropBuildingZoneProperty(QWidget *parent) :
-	QWidget(parent),
-	m_ui(new Ui::SVPropBuildingZoneProperty)
-{
-
-	m_ui->setupUi(this);
-	//m_ui->groupBox_7->setMargin(0);
-
-	m_ui->tableWidgetZones->setColumnCount(4);
-	m_ui->tableWidgetZones->setHorizontalHeaderLabels(QStringList() << tr("Id") << tr("Name") << tr("Area [m2]") << tr("Volume [m3]"));
-	SVStyle::formatDatabaseTableView(m_ui->tableWidgetZones);
-	m_ui->tableWidgetZones->sortByColumn(1, Qt::SortOrder::AscendingOrder);
-	m_ui->tableWidgetZones->setSortingEnabled(true);
-	m_ui->tableWidgetZones->horizontalHeader()->setSectionResizeMode(0, QHeaderView::Fixed);
-	m_ui->tableWidgetZones->horizontalHeader()->setSectionResizeMode(1, QHeaderView::Stretch);
-	m_ui->tableWidgetZones->horizontalHeader()->setSectionResizeMode(2, QHeaderView::Fixed);
-	m_ui->tableWidgetZones->horizontalHeader()->setSectionResizeMode(3, QHeaderView::Fixed);
-	m_ui->tableWidgetZones->horizontalHeader()->resizeSection(0,100);
-	m_ui->tableWidgetZones->horizontalHeader()->resizeSection(2,100);
-	m_ui->tableWidgetZones->horizontalHeader()->resizeSection(3,100);
-	m_ui->tableWidgetZones->horizontalHeader()->setStretchLastSection(false);
-	m_ui->tableWidgetZones->setSelectionMode(QAbstractItemView::ExtendedSelection);
-	m_ui->tableWidgetZones->setSelectionBehavior(QAbstractItemView::SelectRows); // since we want to edit single cells
-
-	// Mind: parent of the item delegate must be its widget!
-	m_ui->tableWidgetZones->setItemDelegate(new SVPropZonePropertyDelegate(m_ui->tableWidgetZones));
-
-	m_ui->pushButtonAssignSurface->setEnabled(false);
-}
-
-
-SVPropBuildingZoneProperty::~SVPropBuildingZoneProperty() {
-	delete m_ui;
-}
-
-
-void SVPropBuildingZoneProperty::updateUi() {
-
-
-	// first update building and building level
-
-	m_ui->comboBoxBuildingFilter->blockSignals(true);
-	m_ui->comboBoxBuildingLevelFilter->blockSignals(true);
-
-	unsigned int currentBuilding = m_ui->comboBoxBuildingFilter->currentData().toUInt();	// unique ID of currently selected building
-	unsigned int currentBuildingLevel = m_ui->comboBoxBuildingLevelFilter->currentData().toUInt();	// unique ID of currently selected building
-	int selectedBuildingIndex = -1 ;
-	int selectedBuildingLevelIndex = -1 ;
-	unsigned int currentBuildingVectorIdx = VICUS::INVALID_ID;
-	unsigned int currentBuildingLevelVectorIdx = VICUS::INVALID_ID;
-
-	m_ui->comboBoxBuildingFilter->clear();
-	m_ui->comboBoxBuildingLevelFilter->clear();
-
-	// set all building in combo box building
-	m_ui->comboBoxBuildingFilter->addItem(tr("All buildings"), VICUS::INVALID_ID);
-	for(unsigned int i=0; i<project().m_buildings.size(); ++i){
-		const VICUS::Building & b = project().m_buildings[i];
-		if(currentBuilding == b.m_id){
-			selectedBuildingIndex = m_ui->comboBoxBuildingFilter->count();
-			currentBuildingVectorIdx = i;
-		}
-		m_ui->comboBoxBuildingFilter->addItem(b.m_displayName, b.m_id);
-	}
-
-	if (selectedBuildingIndex == -1)
-		m_ui->comboBoxBuildingFilter->setCurrentIndex(0);
-	else
-		m_ui->comboBoxBuildingFilter->setCurrentIndex(selectedBuildingIndex);
-
-	m_ui->comboBoxBuildingLevelFilter->addItem(tr("All building levels"), VICUS::INVALID_ID);
-	if(selectedBuildingIndex == -1){
-		for(const VICUS::Building & b : project().m_buildings){
-			for(const VICUS::BuildingLevel & bl : b.m_buildingLevels){
-				if(currentBuildingLevel == bl.m_id)
-					selectedBuildingLevelIndex = m_ui->comboBoxBuildingLevelFilter->count();
-				m_ui->comboBoxBuildingLevelFilter->addItem(bl.m_displayName, bl.m_id);
-			}
-		}
-	}
-	else{
-		for(unsigned int i=0; i<project().m_buildings[currentBuildingVectorIdx].m_buildingLevels.size(); ++i){
-			const VICUS::BuildingLevel & bl = project().m_buildings[currentBuildingVectorIdx].m_buildingLevels[i];
-			if(currentBuildingLevel == bl.m_id){
-				selectedBuildingLevelIndex = m_ui->comboBoxBuildingLevelFilter->count();
-				currentBuildingLevelVectorIdx = i;
-			}
-			m_ui->comboBoxBuildingLevelFilter->addItem(bl.m_displayName, bl.m_id);
-		}
-	}
-
-	if(selectedBuildingLevelIndex == -1)
-		m_ui->comboBoxBuildingLevelFilter->setCurrentIndex(0);
-	else
-		m_ui->comboBoxBuildingLevelFilter->setCurrentIndex(selectedBuildingLevelIndex);
-
-	m_ui->comboBoxBuildingLevelFilter->blockSignals(false);
-	m_ui->comboBoxBuildingFilter->blockSignals(false);
-
-
-	// get list of all rooms by filter selection
-	std::vector<const VICUS::Room*> rooms;
-
-	if(selectedBuildingIndex == -1){
-		for( const VICUS::Building &b : project().m_buildings){
-			// put all rooms in
-			for( const VICUS::BuildingLevel &bl : b.m_buildingLevels)
-				for( const VICUS::Room &r : bl.m_rooms)
-					rooms.push_back(&r);
-		}
-
-		m_ui->comboBoxBuildingLevelFilter->blockSignals(true);
-		m_ui->comboBoxBuildingLevelFilter->setCurrentIndex(0);
-		m_ui->comboBoxBuildingLevelFilter->blockSignals(false);
-		m_ui->comboBoxBuildingLevelFilter->setEnabled(false);
-	}
-	else{
-		if(selectedBuildingLevelIndex == -1){
-			// put all rooms of this building in
-			for( const VICUS::BuildingLevel &bl : project().m_buildings[currentBuildingVectorIdx].m_buildingLevels)
-				for( const VICUS::Room &r : bl.m_rooms)
-					rooms.push_back(&r);
-		}
-		else{
-			// put only rooms of this building level in
-			const VICUS::BuildingLevel &bl = project().m_buildings[currentBuildingVectorIdx].
-					m_buildingLevels[currentBuildingLevelVectorIdx];
-			for( const VICUS::Room &r : bl.m_rooms)
-				rooms.push_back(&r);
-
-		}
-		m_ui->comboBoxBuildingLevelFilter->setEnabled(true);
-	}
-
-	// process all rooms
-	// and fill table
-	m_ui->tableWidgetZones->blockSignals(true);
-	m_ui->tableWidgetZones->selectionModel()->blockSignals(true);
-	m_ui->tableWidgetZones->setSortingEnabled(false);
-	m_ui->tableWidgetZones->setRowCount(0);
-
-	for (const VICUS::Room * r : rooms) {
-		Q_ASSERT(r != nullptr); // must be a valid pointer!
-		// add new row
-		int row = m_ui->tableWidgetZones->rowCount();
-		m_ui->tableWidgetZones->setRowCount(row+1);
-
-		// fill table
-
-		// column 0 - room id
-		QTableWidgetItem * item = new QTableWidgetItem;
-		item->setFlags(Qt::ItemIsEnabled | Qt::ItemIsSelectable);
-		item->setText(QString::number(r->m_id));
-		item->setData(Qt::UserRole,r->m_id);
-		m_ui->tableWidgetZones->setItem(row,0, item);
-
-		// column 1 - room name
-		item = new QTableWidgetItem;
-		item->setFlags(Qt::ItemIsEnabled | Qt::ItemIsSelectable);
-		item->setText(r->m_displayName);
-		item->setData(Qt::UserRole,r->m_id);
-		m_ui->tableWidgetZones->setItem(row,1, item);
-
-		// column 2 - room floor area
-		item = new QTableWidgetItem;
-		item->setFlags(Qt::ItemIsEnabled | Qt::ItemIsSelectable | Qt::ItemIsEditable);
-		//get parameter
-		bool isValid = !r->m_para[VICUS::Room::P_Area].empty();
-		double floorarea = 0;
-		if(isValid){
-			floorarea = r->m_para[VICUS::Room::P_Area].get_value("m2");
-			item->setText(QString::number(floorarea,'f', 2));
-		}
-		else
-			item->setText("---");
-
-		item->setData(Qt::UserRole,r->m_id);
-		item->setTextAlignment(Qt::AlignRight | Qt::AlignVCenter);
-		m_ui->tableWidgetZones->setItem(row,2, item);
-
-		// column 3 - room volume
-		item = new QTableWidgetItem;
-		item->setFlags(Qt::ItemIsEnabled | Qt::ItemIsSelectable | Qt::ItemIsEditable);
-		//get parameter
-		isValid = !r->m_para[VICUS::Room::P_Volume].empty();
-		double volume = 0;
-		if(isValid){
-			volume = r->m_para[VICUS::Room::P_Volume].get_value("m3");
-			item->setText(QString::number(volume,'f', 2));
-		}
-		else
-			item->setText("---");
-
-		item->setData(Qt::UserRole,r->m_id);
-		item->setTextAlignment(Qt::AlignRight | Qt::AlignVCenter);
-		m_ui->tableWidgetZones->setItem(row,3, item);
-	}
-
-	m_ui->tableWidgetZones->setSortingEnabled(true);
-	m_ui->tableWidgetZones->blockSignals(false);
-	m_ui->tableWidgetZones->selectionModel()->blockSignals(false);
-
-	// update "Assign surface" button state
-	on_tableWidgetZones_itemSelectionChanged();
-}
-
-
-void SVPropBuildingZoneProperty::on_comboBoxBuildingFilter_currentIndexChanged(int /*index*/){
-	updateUi();
-}
-
-
-
-void SVPropBuildingZoneProperty::on_comboBoxBuildingLevelFilter_currentIndexChanged(int /*index*/) {
-	updateUi();
-}
-
-void SVPropBuildingZoneProperty::on_tableWidgetZones_itemDoubleClicked(QTableWidgetItem *item) {
-	if (item != nullptr)
-		m_ui->tableWidgetZones->closePersistentEditor(item);
-}
-
-void SVPropBuildingZoneProperty::on_tableWidgetZones_cellChanged(int row, int column){
-
-
-	if(column<2)
-		return;
-
-	QTableWidgetItem *current = m_ui->tableWidgetZones->item(row, column);
-	// change floor area
-	unsigned int roomId = m_ui->tableWidgetZones->item(row, 0)->data(Qt::UserRole).toUInt();
-
-	//get value
-	bool valueOk;
-	double val = current->text().toDouble(&valueOk);
-
-	if(!valueOk){
-		QMessageBox::warning(this, QString(), tr("Only numbers are allowed. Input is not a number."));
-		updateUi();
-		return;
-	}
-
-	if(val<=0){
-		QMessageBox::warning(this, QString(), tr("Value must greater zero. Value is smaller or equal zero."));
-		updateUi();
-		return;
-	}
-
-	std::vector<VICUS::Building> buildings = project().m_buildings;
-
-	// first find the room
-	bool foundRoom = false;
-	for(unsigned int i=0; i<buildings.size(); ++i){
-		const VICUS::Building & b = buildings[i];
-		for(unsigned j=0; j<b.m_buildingLevels.size(); ++j){
-			VICUS::BuildingLevel bl = b.m_buildingLevels[j];
-			for(unsigned k=0; k<bl.m_rooms.size(); ++k){
-				VICUS::Room & r = bl.m_rooms[k];
-				if(r.m_id == roomId){
-					QString text;
-
-					if(current->column() == 2){
-						VICUS::KeywordList::setParameter(r.m_para, "Room::para_t", VICUS::Room::P_Area, val);
-						text = tr("Modified floor area");
-					}
-					// change volume
-					else if(current->column() == 3){
-						VICUS::KeywordList::setParameter(r.m_para, "Room::para_t", VICUS::Room::P_Volume, val);
-						text = tr("Modified volume");
-					}
-					SVUndoModifyRoom * undo = new SVUndoModifyRoom(text, r, i, j, k);
-					undo->push();
-
-					foundRoom = true;
-					break;
-				}
-			}
-			if(foundRoom)
-				break;
-		}
-		if(foundRoom)
-			break;
-	}
-}
-
-
-void SVPropBuildingZoneProperty::calculatedParameters(bool floorAreaCalc, bool onlySelected){
-
-	std::vector<unsigned int>	roomIds;
-	if(onlySelected){
-
-		for(auto *item : m_ui->tableWidgetZones->selectedItems()){
-			if(item->column() != 0)
-				continue;
-			roomIds.push_back(item->data(Qt::UserRole).toUInt());
-		}
-
-		if(roomIds.empty())
-			return;
-	}
-	else{
-		for(int row=0; row<m_ui->tableWidgetZones->rowCount(); ++row)
-			roomIds.push_back(m_ui->tableWidgetZones->item(row,0)->text().toUInt());
-
-		if(roomIds.empty())
-			return;
-	}
-
-	// make a copy of buildings data structure
-	std::vector<VICUS::Building>	buildings = project().m_buildings;
-
-	for(unsigned int idxBuilding=0; idxBuilding<buildings.size(); ++idxBuilding){
-		for(unsigned int idxBuildingLevel=0; idxBuildingLevel<buildings[idxBuilding].m_buildingLevels.size(); ++idxBuildingLevel){
-			for(unsigned int idxRoom=0; idxRoom<buildings[idxBuilding].m_buildingLevels[idxBuildingLevel].m_rooms.size(); ++idxRoom){
-				VICUS::Room &r = buildings[idxBuilding].m_buildingLevels[idxBuildingLevel].m_rooms[idxRoom];
-				for(unsigned int id : roomIds){
-					if(id == r.m_id){
-						// make calculation here
-						if(floorAreaCalc)
-							r.calculateFloorArea();
-						else
-							r.calculateVolume();
-						break;
-					}
-				}
-			}
-		}
-	}
-	QString text = "Floor area calculation";
-	if(!floorAreaCalc)
-		text = "Volume calculation";
-
-	SVUndoModifyBuildingTopology *undo = new SVUndoModifyBuildingTopology(text, buildings);
-	undo->push();
-	updateUi();
-}
-
-
-void SVPropBuildingZoneProperty::on_pushButtonAssignSurface_clicked() {
-
-	// TODO Stephan: statt der mächtigsten "Copy all" UndoAction, eher die SVUndoModifyBuildingTopology-Action benutzen
-	VICUS::Project vp = project();
-	vp.updatePointers();
-
-	VICUS::Room *selectedRoom = vp.roomByID(m_selectedRoomID);
-	Q_ASSERT(selectedRoom != nullptr);
-
-	// we get the selected surfaces
-	std::vector<const VICUS::Surface*> surfs;
-	vp.selectedSurfaces(surfs, VICUS::Project::SG_Building);
-	QString newRoomName, messageBoxText, oldRoomName;
-
-	newRoomName = selectedRoom ->m_displayName;
-	bool hadAtLeastOneChangedSurface = false;
-
-	std::map<unsigned int, std::vector<unsigned int>> idTodeleteSurfPositions;
-
-	// we have to mind plain geometry and already assigned surfaces
-	for(const VICUS::Surface *surf : surfs) {
-
-		// if surface has already a parent we have to delete the surface from the parent
-		// and update its parent
-		VICUS::Room* oldRoom = dynamic_cast<VICUS::Room*>(surf->m_parent);
-		if(oldRoom->m_id == selectedRoom->m_id)
-			continue; // skip if surface is already assigned to specified room
-
-		selectedRoom->m_surfaces.push_back(*surf);
-		selectedRoom->updateParents();
-		hadAtLeastOneChangedSurface = true;
-
-		if (oldRoom != nullptr) {
-			for (unsigned int i=0; i<oldRoom->m_surfaces.size(); ++i) {
-				VICUS::Surface &s = oldRoom->m_surfaces[i];
-				if(s.m_id == surf->m_id) {
-					idTodeleteSurfPositions[oldRoom->m_id].push_back(i);
-					break;
-				}
-			}
-			oldRoomName = oldRoom->m_displayName;
-		}
-		else
-			oldRoomName = "Plain Geometry";
-
-		// assign new parent;
-		const VICUS::Object* obj = dynamic_cast<const VICUS::Object*>(selectedRoom);
-		Q_ASSERT(obj != nullptr);
-		selectedRoom->m_surfaces.back().m_parent = const_cast<VICUS::Object*>(obj);
-		messageBoxText.append(QString("%3: %1 --> %2\n").arg(oldRoomName).arg(newRoomName).arg(surf->m_displayName));
-	}
-
-	// we delete the old surfaces and update their parents;
-	for(std::map<unsigned int, std::vector<unsigned int>>::iterator it = idTodeleteSurfPositions.begin(); it != idTodeleteSurfPositions.end(); ++it) {
-		VICUS::Room *oldRoom = vp.roomByID(it->first);
-
-		for(unsigned int i=it->second.size(); i>0;--i) {
-			std::vector<VICUS::Surface>::iterator it2 = oldRoom->m_surfaces.begin();
-			std::advance(it2, it->second[i-1]);
-			oldRoom->m_surfaces.erase(it2);
-		}
-		oldRoom->updateParents();
-	}
-
-	if(hadAtLeastOneChangedSurface) {
-		SVUndoModifyBuildingTopology * undo = new SVUndoModifyBuildingTopology("Assigning surfaces to different room.", vp.m_buildings);
-		undo->push();
-		QMessageBox::information(this, QString("Assigning surfaces to room '%1'").arg(newRoomName), messageBoxText );
-	}
-	else {
-		QMessageBox::information(this, QString("Assigning surfaces to room '%1'").arg(newRoomName), QString("All surfaces were already assigned to room '%1'").arg(newRoomName) );
-	}
-}
-
-
-void SVPropBuildingZoneProperty::on_pushButtonFloorAreaSelectedRooms_clicked() {
-	calculatedParameters(true, true);
-}
-
-
-void SVPropBuildingZoneProperty::on_pushButtonVolumeSelectedRooms_clicked() {
-	calculatedParameters(false, true);
-}
-
-
-void SVPropBuildingZoneProperty::on_pushButtonFloorAreaAllRooms_clicked() {
-	calculatedParameters(true, false);
-}
-
-
-void SVPropBuildingZoneProperty::on_pushButtonVolumeAllRooms_clicked() {
-	calculatedParameters(false, false);
-}
-
-
-void SVPropBuildingZoneProperty::on_tableWidgetZones_itemSelectionChanged() {
-	// TODO Dirk: pushButtonAssignSurface darf nur aktiv sein, wenn:
-	//            - exakt ein Raum/eine Zeile ausgewählt ist   (m_ui->tableWidgetZones->selectionModel()->selectedRows() == 1)
-	//            - mindestens eine Fläche ausgewählt ist, die *nicht* bereits dem gewählten Raum gehört
-
-	QModelIndexList selectedRows = m_ui->tableWidgetZones->selectionModel()->selectedRows(1);
-	m_ui->pushButtonAssignSurface->setEnabled(true);
-
-	std::vector<const VICUS::Surface*> surfs;
-	project().selectedSurfaces(surfs, VICUS::Project::SG_Building);
-
-	m_ui->pushButtonFloorAreaSelectedRooms->setEnabled(selectedRows.size() > 0);
-	m_ui->pushButtonVolumeSelectedRooms->setEnabled(selectedRows.size() > 0);
-
-	if (selectedRows.size() != 1) {
-		m_ui->pushButtonAssignSurface->setEnabled(false);
-		return;
-	}
-
-	unsigned int id = m_ui->tableWidgetZones->item(selectedRows[0].row(), 0)->text().toUInt();
-
-	bool isPartOfRoom = true;
-	for(const VICUS::Surface *s : surfs) {
-		if (s->m_parent->m_id != id)
-			isPartOfRoom = false;
-	}
-
-	if(isPartOfRoom) {
-		m_selectedRoomID = std::numeric_limits<unsigned int>::max();
-		m_ui->pushButtonAssignSurface->setEnabled(false);
-		return;
-	}
-
-	const VICUS::Room* room = dynamic_cast<const VICUS::Room*>(project().objectById(id));
-
-	Q_ASSERT(room != nullptr);
-
-	m_selectedRoomID = const_cast<VICUS::Room*>(room)->m_id;
-
-
-}
-=======
 #include "SVPropBuildingZoneProperty.h"
 #include "ui_SVPropBuildingZoneProperty.h"
 
@@ -810,5 +316,4 @@
 
 void SVPropBuildingZoneProperty::on_lineEditNameFilter_textChanged(const QString &name) {
 	m_zonePropertiesProxyModel->setNameFilter(name);
-}
->>>>>>> 3c8af7e3
+}