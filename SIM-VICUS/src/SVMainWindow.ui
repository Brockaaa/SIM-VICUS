--- conflicted
+++ resolved
@@ -20,11 +20,7 @@
      <x>0</x>
      <y>0</y>
      <width>1112</width>
-<<<<<<< HEAD
      <height>22</height>
-=======
-     <height>17</height>
->>>>>>> d1365c61
     </rect>
    </property>
    <widget class="QMenu" name="menu_File">
@@ -162,12 +158,9 @@
     </property>
     <addaction name="actionSimulationNANDRAD"/>
     <addaction name="actionSimulationHydraulicNetwork"/>
-<<<<<<< HEAD
     <addaction name="separator"/>
     <addaction name="actionSimulationExportFMI"/>
-=======
     <addaction name="actionExport_View3D"/>
->>>>>>> d1365c61
    </widget>
    <widget class="QMenu" name="menu_Buildings">
     <property name="title">
@@ -637,18 +630,17 @@
     <string>Other...</string>
    </property>
   </action>
-<<<<<<< HEAD
   <action name="actionSimulationExportFMI">
    <property name="text">
     <string>Export Functional Mock-Up Unit (NANDRAD FMU)...</string>
    </property>
    <property name="toolTip">
     <string>Opens the FMU export dialog.</string>
-=======
+   </property>
+  </action>
   <action name="actionExport_View3D">
    <property name="text">
     <string>Export View3D</string>
->>>>>>> d1365c61
    </property>
   </action>
  </widget>
