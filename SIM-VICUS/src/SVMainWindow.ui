<?xml version="1.0" encoding="UTF-8"?>
<ui version="4.0">
 <class>SVMainWindow</class>
 <widget class="QMainWindow" name="SVMainWindow">
  <property name="geometry">
   <rect>
    <x>0</x>
    <y>0</y>
    <width>1112</width>
    <height>707</height>
   </rect>
  </property>
  <property name="windowTitle">
   <string>DelMainWindow</string>
  </property>
  <widget class="QWidget" name="centralWidget"/>
  <widget class="QMenuBar" name="menuBar">
   <property name="geometry">
    <rect>
     <x>0</x>
     <y>0</y>
     <width>1112</width>
     <height>21</height>
    </rect>
   </property>
   <widget class="QMenu" name="menu_File">
    <property name="title">
     <string>&amp;File</string>
    </property>
    <widget class="QMenu" name="menuImport">
     <property name="title">
      <string>Import</string>
     </property>
     <addaction name="actionFileImportEneryPlusIDF"/>
    </widget>
    <addaction name="actionFileNew"/>
    <addaction name="actionFileOpen"/>
    <addaction name="menuImport"/>
    <addaction name="actionFileReload"/>
    <addaction name="actionFileRecentProjects"/>
    <addaction name="separator"/>
    <addaction name="actionFileSave"/>
    <addaction name="actionFileSaveAs"/>
    <addaction name="actionFileClose"/>
    <addaction name="separator"/>
    <addaction name="actionFileOpenProjectDir"/>
    <addaction name="actionFileExportProjectPackage"/>
    <addaction name="actionFileExportView3D"/>
    <addaction name="separator"/>
    <addaction name="actionFileQuit"/>
   </widget>
   <widget class="QMenu" name="menu_Edit">
    <property name="title">
     <string>&amp;Edit</string>
    </property>
    <widget class="QMenu" name="menuLanguage">
     <property name="title">
      <string>&amp;Application language</string>
     </property>
    </widget>
    <addaction name="actionEditTextEditProject"/>
    <addaction name="actionEditCleanProject"/>
    <addaction name="separator"/>
    <addaction name="separator"/>
    <addaction name="actionEditPreferences"/>
    <addaction name="menuLanguage"/>
   </widget>
   <widget class="QMenu" name="menu_Help">
    <property name="title">
     <string>&amp;Help</string>
    </property>
    <addaction name="actionHelpOnlineManual"/>
    <addaction name="actionHelpKeyboardAndMouseControls"/>
    <addaction name="separator"/>
    <addaction name="actionHelpCheckForUpdates"/>
    <addaction name="actionHelpBugReport"/>
    <addaction name="actionHelpVisitDiscussionForum"/>
    <addaction name="separator"/>
    <addaction name="actionHelpAbout"/>
    <addaction name="actionHelpAboutQt"/>
   </widget>
   <widget class="QMenu" name="menu_View">
    <property name="title">
     <string>&amp;View</string>
    </property>
    <addaction name="separator"/>
    <addaction name="actionViewResetView"/>
    <addaction name="actionViewShowSurfaceNormals"/>
    <addaction name="separator"/>
   </widget>
   <widget class="QMenu" name="menu_Tools">
    <property name="title">
     <string>&amp;Tools</string>
    </property>
    <addaction name="actionToolsExternalPostProcessing"/>
    <addaction name="actionToolsCCMeditor"/>
   </widget>
   <widget class="QMenu" name="menuNetworks">
    <property name="title">
     <string>&amp;Networks</string>
    </property>
    <addaction name="actionNetworkImport"/>
   </widget>
   <widget class="QMenu" name="menuDatabases">
    <property name="title">
     <string>&amp;Databases</string>
    </property>
    <widget class="QMenu" name="menuInternal_Loads">
     <property name="title">
      <string>Internal loads</string>
     </property>
     <addaction name="actionDBInternalLoadsPerson"/>
     <addaction name="actionDBInternalLoadsElectricEquipment"/>
     <addaction name="actionDBInternalLoadsLights"/>
     <addaction name="actionDBInternalLoadsOther"/>
    </widget>
    <widget class="QMenu" name="menuVentilation_Infiltration">
     <property name="title">
      <string>Ventilation/Infiltration</string>
     </property>
     <addaction name="actionDBInfiltration"/>
     <addaction name="actionDBVentilationNatural"/>
    </widget>
    <widget class="QMenu" name="menuZone_Control">
     <property name="title">
      <string>Zone controls</string>
     </property>
     <addaction name="actionDBZoneControlThermostat"/>
     <addaction name="actionDBZoneControlShading"/>
     <addaction name="actionDBZoneControlVentilationNatural"/>
    </widget>
    <addaction name="actionDBMaterials"/>
    <addaction name="actionDBConstructions"/>
    <addaction name="actionDBComponents"/>
    <addaction name="actionDBSubSurfaceComponents"/>
    <addaction name="actionDBWindows"/>
    <addaction name="actionDBWindowGlazingSystems"/>
    <addaction name="actionDBBoundaryConditions"/>
    <addaction name="actionDBSchedules"/>
    <addaction name="menuInternal_Loads"/>
    <addaction name="menuZone_Control"/>
    <addaction name="menuVentilation_Infiltration"/>
    <addaction name="actionDBSurfaceHeatingSystems"/>
    <addaction name="actionDBZoneIdealHeatingCooling"/>
    <addaction name="actionDBZoneTemplates"/>
    <addaction name="separator"/>
    <addaction name="actionDBNetworkPipes"/>
    <addaction name="actionDBFluids"/>
    <addaction name="actionDBHydraulicComponents"/>
    <addaction name="actionDBSub_networks"/>
    <addaction name="actionDBControllers"/>
   </widget>
   <widget class="QMenu" name="menuSimulation">
    <property name="title">
     <string>&amp;Simulation</string>
    </property>
    <addaction name="actionSimulationNANDRAD"/>
    <addaction name="separator"/>
    <addaction name="actionSimulationExportFMI"/>
   </widget>
   <widget class="QMenu" name="menu_Buildings">
    <property name="title">
     <string>&amp;Buildings</string>
    </property>
    <addaction name="actionBuildingFloorManager"/>
    <addaction name="actionBuildingSurfaceHeatings"/>
   </widget>
   <addaction name="menu_File"/>
   <addaction name="menu_Edit"/>
   <addaction name="menuDatabases"/>
   <addaction name="menu_Buildings"/>
   <addaction name="menuNetworks"/>
   <addaction name="menu_View"/>
   <addaction name="menuSimulation"/>
   <addaction name="menu_Tools"/>
   <addaction name="menu_Help"/>
  </widget>
  <widget class="QToolBar" name="toolBar">
   <property name="windowTitle">
    <string>Main tool bar</string>
   </property>
   <property name="movable">
    <bool>false</bool>
   </property>
   <property name="allowedAreas">
    <set>Qt::LeftToolBarArea</set>
   </property>
   <property name="iconSize">
    <size>
     <width>32</width>
     <height>32</height>
    </size>
   </property>
   <attribute name="toolBarArea">
    <enum>LeftToolBarArea</enum>
   </attribute>
   <attribute name="toolBarBreak">
    <bool>false</bool>
   </attribute>
   <addaction name="actionFileNew"/>
   <addaction name="actionFileOpen"/>
   <addaction name="actionFileSave"/>
   <addaction name="separator"/>
   <addaction name="actionViewToggleGeometryMode"/>
   <addaction name="actionViewToggleParametrizationMode"/>
  </widget>
  <action name="actionFileNew">
   <property name="icon">
    <iconset resource="../resources/SIM-VICUS.qrc">
     <normaloff>:/gfx/actions/32x32/filenew_32x32.png</normaloff>:/gfx/actions/32x32/filenew_32x32.png</iconset>
   </property>
   <property name="text">
    <string>&amp;New...</string>
   </property>
   <property name="shortcut">
    <string>Ctrl+N</string>
   </property>
  </action>
  <action name="actionFileOpen">
   <property name="icon">
    <iconset resource="../resources/SIM-VICUS.qrc">
     <normaloff>:/gfx/actions/32x32/fileopen_32x32.png</normaloff>:/gfx/actions/32x32/fileopen_32x32.png</iconset>
   </property>
   <property name="text">
    <string>&amp;Open...</string>
   </property>
   <property name="shortcut">
    <string>Ctrl+O</string>
   </property>
  </action>
  <action name="actionFileSave">
   <property name="icon">
    <iconset resource="../resources/SIM-VICUS.qrc">
     <normaloff>:/gfx/actions/32x32/filesave_32x32.png</normaloff>:/gfx/actions/32x32/filesave_32x32.png</iconset>
   </property>
   <property name="text">
    <string>&amp;Save</string>
   </property>
   <property name="shortcut">
    <string>Ctrl+S</string>
   </property>
  </action>
  <action name="actionFileSaveAs">
   <property name="text">
    <string>Save &amp;as...</string>
   </property>
   <property name="shortcut">
    <string>Ctrl+Shift+S</string>
   </property>
  </action>
  <action name="actionFileExportProjectPackage">
   <property name="text">
    <string>&amp;Export project package...</string>
   </property>
   <property name="shortcut">
    <string>Ctrl+E</string>
   </property>
  </action>
  <action name="actionFileClose">
   <property name="text">
    <string>C&amp;lose</string>
   </property>
   <property name="shortcut">
    <string>Ctrl+W</string>
   </property>
  </action>
  <action name="actionFileQuit">
   <property name="icon">
    <iconset resource="../resources/SIM-VICUS.qrc">
     <normaloff>:/gfx/actions/32x32/exit_32x32.png</normaloff>:/gfx/actions/32x32/exit_32x32.png</iconset>
   </property>
   <property name="text">
    <string>&amp;Quit</string>
   </property>
   <property name="shortcut">
    <string>Ctrl+Q</string>
   </property>
   <property name="menuRole">
    <enum>QAction::QuitRole</enum>
   </property>
  </action>
  <action name="actionFileRecentProjects">
   <property name="text">
    <string>Recent &amp;projects</string>
   </property>
  </action>
  <action name="actionFileImportEneryPlusIDF">
   <property name="text">
    <string>EneryPlus IDF...</string>
   </property>
  </action>
  <action name="actionFileReload">
   <property name="icon">
    <iconset resource="../resources/SIM-VICUS.qrc">
     <normaloff>:/gfx/actions/24x24/reload.png</normaloff>:/gfx/actions/24x24/reload.png</iconset>
   </property>
   <property name="text">
    <string>&amp;Reload project</string>
   </property>
  </action>
  <action name="actionFileOpenProjectDir">
   <property name="text">
    <string>Go to project directory...</string>
   </property>
   <property name="toolTip">
    <string>Opens file manager with path to project file.</string>
   </property>
   <property name="shortcut">
    <string>F8</string>
   </property>
  </action>
  <action name="actionEditTextEditProject">
   <property name="icon">
    <iconset resource="../resources/SIM-VICUS.qrc">
     <normaloff>:/gfx/actions/24x24/edit.png</normaloff>:/gfx/actions/24x24/edit.png</iconset>
   </property>
   <property name="text">
    <string>&amp;Open project in text editor</string>
   </property>
   <property name="shortcut">
    <string>F2</string>
   </property>
  </action>
  <action name="actionEditPreferences">
   <property name="icon">
    <iconset resource="../resources/SIM-VICUS.qrc">
     <normaloff>:/gfx/actions/64x64/projectProperties.png</normaloff>:/gfx/actions/64x64/projectProperties.png</iconset>
   </property>
   <property name="text">
    <string>&amp;Preferences...</string>
   </property>
   <property name="menuRole">
    <enum>QAction::PreferencesRole</enum>
   </property>
  </action>
  <action name="actionEditCleanProject">
   <property name="text">
    <string>&amp;Clean project</string>
   </property>
   <property name="shortcut">
    <string>Ctrl+Shift+C</string>
   </property>
  </action>
  <action name="actionToolsExternalPostProcessing">
   <property name="icon">
    <iconset resource="../resources/SIM-VICUS.qrc">
     <normaloff>:/gfx/actions/32x32/PostProcApp_32x32.png</normaloff>:/gfx/actions/32x32/PostProcApp_32x32.png</iconset>
   </property>
   <property name="text">
    <string>External Post-Processing...</string>
   </property>
   <property name="toolTip">
    <string>Launches the external Post-Processing.</string>
   </property>
  </action>
  <action name="actionToolsCCMeditor">
   <property name="icon">
    <iconset resource="../resources/SIM-VICUS.qrc">
     <normaloff>:/gfx/actions/32x32/CCMEditor_32.png</normaloff>:/gfx/actions/32x32/CCMEditor_32.png</iconset>
   </property>
   <property name="text">
    <string>External Climate Editor...</string>
   </property>
   <property name="toolTip">
    <string>Launches external climate editor (CCMEditor).</string>
   </property>
  </action>
  <action name="actionViewToggleGeometryMode">
   <property name="checkable">
    <bool>true</bool>
   </property>
   <property name="icon">
    <iconset resource="../resources/SIM-VICUS.qrc">
     <normaloff>:/gfx/actions/icon-shape-shape-cube.svg</normaloff>:/gfx/actions/icon-shape-shape-cube.svg</iconset>
   </property>
   <property name="text">
    <string>Edit Geometry</string>
   </property>
   <property name="toolTip">
    <string>Turns on geometry edit mode</string>
   </property>
  </action>
  <action name="actionViewToggleParametrizationMode">
   <property name="checkable">
    <bool>true</bool>
   </property>
   <property name="icon">
    <iconset resource="../resources/SIM-VICUS.qrc">
     <normaloff>:/gfx/actions/icon-filter-slider-circle-h.svg</normaloff>:/gfx/actions/icon-filter-slider-circle-h.svg</iconset>
   </property>
   <property name="text">
    <string>Edit properties</string>
   </property>
   <property name="toolTip">
    <string>Turns on parametrization edit mode</string>
   </property>
  </action>
  <action name="actionDBMaterials">
   <property name="text">
    <string>&amp;Materials...</string>
   </property>
  </action>
  <action name="actionDBConstructions">
   <property name="text">
    <string>Constructions...</string>
   </property>
  </action>
  <action name="actionDBWindows">
   <property name="text">
    <string>&amp;Windows...</string>
   </property>
   <property name="toolTip">
    <string>Edit window database</string>
   </property>
  </action>
  <action name="actionDBComponents">
   <property name="text">
    <string>&amp;Components...</string>
   </property>
  </action>
  <action name="actionDBBoundaryConditions">
   <property name="text">
    <string>Boundary conditions...</string>
   </property>
  </action>
  <action name="actionDBNetworkPipes">
   <property name="text">
    <string>Pipes...</string>
   </property>
   <property name="toolTip">
    <string>Network Pipes</string>
   </property>
  </action>
  <action name="actionDBHydraulicComponents">
   <property name="text">
    <string>Hydraulic components...</string>
   </property>
   <property name="toolTip">
    <string>Network hydraulic components</string>
   </property>
  </action>
  <action name="actionNetworkEdit">
   <property name="text">
    <string>Edit Network...</string>
   </property>
  </action>
  <action name="actionNetworkImport">
   <property name="text">
    <string>Import Network...</string>
   </property>
  </action>
  <action name="actionSimulationNANDRAD">
   <property name="text">
    <string>Building Energy Simulation (NANDRAD)...</string>
   </property>
   <property name="toolTip">
    <string>Opens the simulation start dialog.</string>
   </property>
   <property name="shortcut">
    <string>F9</string>
   </property>
  </action>
  <action name="actionSimulationHydraulicNetwork">
   <property name="text">
    <string>Hydraulic network calculation...</string>
   </property>
   <property name="toolTip">
    <string>Opens the simulation start dialog.</string>
   </property>
  </action>
  <action name="actionHelpKeyboardAndMouseControls">
   <property name="text">
    <string>Keyboard and mouse controls...</string>
   </property>
  </action>
  <action name="actionHelpOnlineManual">
   <property name="text">
    <string>Online manual...</string>
   </property>
  </action>
  <action name="actionHelpAboutQt">
   <property name="text">
    <string>About &amp;Qt...</string>
   </property>
   <property name="menuRole">
    <enum>QAction::AboutQtRole</enum>
   </property>
  </action>
  <action name="actionHelpAbout">
   <property name="icon">
    <iconset resource="../resources/SIM-VICUS.qrc">
     <normaloff>:/gfx/actions/32x32/info_32x32.png</normaloff>:/gfx/actions/32x32/info_32x32.png</iconset>
   </property>
   <property name="text">
    <string>&amp;About SIM-VICUS...</string>
   </property>
   <property name="menuRole">
    <enum>QAction::AboutRole</enum>
   </property>
  </action>
  <action name="actionHelpCheckForUpdates">
   <property name="text">
    <string>Check for updates...</string>
   </property>
  </action>
  <action name="actionHelpBugReport">
   <property name="text">
    <string>Feature request or bug report...</string>
   </property>
   <property name="toolTip">
    <string>Post a feature request or submit a bug report.</string>
   </property>
  </action>
  <action name="actionHelpVisitDiscussionForum">
   <property name="text">
    <string>Visit discussion forum...</string>
   </property>
  </action>
  <action name="actionBuildingFloorManager">
   <property name="text">
    <string>Floor manager...</string>
   </property>
   <property name="toolTip">
    <string>Switches to building/level/floor manager property view</string>
   </property>
  </action>
  <action name="actionViewShowSurfaceNormals">
   <property name="checkable">
    <bool>true</bool>
   </property>
   <property name="text">
    <string>Show surface normals</string>
   </property>
  </action>
  <action name="actionDBSchedules">
   <property name="text">
    <string>&amp;Schedules...</string>
   </property>
   <property name="toolTip">
    <string>Schedules</string>
   </property>
  </action>
  <action name="actionDBInternalLoadsPerson">
   <property name="text">
    <string>Person...</string>
   </property>
   <property name="toolTip">
    <string>Internal loads: Person</string>
   </property>
  </action>
  <action name="actionDBInternalLoadsElectricEquipment">
   <property name="text">
    <string>Electric equipment...</string>
   </property>
   <property name="toolTip">
    <string>Internal loads: Electric equipment</string>
   </property>
  </action>
  <action name="actionDBInternalLoadsLights">
   <property name="text">
    <string>Lights...</string>
   </property>
   <property name="toolTip">
    <string>Internal loads: Lights</string>
   </property>
  </action>
  <action name="actionDBFluids">
   <property name="text">
    <string>Fluids...</string>
   </property>
   <property name="toolTip">
    <string>Network Fluids</string>
   </property>
  </action>
  <action name="actionViewResetView">
   <property name="text">
    <string>Reset view</string>
   </property>
   <property name="toolTip">
    <string>Resets view to be pointing north, close to site center.</string>
   </property>
  </action>
  <action name="actionDBInfiltration">
   <property name="text">
    <string>Infiltration...</string>
   </property>
  </action>
  <action name="actionDBVentilationNatural">
   <property name="text">
    <string>Natural ventilation...</string>
   </property>
  </action>
  <action name="actionDBZoneControlThermostat">
   <property name="text">
    <string>Thermostat...</string>
   </property>
  </action>
  <action name="actionDBZoneControlShading">
   <property name="text">
    <string>Shading...</string>
   </property>
  </action>
  <action name="actionDBZoneControlVentilationNatural">
   <property name="text">
    <string>Natural ventilation...</string>
   </property>
  </action>
  <action name="actionDBInternalLoadsOther">
   <property name="text">
    <string>Other...</string>
   </property>
  </action>
  <action name="actionSimulationExportFMI">
   <property name="icon">
    <iconset resource="../resources/SIM-VICUS.qrc">
     <normaloff>:/gfx/actions/32x32/FMU_32x32.png</normaloff>:/gfx/actions/32x32/FMU_32x32.png</iconset>
   </property>
   <property name="text">
    <string>Export Functional Mock-Up Unit (NANDRAD FMU)...</string>
   </property>
   <property name="toolTip">
    <string>Opens the FMU export dialog.</string>
   </property>
  </action>
  <action name="actionFileExportView3D">
   <property name="text">
    <string>Export geometry in View3D format...</string>
   </property>
  </action>
  <action name="actionDBWindowGlazingSystems">
   <property name="text">
    <string>Window glazing systems...</string>
   </property>
  </action>
  <action name="actionDBSubSurfaceComponents">
   <property name="text">
    <string>Window/Door (sub-surface) components...</string>
   </property>
  </action>
  <action name="actionDBZoneIdealHeatingCooling">
   <property name="text">
    <string>Zone ideal heating/cooling...</string>
   </property>
  </action>
  <action name="actionDBZoneTemplates">
   <property name="text">
    <string>Zone templates...</string>
   </property>
  </action>
<<<<<<< HEAD
  <action name="actionDBControllers">
   <property name="text">
    <string>Controllers...</string>
   </property>
   <property name="toolTip">
    <string>Network controllers</string>
   </property>
  </action>
  <action name="actionDBSub_networks">
   <property name="text">
    <string>Sub networks...</string>
=======
  <action name="actionDBSurfaceHeatingSystems">
   <property name="text">
    <string>Surface Heating Systems...</string>
   </property>
  </action>
  <action name="actionBuildingSurfaceHeatings">
   <property name="text">
    <string>Surface heatings...</string>
   </property>
   <property name="toolTip">
    <string>Switches to surface heating property view</string>
>>>>>>> 87bc91be
   </property>
  </action>
 </widget>
 <layoutdefault spacing="6" margin="11"/>
 <resources>
  <include location="../resources/SIM-VICUS.qrc"/>
 </resources>
 <connections/>
</ui><|MERGE_RESOLUTION|>--- conflicted
+++ resolved
@@ -647,7 +647,6 @@
     <string>Zone templates...</string>
    </property>
   </action>
-<<<<<<< HEAD
   <action name="actionDBControllers">
    <property name="text">
     <string>Controllers...</string>
@@ -659,7 +658,6 @@
   <action name="actionDBSub_networks">
    <property name="text">
     <string>Sub networks...</string>
-=======
   <action name="actionDBSurfaceHeatingSystems">
    <property name="text">
     <string>Surface Heating Systems...</string>
@@ -671,7 +669,6 @@
    </property>
    <property name="toolTip">
     <string>Switches to surface heating property view</string>
->>>>>>> 87bc91be
    </property>
   </action>
  </widget>
