<?xml version="1.0" encoding="UTF-8"?>
<ui version="4.0">
 <class>SVMainWindow</class>
 <widget class="QMainWindow" name="SVMainWindow">
  <property name="geometry">
   <rect>
    <x>0</x>
    <y>0</y>
    <width>1112</width>
    <height>707</height>
   </rect>
  </property>
  <widget class="QWidget" name="centralWidget"/>
  <widget class="QMenuBar" name="menuBar">
   <property name="geometry">
    <rect>
     <x>0</x>
     <y>0</y>
     <width>1112</width>
<<<<<<< HEAD
     <height>22</height>
=======
     <height>21</height>
>>>>>>> 7277ae45
    </rect>
   </property>
   <widget class="QMenu" name="menuFile">
    <property name="title">
     <string>&amp;File</string>
    </property>
    <widget class="QMenu" name="menuExport">
     <property name="title">
      <string>Export</string>
     </property>
     <widget class="QMenu" name="menuExport_Plugins">
      <property name="title">
       <string>Export Plugins</string>
      </property>
     </widget>
     <addaction name="actionFileExportProjectPackage"/>
     <addaction name="actionExportNetworkAsGeoJSON"/>
     <addaction name="menuExport_Plugins"/>
    </widget>
    <widget class="QMenu" name="menuImport_2">
     <property name="title">
      <string>Import</string>
     </property>
     <addaction name="actionFileImportEneryPlusIDF"/>
     <addaction name="actionFileImportNetworkGISData"/>
    </widget>
    <addaction name="actionFileNew"/>
    <addaction name="actionFileOpen"/>
    <addaction name="separator"/>
    <addaction name="actionFileReload"/>
    <addaction name="actionFileRecentProjects"/>
    <addaction name="separator"/>
    <addaction name="actionFileSave"/>
    <addaction name="actionFileSaveAs"/>
    <addaction name="actionFileClose"/>
    <addaction name="separator"/>
<<<<<<< HEAD
=======
    <addaction name="menuImport_2"/>
>>>>>>> 7277ae45
    <addaction name="menuExport"/>
    <addaction name="actionFileOpenProjectDir"/>
    <addaction name="separator"/>
    <addaction name="actionFileQuit"/>
    <addaction name="separator"/>
   </widget>
   <widget class="QMenu" name="menuEdit">
    <property name="title">
     <string>&amp;Edit</string>
    </property>
    <widget class="QMenu" name="menuLanguage">
     <property name="title">
      <string>&amp;Application language</string>
     </property>
    </widget>
    <addaction name="actionEditTextEditProject"/>
    <addaction name="actionEditCleanProject"/>
    <addaction name="actionEditProjectNotes"/>
    <addaction name="actionEditApplicationLog"/>
    <addaction name="separator"/>
    <addaction name="separator"/>
    <addaction name="actionEditPreferences"/>
    <addaction name="menuLanguage"/>
   </widget>
   <widget class="QMenu" name="menuHelp">
    <property name="title">
     <string>&amp;Help</string>
    </property>
    <addaction name="actionHelpOnlineManual"/>
    <addaction name="actionHelpKeyboardAndMouseControls"/>
    <addaction name="separator"/>
    <addaction name="actionHelpCheckForUpdates"/>
    <addaction name="actionHelpBugReport"/>
    <addaction name="actionHelpVisitDiscussionForum"/>
    <addaction name="separator"/>
    <addaction name="actionHelpLinuxDesktopIntegration"/>
    <addaction name="separator"/>
    <addaction name="actionHelpAbout"/>
    <addaction name="actionHelpAboutQt"/>
   </widget>
   <widget class="QMenu" name="menuView">
    <property name="title">
     <string>&amp;View</string>
    </property>
    <addaction name="separator"/>
    <addaction name="actionViewFindSelectedGeometry"/>
    <addaction name="separator"/>
    <addaction name="actionViewResetView"/>
    <addaction name="separator"/>
    <addaction name="actionViewFromNorth"/>
    <addaction name="actionViewFromEast"/>
    <addaction name="actionViewFromSouth"/>
    <addaction name="actionViewFromWest"/>
    <addaction name="separator"/>
    <addaction name="actionViewBirdsEyeViewNorthEast"/>
    <addaction name="actionViewBirdsEyeViewNorthWest"/>
    <addaction name="actionViewBirdsEyeViewSouthEast"/>
    <addaction name="actionViewBirdsEyeViewSouthWest"/>
    <addaction name="separator"/>
    <addaction name="actionViewFromAbove"/>
    <addaction name="separator"/>
    <addaction name="actionViewShowGrid"/>
    <addaction name="actionViewShowSurfaceNormals"/>
    <addaction name="separator"/>
   </widget>
   <widget class="QMenu" name="menuTools">
    <property name="title">
     <string>&amp;Tools</string>
    </property>
    <addaction name="actionExternal_Post_Processor"/>
    <addaction name="actionToolsCCMeditor"/>
    <addaction name="actionDWD_Weather_Data_Converter"/>
   </widget>
   <widget class="QMenu" name="menuDatabases">
    <property name="title">
     <string>&amp;Databases</string>
    </property>
    <widget class="QMenu" name="menuInternal_Loads">
     <property name="title">
      <string>Internal loads</string>
     </property>
     <addaction name="actionDBInternalLoadsPerson"/>
     <addaction name="actionDBInternalLoadsElectricEquipment"/>
     <addaction name="actionDBInternalLoadsLights"/>
     <addaction name="actionDBInternalLoadsOther"/>
    </widget>
    <widget class="QMenu" name="menuVentilationInfiltration">
     <property name="title">
      <string>Ventilation/Infiltration</string>
     </property>
     <addaction name="actionDBInfiltration"/>
     <addaction name="actionDBVentilationNatural"/>
    </widget>
    <widget class="QMenu" name="menuZoneControl">
     <property name="title">
      <string>Zone controls</string>
     </property>
     <addaction name="actionDBZoneControlThermostat"/>
     <addaction name="actionDBZoneControlShading"/>
     <addaction name="actionDBZoneControlVentilationNatural"/>
    </widget>
    <addaction name="actionDBMaterials"/>
    <addaction name="actionDBConstructions"/>
    <addaction name="actionDBComponents"/>
    <addaction name="actionDBSubSurfaceComponents"/>
    <addaction name="actionDBWindows"/>
    <addaction name="actionDBWindowGlazingSystems"/>
    <addaction name="actionDBBoundaryConditions"/>
    <addaction name="actionDBSchedules"/>
    <addaction name="menuInternal_Loads"/>
    <addaction name="menuVentilationInfiltration"/>
    <addaction name="menuZoneControl"/>
    <addaction name="actionDBZoneIdealHeatingCooling"/>
    <addaction name="actionDBZoneTemplates"/>
    <addaction name="actionDBSurfaceHeatingSystems"/>
    <addaction name="actionDBSupplySystems"/>
    <addaction name="separator"/>
    <addaction name="actionEPDElements"/>
    <addaction name="separator"/>
    <addaction name="actionDBAcousticBoundaryConditions"/>
    <addaction name="actionDBAcousticSoundAbsorptions"/>
    <addaction name="separator"/>
    <addaction name="actionDBAcousticBoundaryConditions"/>
    <addaction name="actionDBAcousticSoundAbsorptions"/>
    <addaction name="separator"/>
    <addaction name="actionDBNetworkPipes"/>
    <addaction name="actionDBFluids"/>
    <addaction name="actionDBHydraulicComponents"/>
    <addaction name="actionDBSubNetworks"/>
    <addaction name="actionDBControllers"/>
    <addaction name="separator"/>
    <addaction name="actionDBRemoveDuplicates"/>
   </widget>
   <widget class="QMenu" name="menuPlugins">
    <property name="enabled">
     <bool>true</bool>
    </property>
    <property name="title">
     <string>Plugins</string>
    </property>
    <addaction name="actionPluginsManager"/>
   </widget>
   <widget class="QMenu" name="menuImport">
    <property name="title">
     <string>Import</string>
    </property>
    <addaction name="actionEneryPlus_IDF"/>
    <addaction name="actionNetwork_GIS_data"/>
   </widget>
   <addaction name="menuFile"/>
   <addaction name="menuEdit"/>
   <addaction name="menuImport"/>
   <addaction name="menuDatabases"/>
   <addaction name="menuView"/>
   <addaction name="menuTools"/>
   <addaction name="menuPlugins"/>
   <addaction name="menuHelp"/>
  </widget>
  <widget class="QToolBar" name="toolBar">
   <property name="windowTitle">
    <string>Main tool bar</string>
   </property>
   <property name="movable">
    <bool>false</bool>
   </property>
   <property name="allowedAreas">
    <set>Qt::LeftToolBarArea</set>
   </property>
   <property name="iconSize">
    <size>
     <width>32</width>
     <height>32</height>
    </size>
   </property>
   <attribute name="toolBarArea">
    <enum>LeftToolBarArea</enum>
   </attribute>
   <attribute name="toolBarBreak">
    <bool>false</bool>
   </attribute>
   <addaction name="actionFileNew"/>
   <addaction name="actionFileOpen"/>
   <addaction name="actionFileSave"/>
   <addaction name="separator"/>
   <addaction name="actionGeometryView"/>
   <addaction name="actionSimulationSettings"/>
   <addaction name="separator"/>
   <addaction name="actionOpenPostProcessing"/>
  </widget>
  <action name="actionFileNew">
   <property name="icon">
    <iconset>
     <normaloff>:/gfx/icons8/icons8-new-file-80.png</normaloff>:/gfx/icons8/icons8-new-file-80.png</iconset>
   </property>
   <property name="text">
    <string>&amp;New...</string>
   </property>
   <property name="shortcut">
    <string>Ctrl+N</string>
   </property>
  </action>
  <action name="actionFileOpen">
   <property name="icon">
    <iconset>
     <normaloff>:/gfx/icons8/icons8-ordner-oeffnen-80.png</normaloff>:/gfx/icons8/icons8-ordner-oeffnen-80.png</iconset>
   </property>
   <property name="text">
    <string>&amp;Open...</string>
   </property>
   <property name="shortcut">
    <string>Ctrl+O</string>
   </property>
  </action>
  <action name="actionFileSave">
   <property name="icon">
    <iconset>
     <normaloff>:/gfx/icons8/icons8-save-80.png</normaloff>:/gfx/icons8/icons8-save-80.png</iconset>
   </property>
   <property name="text">
    <string>&amp;Save</string>
   </property>
   <property name="shortcut">
    <string>Ctrl+S</string>
   </property>
  </action>
  <action name="actionFileSaveAs">
   <property name="text">
    <string>Save &amp;as...</string>
   </property>
   <property name="shortcut">
    <string>Ctrl+Shift+S</string>
   </property>
  </action>
  <action name="actionFileExportProjectPackage">
   <property name="text">
    <string>&amp;Export project package...</string>
   </property>
   <property name="shortcut">
    <string>Ctrl+E</string>
   </property>
  </action>
  <action name="actionFileClose">
   <property name="icon">
    <iconset resource="../resources/icons.qrc">
     <normaloff>:/icons/dark/index.theme</normaloff>:/icons/dark/index.theme</iconset>
   </property>
   <property name="text">
    <string>C&amp;lose</string>
   </property>
   <property name="toolTip">
    <string>Closes current project</string>
   </property>
   <property name="shortcut">
    <string>Ctrl+W</string>
   </property>
  </action>
  <action name="actionFileQuit">
   <property name="icon">
    <iconset>
     <normaloff>:/gfx/icons8/icons8-close-80.png</normaloff>:/gfx/icons8/icons8-close-80.png</iconset>
   </property>
   <property name="text">
    <string>&amp;Quit</string>
   </property>
   <property name="shortcut">
    <string>Ctrl+Q</string>
   </property>
   <property name="menuRole">
    <enum>QAction::QuitRole</enum>
   </property>
  </action>
  <action name="actionFileRecentProjects">
   <property name="text">
    <string>Recent &amp;projects</string>
   </property>
  </action>
  <action name="actionFileImportEneryPlusIDF">
   <property name="text">
    <string>EneryPlus IDF...</string>
   </property>
  </action>
  <action name="actionFileReload">
   <property name="icon">
    <iconset>
     <normaloff>:/gfx/icons8/icons8-verfuegbare-updates-80.png</normaloff>:/gfx/icons8/icons8-verfuegbare-updates-80.png</iconset>
   </property>
   <property name="text">
    <string>&amp;Reload project</string>
   </property>
  </action>
  <action name="actionFileOpenProjectDir">
   <property name="text">
    <string>Go to project directory...</string>
   </property>
   <property name="toolTip">
    <string>Opens file manager with path to project file</string>
   </property>
   <property name="shortcut">
    <string>F8</string>
   </property>
  </action>
  <action name="actionEditTextEditProject">
   <property name="icon">
    <iconset>
     <normaloff>:/gfx/icons8/icons8-create-80.png</normaloff>:/gfx/icons8/icons8-create-80.png</iconset>
   </property>
   <property name="text">
    <string>&amp;Open project in text editor</string>
   </property>
   <property name="shortcut">
    <string>F2</string>
   </property>
  </action>
  <action name="actionEditPreferences">
   <property name="icon">
    <iconset>
     <normaloff>:/gfx/icons8/icons8-dienstleistungen-80.png</normaloff>:/gfx/icons8/icons8-dienstleistungen-80.png</iconset>
   </property>
   <property name="text">
    <string>&amp;Preferences...</string>
   </property>
   <property name="menuRole">
    <enum>QAction::PreferencesRole</enum>
   </property>
  </action>
  <action name="actionEditCleanProject">
   <property name="text">
    <string>&amp;Clean project</string>
   </property>
   <property name="shortcut">
    <string>Ctrl+Shift+C</string>
   </property>
  </action>
  <action name="actionToolsCCMeditor">
   <property name="icon">
    <iconset>
     <normaloff>:/gfx/icons8/icons8-rain-cloud-80.png</normaloff>:/gfx/icons8/icons8-rain-cloud-80.png</iconset>
   </property>
   <property name="text">
    <string>External Climate Editor...</string>
   </property>
   <property name="toolTip">
    <string>Launches external climate editor (CCMEditor)</string>
   </property>
  </action>
  <action name="actionDBMaterials">
   <property name="text">
    <string>&amp;Materials...</string>
   </property>
  </action>
  <action name="actionDBConstructions">
   <property name="text">
    <string>Constructions...</string>
   </property>
  </action>
  <action name="actionDBWindows">
   <property name="text">
    <string>&amp;Windows...</string>
   </property>
   <property name="toolTip">
    <string>Edit window database</string>
   </property>
  </action>
  <action name="actionDBComponents">
   <property name="text">
    <string>&amp;Components...</string>
   </property>
  </action>
  <action name="actionDBBoundaryConditions">
   <property name="text">
    <string>Boundary conditions...</string>
   </property>
  </action>
  <action name="actionDBNetworkPipes">
   <property name="text">
    <string>Pipes...</string>
   </property>
   <property name="toolTip">
    <string>Network Pipes</string>
   </property>
  </action>
  <action name="actionDBHydraulicComponents">
   <property name="text">
    <string>Hydraulic components...</string>
   </property>
   <property name="toolTip">
    <string>Network hydraulic components</string>
   </property>
  </action>
  <action name="actionHelpKeyboardAndMouseControls">
   <property name="text">
    <string>Keyboard and mouse controls...</string>
   </property>
   <property name="shortcut">
    <string>F1</string>
   </property>
  </action>
  <action name="actionHelpOnlineManual">
   <property name="text">
    <string>Online manual...</string>
   </property>
  </action>
  <action name="actionHelpAboutQt">
   <property name="text">
    <string>About &amp;Qt...</string>
   </property>
   <property name="menuRole">
    <enum>QAction::AboutQtRole</enum>
   </property>
  </action>
  <action name="actionHelpAbout">
   <property name="icon">
    <iconset>
     <normaloff>:/gfx/icons8/icons8-info-80.png</normaloff>:/gfx/icons8/icons8-info-80.png</iconset>
   </property>
   <property name="text">
    <string>&amp;About SIM-VICUS...</string>
   </property>
   <property name="menuRole">
    <enum>QAction::AboutRole</enum>
   </property>
  </action>
  <action name="actionHelpCheckForUpdates">
   <property name="enabled">
    <bool>false</bool>
   </property>
   <property name="text">
    <string>Check for updates...</string>
   </property>
  </action>
  <action name="actionHelpBugReport">
   <property name="text">
    <string>Feature request or bug report...</string>
   </property>
   <property name="toolTip">
    <string>Post a feature request or submit a bug report</string>
   </property>
  </action>
  <action name="actionHelpVisitDiscussionForum">
   <property name="text">
    <string>Visit discussion forum...</string>
   </property>
  </action>
  <action name="actionBuildingFloorManager">
   <property name="text">
    <string>Floor manager...</string>
   </property>
   <property name="toolTip">
    <string>Switches to building/level/floor manager property view</string>
   </property>
  </action>
  <action name="actionViewShowSurfaceNormals">
   <property name="checkable">
    <bool>true</bool>
   </property>
   <property name="text">
    <string>Show surface normals</string>
   </property>
  </action>
  <action name="actionDBSchedules">
   <property name="text">
    <string>&amp;Schedules...</string>
   </property>
   <property name="toolTip">
    <string>Schedules</string>
   </property>
  </action>
  <action name="actionDBInternalLoadsPerson">
   <property name="text">
    <string>Person...</string>
   </property>
   <property name="toolTip">
    <string>Internal loads: Person</string>
   </property>
  </action>
  <action name="actionDBInternalLoadsElectricEquipment">
   <property name="text">
    <string>Electric equipment...</string>
   </property>
   <property name="toolTip">
    <string>Internal loads: Electric equipment</string>
   </property>
  </action>
  <action name="actionDBInternalLoadsLights">
   <property name="text">
    <string>Lights...</string>
   </property>
   <property name="toolTip">
    <string>Internal loads: Lights</string>
   </property>
  </action>
  <action name="actionDBFluids">
   <property name="text">
    <string>Fluids...</string>
   </property>
   <property name="toolTip">
    <string>Network Fluids</string>
   </property>
  </action>
  <action name="actionViewResetView">
   <property name="text">
    <string>Reset view</string>
   </property>
   <property name="toolTip">
    <string>Resets view to be pointing north, close to site center.</string>
   </property>
  </action>
  <action name="actionDBInfiltration">
   <property name="text">
    <string>Infiltration...</string>
   </property>
  </action>
  <action name="actionDBVentilationNatural">
   <property name="text">
    <string>Natural ventilation...</string>
   </property>
  </action>
  <action name="actionDBZoneControlThermostat">
   <property name="text">
    <string>Thermostat...</string>
   </property>
  </action>
  <action name="actionDBZoneControlShading">
   <property name="text">
    <string>Shading...</string>
   </property>
  </action>
  <action name="actionDBZoneControlVentilationNatural">
   <property name="text">
    <string>Natural ventilation...</string>
   </property>
  </action>
  <action name="actionDBInternalLoadsOther">
   <property name="text">
    <string>Other...</string>
   </property>
  </action>
  <action name="actionDBWindowGlazingSystems">
   <property name="text">
    <string>Window glazing systems...</string>
   </property>
  </action>
  <action name="actionDBSubSurfaceComponents">
   <property name="text">
    <string>Window/Door (sub-surface) components...</string>
   </property>
  </action>
  <action name="actionDBZoneIdealHeatingCooling">
   <property name="text">
    <string>Zone ideal heating/cooling...</string>
   </property>
  </action>
  <action name="actionDBZoneTemplates">
   <property name="text">
    <string>Zone templates...</string>
   </property>
  </action>
  <action name="actionDBControllers">
   <property name="text">
    <string>Controllers...</string>
   </property>
   <property name="toolTip">
    <string>Network controllers</string>
   </property>
  </action>
  <action name="actionDBSubNetworks">
   <property name="text">
    <string>Sub networks...</string>
   </property>
  </action>
  <action name="actionDBSurfaceHeatingSystems">
   <property name="text">
    <string>Surface Heating Systems...</string>
   </property>
  </action>
  <action name="actionBuildingSurfaceHeatings">
   <property name="text">
    <string>Surface heatings...</string>
   </property>
   <property name="toolTip">
    <string>Switches to surface heating property view</string>
   </property>
  </action>
  <action name="actionDBRemoveDuplicates">
   <property name="text">
    <string>Remove duplicates...</string>
   </property>
   <property name="toolTip">
    <string>Removes duplicate elements from database</string>
   </property>
  </action>
  <action name="actionViewShowGrid">
   <property name="checkable">
    <bool>true</bool>
   </property>
   <property name="checked">
    <bool>true</bool>
   </property>
   <property name="text">
    <string>Show main grid at z=0</string>
   </property>
   <property name="toolTip">
    <string>Shows grid at z coordinate 0</string>
   </property>
  </action>
  <action name="actionHelpLinuxDesktopIntegration">
   <property name="text">
    <string>Desktop integration (Linux)...</string>
   </property>
   <property name="toolTip">
    <string>Desktop integration (Linux),  creates .desktop file and vicus-file association</string>
   </property>
  </action>
  <action name="actionViewFromSouth">
   <property name="text">
    <string>View from south</string>
   </property>
   <property name="toolTip">
    <string>Positions camera to view geometry from north</string>
   </property>
   <property name="shortcut">
    <string>Ctrl+8</string>
   </property>
  </action>
  <action name="actionViewFromWest">
   <property name="text">
    <string>View from west</string>
   </property>
   <property name="toolTip">
    <string>Positions camera to view geometry from east</string>
   </property>
   <property name="shortcut">
    <string>Ctrl+6</string>
   </property>
  </action>
  <action name="actionViewFromNorth">
   <property name="text">
    <string>View from north</string>
   </property>
   <property name="toolTip">
    <string>Positions camera to view geometry from south</string>
   </property>
   <property name="shortcut">
    <string>Ctrl+2</string>
   </property>
  </action>
  <action name="actionViewFromEast">
   <property name="text">
    <string>View from east</string>
   </property>
   <property name="toolTip">
    <string>Positions camera to view geometry from west</string>
   </property>
   <property name="shortcut">
    <string>Ctrl+4</string>
   </property>
  </action>
  <action name="actionViewFromAbove">
   <property name="text">
    <string>View from above</string>
   </property>
   <property name="toolTip">
    <string>Positions camera to view geometry from above</string>
   </property>
   <property name="shortcut">
    <string>Ctrl+5</string>
   </property>
  </action>
  <action name="actionViewFindSelectedGeometry">
   <property name="text">
    <string>Find selected geometry</string>
   </property>
   <property name="toolTip">
    <string>Positions camera to close to the currently selected geometry</string>
   </property>
   <property name="shortcut">
    <string>Ctrl+G</string>
   </property>
  </action>
  <action name="actionSimulationCO2Balance">
   <property name="text">
    <string>CO2 Balance and Ventilation Control...</string>
   </property>
   <property name="toolTip">
    <string>Co-Simulation with CO2 balances and CO2-based ventilation control model.</string>
   </property>
  </action>
  <action name="actionDBSupplySystems">
   <property name="text">
    <string>Supply systems...</string>
   </property>
   <property name="toolTip">
    <string>SupplySystems</string>
   </property>
  </action>
  <action name="actionEditApplicationLog">
   <property name="icon">
    <iconset>
     <normaloff>:/gfx/icons8/icons8-create-80.png</normaloff>:/gfx/icons8/icons8-create-80.png</iconset>
   </property>
   <property name="text">
    <string>&amp;Open application log in editor</string>
   </property>
   <property name="toolTip">
    <string>Opens an editor window for the application log file</string>
   </property>
  </action>
  <action name="actionFileImportNetworkGISData">
   <property name="text">
    <string>Network GIS data ...</string>
   </property>
  </action>
  <action name="actionEditProjectNotes">
   <property name="text">
    <string>Edit project notes</string>
   </property>
  </action>
  <action name="actionViewBirdsEyeViewSouthEast">
   <property name="text">
    <string>Bird's eye view south east</string>
   </property>
   <property name="shortcut">
    <string>Ctrl+3</string>
   </property>
  </action>
  <action name="actionViewBirdsEyeViewSouthWest">
   <property name="text">
    <string>Bird's eye view south west</string>
   </property>
   <property name="shortcut">
    <string>Ctrl+1</string>
   </property>
  </action>
  <action name="actionViewBirdsEyeViewNorthEast">
   <property name="text">
    <string>Bird's eye view north east</string>
   </property>
   <property name="shortcut">
    <string>Ctrl+9</string>
   </property>
  </action>
  <action name="actionViewBirdsEyeViewNorthWest">
   <property name="text">
    <string>Bird's eye view north west</string>
   </property>
   <property name="shortcut">
    <string>Ctrl+7</string>
   </property>
  </action>
  <action name="actionPluginsManager">
   <property name="enabled">
    <bool>false</bool>
   </property>
   <property name="text">
    <string>Plugin manager...</string>
   </property>
   <property name="toolTip">
    <string>Opens the plugin manager.</string>
   </property>
  </action>
  <action name="actionExportNetworkAsGeoJSON">
   <property name="text">
    <string>Export network as geoJSON...</string>
   </property>
  </action>
  <action name="actionGeometryView">
   <property name="checkable">
    <bool>true</bool>
   </property>
   <property name="icon">
    <iconset>
     <normaloff>:/gfx/icons8/icons8-wuerfel-80.png</normaloff>:/gfx/icons8/icons8-wuerfel-80.png</iconset>
   </property>
   <property name="text">
    <string>Geometry View</string>
   </property>
   <property name="toolTip">
    <string>Geometry View</string>
   </property>
  </action>
  <action name="actionSimulationSettings">
   <property name="checkable">
    <bool>true</bool>
   </property>
   <property name="icon">
    <iconset>
     <normaloff>:/gfx/icons8/icons8-einstellungen-80.png</normaloff>:/gfx/icons8/icons8-einstellungen-80.png</iconset>
   </property>
   <property name="text">
    <string>Simulation Settings</string>
   </property>
   <property name="toolTip">
    <string>Simulation Settings</string>
   </property>
   <property name="shortcut">
    <string>F10</string>
   </property>
  </action>
  <action name="actionOpenPostProcessing">
   <property name="icon">
    <iconset>
     <normaloff>:/gfx/icons8/icons8-graph-80.png</normaloff>:/gfx/icons8/icons8-graph-80.png</iconset>
   </property>
   <property name="text">
    <string>External post processing</string>
   </property>
   <property name="toolTip">
    <string>External post processing</string>
   </property>
  </action>
  <action name="actionEPDElements">
   <property name="enabled">
    <bool>false</bool>
   </property>
   <property name="text">
    <string>EPD elements...</string>
   </property>
  </action>
  <action name="actionDWD_Weather_Data_Converter">
   <property name="icon">
    <iconset>
     <normaloff>:/gfx/actions/DWDWeatherDataConverter.png</normaloff>:/gfx/actions/DWDWeatherDataConverter.png</iconset>
   </property>
   <property name="text">
    <string>DWD Weather Data Download...</string>
   </property>
  </action>
  <action name="actionExternal_Post_Processor">
   <property name="icon">
    <iconset>
     <normaloff>:/gfx/actions/32x32/PostProcApp_32x32.png</normaloff>:/gfx/actions/32x32/PostProcApp_32x32.png</iconset>
   </property>
   <property name="text">
    <string>External Post Processor...</string>
   </property>
  </action>
  <action name="actionDBAcousticBoundaryConditions">
<<<<<<< HEAD
=======
   <property name="enabled">
    <bool>false</bool>
   </property>
>>>>>>> 7277ae45
   <property name="text">
    <string>Acoustic boundary conditions...</string>
   </property>
   <property name="toolTip">
    <string>Acoustic boundary conditions</string>
   </property>
  </action>
  <action name="actionDBAcousticSoundAbsorptions">
<<<<<<< HEAD
=======
   <property name="enabled">
    <bool>false</bool>
   </property>
>>>>>>> 7277ae45
   <property name="text">
    <string>Acoustic sound absorptions...</string>
   </property>
   <property name="toolTip">
    <string>Acoustic sound absorptions</string>
   </property>
  </action>
  <action name="actionNetwork_GIS_data">
   <property name="text">
    <string>Network GIS data ...</string>
   </property>
  </action>
  <action name="actionEneryPlus_IDF">
   <property name="text">
    <string>EneryPlus IDF...</string>
   </property>
  </action>
<<<<<<< HEAD
=======
  <action name="actionExport_plugins">
   <property name="text">
    <string>Export plugins</string>
   </property>
  </action>
  <action name="actionTest">
   <property name="text">
    <string>Test</string>
   </property>
  </action>
  <action name="actionPlugins">
   <property name="text">
    <string>Plugins</string>
   </property>
  </action>
  <action name="actionTest_2">
   <property name="text">
    <string>Test</string>
   </property>
  </action>
>>>>>>> 7277ae45
 </widget>
 <layoutdefault spacing="6" margin="11"/>
 <resources>
  <include location="../resources/icons.qrc"/>
  <include location="../resources/SIM-VICUS.qrc"/>
 </resources>
 <connections/>
</ui><|MERGE_RESOLUTION|>--- conflicted
+++ resolved
@@ -17,11 +17,7 @@
      <x>0</x>
      <y>0</y>
      <width>1112</width>
-<<<<<<< HEAD
-     <height>22</height>
-=======
      <height>21</height>
->>>>>>> 7277ae45
     </rect>
    </property>
    <widget class="QMenu" name="menuFile">
@@ -58,10 +54,7 @@
     <addaction name="actionFileSaveAs"/>
     <addaction name="actionFileClose"/>
     <addaction name="separator"/>
-<<<<<<< HEAD
-=======
     <addaction name="menuImport_2"/>
->>>>>>> 7277ae45
     <addaction name="menuExport"/>
     <addaction name="actionFileOpenProjectDir"/>
     <addaction name="separator"/>
@@ -184,9 +177,6 @@
     <addaction name="actionDBAcousticBoundaryConditions"/>
     <addaction name="actionDBAcousticSoundAbsorptions"/>
     <addaction name="separator"/>
-    <addaction name="actionDBAcousticBoundaryConditions"/>
-    <addaction name="actionDBAcousticSoundAbsorptions"/>
-    <addaction name="separator"/>
     <addaction name="actionDBNetworkPipes"/>
     <addaction name="actionDBFluids"/>
     <addaction name="actionDBHydraulicComponents"/>
@@ -882,7 +872,7 @@
   </action>
   <action name="actionDWD_Weather_Data_Converter">
    <property name="icon">
-    <iconset>
+    <iconset resource="../resources/SIM-VICUS.qrc">
      <normaloff>:/gfx/actions/DWDWeatherDataConverter.png</normaloff>:/gfx/actions/DWDWeatherDataConverter.png</iconset>
    </property>
    <property name="text">
@@ -891,7 +881,7 @@
   </action>
   <action name="actionExternal_Post_Processor">
    <property name="icon">
-    <iconset>
+    <iconset resource="../resources/SIM-VICUS.qrc">
      <normaloff>:/gfx/actions/32x32/PostProcApp_32x32.png</normaloff>:/gfx/actions/32x32/PostProcApp_32x32.png</iconset>
    </property>
    <property name="text">
@@ -899,12 +889,9 @@
    </property>
   </action>
   <action name="actionDBAcousticBoundaryConditions">
-<<<<<<< HEAD
-=======
    <property name="enabled">
     <bool>false</bool>
    </property>
->>>>>>> 7277ae45
    <property name="text">
     <string>Acoustic boundary conditions...</string>
    </property>
@@ -913,12 +900,9 @@
    </property>
   </action>
   <action name="actionDBAcousticSoundAbsorptions">
-<<<<<<< HEAD
-=======
    <property name="enabled">
     <bool>false</bool>
    </property>
->>>>>>> 7277ae45
    <property name="text">
     <string>Acoustic sound absorptions...</string>
    </property>
@@ -936,8 +920,6 @@
     <string>EneryPlus IDF...</string>
    </property>
   </action>
-<<<<<<< HEAD
-=======
   <action name="actionExport_plugins">
    <property name="text">
     <string>Export plugins</string>
@@ -958,12 +940,11 @@
     <string>Test</string>
    </property>
   </action>
->>>>>>> 7277ae45
  </widget>
  <layoutdefault spacing="6" margin="11"/>
  <resources>
+  <include location="../resources/SIM-VICUS.qrc"/>
   <include location="../resources/icons.qrc"/>
-  <include location="../resources/SIM-VICUS.qrc"/>
  </resources>
  <connections/>
 </ui>