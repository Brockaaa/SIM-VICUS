--- conflicted
+++ resolved
@@ -182,11 +182,8 @@
     </widget>
     <addaction name="actionSimulationNANDRAD"/>
     <addaction name="separator"/>
-<<<<<<< HEAD
+    <addaction name="actionLccLcaAnalysis"/>
     <addaction name="actionCalculateViewFactors"/>
-=======
-    <addaction name="actionLccLcaAnalysis"/>
->>>>>>> 99c3e46a
     <addaction name="actionSimulationExportFMI"/>
     <addaction name="separator"/>
     <addaction name="menuCoSimulation"/>
@@ -865,20 +862,19 @@
     <string>Export network as geoJSON...</string>
    </property>
   </action>
-<<<<<<< HEAD
+  <action name="actionDBEpdElements">
+   <property name="text">
+    <string>EPD-Datasets...</string>
+   </property>
+  </action>
+  <action name="actionLccLcaAnalysis">
+   <property name="text">
+    <string>LCC / LCA - Analysis</string>
+      </property>
+  </action>
   <action name="actionCalculateViewFactors">
    <property name="text">
     <string>Precalculate view factors</string>
-=======
-  <action name="actionDBEpdElements">
-   <property name="text">
-    <string>EPD-Datasets...</string>
-   </property>
-  </action>
-  <action name="actionLccLcaAnalysis">
-   <property name="text">
-    <string>LCC / LCA - Analysis</string>
->>>>>>> 99c3e46a
    </property>
   </action>
  </widget>
