--- conflicted
+++ resolved
@@ -35,10 +35,9 @@
 
 #include <VICUS_ZoneTemplate.h>
 
-SVDBModelDelegate::SVDBModelDelegate(QObject * parent, int builtInRole, int localRole) :
+SVDBModelDelegate::SVDBModelDelegate(QObject * parent, int builtInRole) :
 	QItemDelegate(parent),
-	m_builtInRole(builtInRole),
-	m_localRole(localRole)
+	m_builtInRole(builtInRole)
 {
 }
 
@@ -73,24 +72,10 @@
 		painter->fillRect(option.rect, b);
 		return;
 	}
-	// we have three different background color modes: built-in, user-db and local
-	// if the widget is disabled, we use the default background (darkish gray)
-	// if the widget is enabled, we have special colors for builtin and for local.
+	// find out if our index is of a built-in element
 	bool builtin = index.data(m_builtInRole).toBool();
 	bool enabled = opt->widget->isEnabled();
 	bool local = index.data(m_localRole).toBool();
-<<<<<<< HEAD
-
-	// if we are in SubTemplateType-column and have a valid subtemplate, we draw a colored bar based on
-	// subtemplate type - this is independent of the DB type
-	QStyleOptionViewItem modifiedOption(option);
-	QVariant subTemplateType = index.data(Role_SubTemplateType);
-	if (subTemplateType.isValid() && index.column() == 1)
-		drawSubTemplateBar(painter, modifiedOption, subTemplateType.toInt()); // we modify the rect property here
-
-	// local and builtin are exclusive - we can only have either one
-=======
->>>>>>> a4ab3e26
 	if (builtin && enabled) {
 		// draw background
 		QBrush b;
@@ -98,25 +83,20 @@
 			b = QBrush(SVStyle::instance().m_alternativeBackgroundDark);
 		else
 			b = QBrush(SVStyle::instance().m_alternativeBackgroundBright);
-		painter->fillRect(modifiedOption.rect, b);
+		painter->fillRect(option.rect, b);
 		// adjust text color for subsequent call to QItemDelegate::paint()
 		QPalette pal = opt->palette;
 		pal.setColor(QPalette::Text, SVStyle::instance().m_alternativeBackgroundText);
+		QStyleOptionViewItem modifiedOption(option);
 		modifiedOption.palette = pal;
+
+		// if we are in SubTemplateType-column and have a valid subtemplate, we draw a colored bar based on
+		// subtemplate type
+		QVariant subTemplateType = index.data(Role_SubTemplateType);
+		if (subTemplateType.isValid() && index.column() == 1) // note: column index is currently hard-coded
+			drawSubTemplateBar(painter, modifiedOption, subTemplateType.toInt());
+		QItemDelegate::paint(painter, modifiedOption, index);
 	}
-<<<<<<< HEAD
-	else if (local && enabled) {
-		QBrush b;
-		if (opt->features & QStyleOptionViewItem::Alternate)
-			b = QBrush("#c6f1ff");
-		else
-			b = QBrush("#9fe0f5");
-		painter->fillRect(modifiedOption.rect, b);
-		// adjust text color for subsequent call to QItemDelegate::paint()
-		QPalette pal = opt->palette;
-		pal.setColor(QPalette::Text, "#00406b");
-		modifiedOption.palette = pal;
-=======
 
 	// TODO Andreas : check this ... (more or less copy & paste)
 
@@ -141,8 +121,5 @@
 		if (subTemplateType.isValid() && index.column() == 1)
 			drawSubTemplateBar(painter, modifiedOption, subTemplateType.toInt());
 		QItemDelegate::paint(painter, modifiedOption, index);
->>>>>>> a4ab3e26
 	}
-	// either disable or user-DB
-	QItemDelegate::paint(painter, modifiedOption, index);
 }