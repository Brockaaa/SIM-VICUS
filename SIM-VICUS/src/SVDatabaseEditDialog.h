--- conflicted
+++ resolved
@@ -31,7 +31,7 @@
 #include <VICUS_InternalLoad.h>
 
 namespace Ui {
-class SVDatabaseEditDialog;
+	class SVDatabaseEditDialog;
 }
 
 class SVAbstractDatabaseTableModel;
@@ -100,7 +100,6 @@
 
 	void on_pushButtonRemoveUnusedElements_clicked();
 
-<<<<<<< HEAD
 	void onStyleChanged();
 
 	void on_toolButtonApplyFilter_clicked();
@@ -108,11 +107,10 @@
 	void on_comboBoxColumn_currentIndexChanged(int /*index*/);
 
 	void on_lineEditFilter_returnPressed();
-=======
+	
 	void on_toolButtonApplyFilter_clicked();
 
 	void on_comboBoxColumn_currentIndexChanged(int index);
->>>>>>> 99c3e46a
 
 private:
 	/*! If table contains an element with matching ID, this row is made current.
@@ -161,11 +159,6 @@
 	SVAbstractDatabaseEditWidget	*m_editWidget	= nullptr;
 	QWidget							*m_editWidgetContainerWidget = nullptr;
 
-<<<<<<< HEAD
-=======
-	int								m_nameColumnIdx = -2;
-
->>>>>>> 99c3e46a
 	QString							m_currentFilter = "";
 
 	friend class SVMainWindow;
