<?xml version="1.0" encoding="UTF-8"?>
<ui version="4.0">
 <class>SVGeometryView</class>
 <widget class="QWidget" name="SVGeometryView">
  <property name="geometry">
   <rect>
    <x>0</x>
    <y>0</y>
    <width>1008</width>
    <height>692</height>
   </rect>
  </property>
  <property name="sizePolicy">
   <sizepolicy hsizetype="Expanding" vsizetype="Expanding">
    <horstretch>0</horstretch>
    <verstretch>0</verstretch>
   </sizepolicy>
  </property>
  <property name="windowTitle">
   <string>Form</string>
  </property>
  <layout class="QVBoxLayout" name="mainLayout">
   <item>
    <widget class="QSplitter" name="splitter">
     <property name="orientation">
      <enum>Qt::Horizontal</enum>
     </property>
     <widget class="QWidget" name="layoutWidget">
      <layout class="QHBoxLayout" name="horizontalLayout">
       <item>
        <layout class="QVBoxLayout" name="sceneVBoxLayout">
         <item>
          <widget class="QWidget" name="widgetSceneViewDummy" native="true">
           <property name="sizePolicy">
            <sizepolicy hsizetype="Expanding" vsizetype="Expanding">
             <horstretch>0</horstretch>
             <verstretch>0</verstretch>
            </sizepolicy>
           </property>
           <property name="minimumSize">
            <size>
             <width>500</width>
             <height>0</height>
            </size>
           </property>
          </widget>
         </item>
         <item>
          <widget class="QToolBar" name="geometryToolBar">
           <property name="sizePolicy">
            <sizepolicy hsizetype="Expanding" vsizetype="Preferred">
             <horstretch>0</horstretch>
             <verstretch>0</verstretch>
            </sizepolicy>
           </property>
           <property name="minimumSize">
            <size>
             <width>10</width>
             <height>10</height>
            </size>
           </property>
           <property name="maximumSize">
            <size>
             <width>16777215</width>
             <height>32</height>
            </size>
           </property>
           <property name="movable">
            <bool>false</bool>
           </property>
           <property name="floatable">
            <bool>false</bool>
           </property>
           <addaction name="actionSnap"/>
           <addaction name="separator"/>
           <addaction name="actionMeasure"/>
           <addaction name="separator"/>
           <addaction name="actionXLock"/>
           <addaction name="actionYLock"/>
           <addaction name="actionZLock"/>
           <addaction name="separator"/>
          </widget>
         </item>
        </layout>
       </item>
       <item>
        <widget class="SVColorLegend" name="colorLegend" native="true">
         <property name="sizePolicy">
          <sizepolicy hsizetype="Fixed" vsizetype="Expanding">
           <horstretch>0</horstretch>
           <verstretch>0</verstretch>
          </sizepolicy>
         </property>
         <property name="minimumSize">
          <size>
           <width>80</width>
           <height>0</height>
          </size>
         </property>
         <property name="maximumSize">
          <size>
           <width>40</width>
           <height>16777215</height>
          </size>
         </property>
        </widget>
       </item>
       <item>
        <widget class="QToolBar" name="modeSelectionToolBar">
         <property name="sizePolicy">
          <sizepolicy hsizetype="Fixed" vsizetype="Preferred">
           <horstretch>0</horstretch>
           <verstretch>0</verstretch>
          </sizepolicy>
         </property>
         <property name="minimumSize">
          <size>
           <width>0</width>
           <height>0</height>
          </size>
         </property>
         <property name="maximumSize">
          <size>
           <width>48</width>
           <height>16777215</height>
          </size>
         </property>
         <property name="movable">
          <bool>false</bool>
         </property>
         <property name="orientation">
          <enum>Qt::Vertical</enum>
         </property>
         <property name="iconSize">
          <size>
           <width>32</width>
           <height>32</height>
          </size>
         </property>
         <property name="floatable">
          <bool>false</bool>
         </property>
         <addaction name="actionAddGeometry"/>
         <addaction name="separator"/>
         <addaction name="actionTranslateGeometry"/>
         <addaction name="actionRotateGeometry"/>
         <addaction name="actionScaleGeometry"/>
         <addaction name="separator"/>
         <addaction name="actionAlignGeometry"/>
         <addaction name="actionCopyGeometry"/>
         <addaction name="separator"/>
         <addaction name="actionBuildingParametrization"/>
         <addaction name="actionAcousticParametrization"/>
         <addaction name="actionNetworkParametrization"/>
         <addaction name="actionSiteParametrization"/>
         <addaction name="separator"/>
         <addaction name="actionShowResults"/>
        </widget>
       </item>
      </layout>
     </widget>
     <widget class="SVPropertyWidget" name="propertyWidget" native="true"/>
    </widget>
   </item>
  </layout>
  <action name="actionSnap">
   <property name="checkable">
    <bool>true</bool>
   </property>
   <property name="icon">
    <iconset resource="../resources/SIM-VICUS.qrc">
     <normaloff>:/gfx/actions/Object-Snap.png</normaloff>:/gfx/actions/Object-Snap.png</iconset>
   </property>
   <property name="text">
    <string>Snap</string>
   </property>
   <property name="toolTip">
    <string>Toggles object snap on/off (F3)</string>
   </property>
  </action>
  <action name="actionMeasure">
   <property name="checkable">
    <bool>true</bool>
   </property>
   <property name="icon">
    <iconset resource="../resources/SIM-VICUS.qrc">
     <normaloff>:/gfx/actions/Measurement.png</normaloff>:/gfx/actions/Measurement.png</iconset>
   </property>
   <property name="text">
    <string>Measure</string>
   </property>
   <property name="toolTip">
    <string>Toggles distance measurement mode on/off</string>
   </property>
  </action>
  <action name="actionXLock">
   <property name="checkable">
    <bool>true</bool>
   </property>
   <property name="text">
    <string>X</string>
   </property>
  </action>
  <action name="actionYLock">
   <property name="checkable">
    <bool>true</bool>
   </property>
   <property name="text">
    <string>Y</string>
   </property>
  </action>
  <action name="actionZLock">
   <property name="checkable">
    <bool>true</bool>
   </property>
   <property name="text">
    <string>Z</string>
   </property>
   <property name="toolTip">
    <string>Z</string>
   </property>
  </action>
  <action name="actionAddGeometry">
   <property name="checkable">
    <bool>true</bool>
   </property>
   <property name="icon">
    <iconset resource="../resources/SIM-VICUS.qrc">
     <normaloff>:/gfx/actions/Add.png</normaloff>:/gfx/actions/Add.png</iconset>
   </property>
   <property name="text">
    <string>Add geometry</string>
   </property>
   <property name="toolTip">
    <string>Switches to &quot;Add geometry&quot; property view</string>
   </property>
  </action>
  <action name="actionTranslateGeometry">
   <property name="checkable">
    <bool>true</bool>
   </property>
   <property name="icon">
    <iconset resource="../resources/SIM-VICUS.qrc">
     <normaloff>:/gfx/actions/move.png</normaloff>:/gfx/actions/move.png</iconset>
   </property>
   <property name="text">
    <string>Translate geometry</string>
   </property>
   <property name="toolTip">
    <string>Switches to &quot;Move geometry&quot; property view</string>
   </property>
  </action>
  <action name="actionRotateGeometry">
   <property name="checkable">
    <bool>true</bool>
   </property>
   <property name="icon">
    <iconset resource="../resources/SIM-VICUS.qrc">
     <normaloff>:/gfx/actions/rotating.png</normaloff>:/gfx/actions/rotating.png</iconset>
   </property>
   <property name="text">
    <string>Rotate geometry</string>
   </property>
   <property name="toolTip">
    <string>Switches to &quot;Rotate geometry&quot; property view</string>
   </property>
  </action>
  <action name="actionScaleGeometry">
   <property name="checkable">
    <bool>true</bool>
   </property>
   <property name="icon">
    <iconset resource="../resources/SIM-VICUS.qrc">
     <normaloff>:/gfx/actions/resize.png</normaloff>:/gfx/actions/resize.png</iconset>
   </property>
   <property name="text">
    <string>Rotate geometry</string>
   </property>
   <property name="toolTip">
    <string>Switches to &quot;Scale geometry&quot; property view</string>
   </property>
  </action>
  <action name="actionAlignGeometry">
   <property name="checkable">
    <bool>true</bool>
   </property>
   <property name="icon">
    <iconset resource="../resources/SIM-VICUS.qrc">
     <normaloff>:/gfx/actions/misc_operations.png</normaloff>:/gfx/actions/misc_operations.png</iconset>
   </property>
   <property name="text">
    <string>Align geometry</string>
   </property>
   <property name="toolTip">
    <string>Switches to &quot;Align geometry&quot; property view</string>
   </property>
  </action>
  <action name="actionCopyGeometry">
   <property name="checkable">
    <bool>true</bool>
   </property>
   <property name="icon">
    <iconset resource="../resources/SIM-VICUS.qrc">
     <normaloff>:/gfx/actions/copy_building.png</normaloff>:/gfx/actions/copy_building.png</iconset>
   </property>
   <property name="text">
    <string>Copy geometry</string>
   </property>
   <property name="toolTip">
    <string>Switches to &quot;Copy geometry&quot; property view</string>
   </property>
  </action>
  <action name="actionBuildingParametrization">
   <property name="checkable">
    <bool>true</bool>
   </property>
   <property name="icon">
    <iconset resource="../resources/SIM-VICUS.qrc">
     <normaloff>:/gfx/actions/building_parameter.png</normaloff>:/gfx/actions/building_parameter.png</iconset>
   </property>
   <property name="text">
    <string>Edit Building Parametrization</string>
   </property>
   <property name="toolTip">
    <string>Edit Building Parametrization</string>
   </property>
  </action>
  <action name="actionNetworkParametrization">
   <property name="checkable">
    <bool>true</bool>
   </property>
   <property name="icon">
    <iconset resource="../resources/SIM-VICUS.qrc">
     <normaloff>:/gfx/actions/neural.png</normaloff>:/gfx/actions/neural.png</iconset>
   </property>
   <property name="text">
    <string>Edit Network Parametrization</string>
   </property>
   <property name="toolTip">
    <string>Edit Network Parametrization</string>
   </property>
  </action>
  <action name="actionSiteParametrization">
   <property name="checkable">
    <bool>true</bool>
   </property>
   <property name="icon">
    <iconset resource="../resources/SIM-VICUS.qrc">
     <normaloff>:/gfx/actions/info.png</normaloff>:/gfx/actions/info.png</iconset>
   </property>
   <property name="text">
    <string>actionSiteParametrization</string>
   </property>
   <property name="toolTip">
    <string>Edit Site Parametrization</string>
   </property>
  </action>
<<<<<<< HEAD
  <action name="actionAcousticParametrization">
=======
  <action name="actionShowResults">
>>>>>>> 91b17af0
   <property name="checkable">
    <bool>true</bool>
   </property>
   <property name="icon">
    <iconset resource="../resources/SIM-VICUS.qrc">
<<<<<<< HEAD
     <normaloff>:/gfx/actions/acoustic.png</normaloff>:/gfx/actions/acoustic.png</iconset>
   </property>
   <property name="text">
    <string>Acoustic parametrization</string>
   </property>
   <property name="toolTip">
    <string>Acoustic parametrization</string>
=======
     <normaloff>:/gfx/actions/32x32/resultsView_32x32.png</normaloff>:/gfx/actions/32x32/resultsView_32x32.png</iconset>
   </property>
   <property name="text">
    <string>show results</string>
   </property>
   <property name="toolTip">
    <string>show results</string>
>>>>>>> 91b17af0
   </property>
  </action>
 </widget>
 <customwidgets>
  <customwidget>
   <class>SVPropertyWidget</class>
   <extends>QWidget</extends>
   <header>SVPropertyWidget.h</header>
   <container>1</container>
  </customwidget>
  <customwidget>
   <class>SVColorLegend</class>
   <extends>QWidget</extends>
   <header>SVColorLegend.h</header>
   <container>1</container>
  </customwidget>
 </customwidgets>
 <resources>
  <include location="../resources/SIM-VICUS.qrc"/>
 </resources>
 <connections/>
</ui><|MERGE_RESOLUTION|>--- conflicted
+++ resolved
@@ -340,6 +340,7 @@
     <string>Edit Network Parametrization</string>
    </property>
   </action>
+
   <action name="actionSiteParametrization">
    <property name="checkable">
     <bool>true</bool>
@@ -355,25 +356,30 @@
     <string>Edit Site Parametrization</string>
    </property>
   </action>
-<<<<<<< HEAD
+
   <action name="actionAcousticParametrization">
-=======
+     <property name="checkable">
+		<bool>true</bool>
+	</property>
+   <property name="icon">
+    <iconset resource="../resources/SIM-VICUS.qrc">
+     <normaloff>:/gfx/actions/acoustic.png</normaloff>:/gfx/actions/acoustic.png</iconset>
+   </property>
+   <property name="text">
+    <string>Acoustic parametrization</string>
+   </property>
+   <property name="toolTip">
+    <string>Acoustic parametrization</string>
+	</property>
+</action>
+    
+
   <action name="actionShowResults">
->>>>>>> 91b17af0
-   <property name="checkable">
-    <bool>true</bool>
-   </property>
-   <property name="icon">
-    <iconset resource="../resources/SIM-VICUS.qrc">
-<<<<<<< HEAD
-     <normaloff>:/gfx/actions/acoustic.png</normaloff>:/gfx/actions/acoustic.png</iconset>
-   </property>
-   <property name="text">
-    <string>Acoustic parametrization</string>
-   </property>
-   <property name="toolTip">
-    <string>Acoustic parametrization</string>
-=======
+	<property name="checkable">
+		<bool>true</bool>
+	</property>
+	<property name="icon">
+    <iconset resource="../resources/SIM-VICUS.qrc">
      <normaloff>:/gfx/actions/32x32/resultsView_32x32.png</normaloff>:/gfx/actions/32x32/resultsView_32x32.png</iconset>
    </property>
    <property name="text">
@@ -381,9 +387,9 @@
    </property>
    <property name="toolTip">
     <string>show results</string>
->>>>>>> 91b17af0
-   </property>
-  </action>
+   </property>
+  </action>
+
  </widget>
  <customwidgets>
   <customwidget>
