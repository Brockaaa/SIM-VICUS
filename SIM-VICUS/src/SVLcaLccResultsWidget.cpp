#include "SVLcaLccResultsWidget.h"
#include "SVProjectHandler.h"
#include "SVStyle.h"
#include "QtExt_Conversions.h"
#include "ui_SVLcaLccResultsWidget.h"

#include <QTreeWidgetItem>
#include <VICUS_KeywordList.h>


double SVLcaLccResultsWidget::conversionFactorEpdReferenceUnit(const IBK::Unit & refUnit, const VICUS::Material &layerMat,
																double layerThickness, double layerArea){
	if(refUnit.name() == "kg")
		return layerArea * layerThickness * layerMat.m_para[VICUS::Material::P_Density].get_value("kg/m3"); // area * thickness * density --> layer mass

	if(refUnit.name() == "m2")
		return layerArea;

	if(refUnit.name() == "m3")
		return layerArea * layerThickness;

	if(refUnit.name() == "-")
		return 1.0; // Pieces are always set to 1 for now

	if(refUnit.name() == "MJ")
		return 1.0; // Also not implemented yet

	if(refUnit.name() == "kg/m3")
		return layerMat.m_para[VICUS::Material::P_Density].get_value("kg/m3");

	if(refUnit.name() == "a")
<<<<<<< HEAD
		return 50.0; // Also not implemented yet

	// if no conversion takes place
	return -99;
=======
		return 50; // Also not implemented yet
	return 1;
>>>>>>> 864a230c
}


SVLcaLccResultsWidget::SVLcaLccResultsWidget(QWidget *parent) :
	QWidget(parent),
	m_ui(new Ui::SVLcaLccResultsWidget)
{
	m_ui->setupUi(this);
}


SVLcaLccResultsWidget::~SVLcaLccResultsWidget() {
	delete m_ui;
}


void SVLcaLccResultsWidget::setLcaResults(const std::map<VICUS::Component::ComponentType, AggregatedComponentData> &lcaResultMap,
												 const std::map<unsigned int, AggregatedComponentData> compIdToAggregatedData,
												 const VICUS::EpdDataset::Category &category,
												 const VICUS::LcaSettings &settings,
												 std::vector<double> &investCost) const {
	double scaleFactor = 1.0;

	if(category != VICUS::EpdDataset::C_CategoryB)
		scaleFactor /= settings.m_para[VICUS::LcaSettings::P_TimePeriod].get_value("a");
	scaleFactor /= settings.m_para[VICUS::LcaSettings::P_NetUsageArea].value;
	scaleFactor *= settings.m_para[VICUS::LcaSettings::P_FactorBnbSimpleMode].value;

	QTreeWidgetItem *rootItem = new QTreeWidgetItem(m_ui->treeWidgetLcaResults);
	rootItem->setText(ColCategory, VICUS::KeywordList::Description("EpdDataset::Category", category));
	QFont font;
	font.setBold(true);
	rootItem->setFont(ColCategory, font);

	double totalArea = 0.0;
	VICUS::EpdModuleDataset epdDataset;

	const SVDatabase &db = SVSettings::instance().m_db;

	for(std::map<VICUS::Component::ComponentType, AggregatedComponentData>::const_iterator itAggregatedComp = lcaResultMap.begin();
		itAggregatedComp != lcaResultMap.end(); ++itAggregatedComp)
	{

		QStringList lcaDataType;
		const AggregatedComponentData &aggregatedTypeData = itAggregatedComp->second;

		std::set<unsigned int> usedCompIds;
		for(const VICUS::Component *comp : aggregatedTypeData.m_additionalComponents) {
			if(m_idComponentEpdUndefined.find(comp->m_id) == m_idComponentEpdUndefined.end()) {
				usedCompIds.insert(comp->m_id);
			}
		}
		if(usedCompIds.empty())
			continue;

		totalArea += aggregatedTypeData.m_area;

		QTreeWidgetItem *item = new QTreeWidgetItem();
		rootItem->addChild(item);
		item->setText(ColComponentType, VICUS::KeywordList::Description("Component::ComponentType", aggregatedTypeData.m_component->m_type));
		QFont italFont;
		italFont.setItalic(true);
		item->setFont(ColComponentType, italFont);
		item->setText(ColArea, QString( "%1 m2" ).arg( aggregatedTypeData.m_area, 7, 'f', 2 ) );
		item->setTextAlignment(ColArea, Qt::AlignRight);
		item->setTextAlignment(ColInvestCost, Qt::AlignRight);

		item->setText(ColInvestCost, QString( "%1 €" ).arg( aggregatedTypeData.m_area * aggregatedTypeData.m_totalCost.value / 100, 7, 'f', 2 ));
<<<<<<< HEAD
		item->setBackground(ColColor, aggregatedTypeData.m_component->m_color);
=======
		// item->setBackgroundColor(ColColor, aggregatedTypeData.m_component->m_color);
>>>>>>> 864a230c

		VICUS::EpdModuleDataset epd;

		item->setExpanded(false);

		m_ui->treeWidgetLcaResults->addTopLevelItem(item);

		for(const VICUS::Component *comp : aggregatedTypeData.m_additionalComponents) {

			const AggregatedComponentData &aggregatedCompData = compIdToAggregatedData.at(comp->m_id);

			if(usedCompIds.find(comp->m_id) == usedCompIds.end())
				continue; // Skip unused ids

			QStringList lcaData;
			QTreeWidgetItem *itemChild = new QTreeWidgetItem();
			VICUS::EpdModuleDataset epdChild;


			itemChild->setText(ColComponentName, QtExt::MultiLangString2QString(comp->m_displayName));
			itemChild->setText(ColArea, QString( "%1 m2" ).arg( aggregatedCompData.m_area, 7, 'f', 2 ) );
			itemChild->setTextAlignment(ColArea, Qt::AlignRight);
			itemChild->setTextAlignment(ColInvestCost, Qt::AlignRight);

			itemChild->setText(ColInvestCost, QString( "%1 €" ).arg( aggregatedCompData.m_area * aggregatedCompData.m_totalCost.value / 100, 7, 'f', 2 ) );
			itemChild->setBackground(ColColor, aggregatedCompData.m_component->m_color);

			item->addChild(itemChild);

			// Hopefully will work
			const VICUS::Construction &con = *db.m_constructions[comp->m_idConstruction];
			for(unsigned int i=0; i<con.m_materialLayers.size(); ++i) {
				const VICUS::Material &mat = *db.m_materials[con.m_materialLayers[i].m_idMaterial];
				const VICUS::MaterialLayer &matLayer = con.m_materialLayers[i];



				int usageTime = 0;
				std::string materialName = mat.m_displayName.string();
				bool isEmpty = matLayer.m_para[VICUS::MaterialLayer::P_LifeTime].empty();
				if(isEmpty){
					IBK::IBK_Message(IBK::FormatString("No usage time is specified for material layer '%1' of construction '%2'. Skipping material calculation.").arg(i).arg(con.m_displayName));
					continue;
				}
				unsigned int period = matLayer.m_para[VICUS::MaterialLayer::P_LifeTime].get_value("a");

				usageTime = settings.m_para[VICUS::LcaSettings::P_TimePeriod].get_value("a");
				double constructionCount = category == VICUS::EpdDataset::C_CategoryB ?
							1 :  // Usage is already normated
							std::ceil((float)usageTime / period - 1E-4); // to make it save

				const VICUS::EpdDataset *epdMat = db.m_epdDatasets[mat.m_epdCategorySet.m_idCategory[category]];

				double area = aggregatedCompData.m_area;
				double materialCosts = matLayer.m_cost.value;
				double totalCost = area * materialCosts / 100;

				// Aggregate cost for lcc
				if(category == VICUS::EpdDataset::C_CategoryA) {
					unsigned int yearCount = settings.m_para[VICUS::LcaSettings::P_TimePeriod].get_value("a");

					for(unsigned int i=0; i<yearCount; ++i) {
						if(i%period == 0) {
							qDebug() << "Year: " << i << " Material: " << QString::fromStdString(materialName) << " Area: " << area << "Material cost: " << materialCosts / 100  << " Total cost: " << totalCost;
							investCost[i] += totalCost;
							qDebug() << "Total costs: " << investCost[i];
						}
					}
				}

				if(epdMat == nullptr)
					continue; // no epd defined

				VICUS::EpdModuleDataset epdCatData = epdMat->calcTotalEpdByCategory(category, settings);
				double conversionFactor = conversionFactorEpdReferenceUnit(epdMat->m_referenceUnit, mat,
																		   matLayer.m_para[VICUS::MaterialLayer::P_Thickness].get_value(),
																		   aggregatedCompData.m_area);
				VICUS::EpdModuleDataset scaledEpdCatData = epdCatData.scaleByFactor( constructionCount  * conversionFactor );
				epdChild += scaledEpdCatData;

				QTreeWidgetItem *itemMatChild = new QTreeWidgetItem();
				itemMatChild->setText(ColMaterialName, QtExt::MultiLangString2QString(mat.m_displayName));
				itemMatChild->setText(ColEpdName, QtExt::MultiLangString2QString(epdMat->m_displayName));
				itemMatChild->setText(ColArea, QString( "%1 m<sup>2</sup>" ).arg( aggregatedCompData.m_area, 7, 'f', 2 ) );
				itemMatChild->setTextAlignment(ColArea, Qt::AlignRight);
				itemMatChild->setTextAlignment(ColInvestCost, Qt::AlignRight);

				itemMatChild->setText(ColInvestCost, QString( "%1 €" ).arg( totalCost, 7, 'f', 2 ) );
				itemMatChild->setBackground(ColColor, mat.m_color);

				itemMatChild->setText(ColGWP,  QString::number(scaleFactor * scaledEpdCatData.m_para[VICUS::EpdModuleDataset::P_GWP ].get_value()));
				itemMatChild->setText(ColAP,   QString::number(scaleFactor * scaledEpdCatData.m_para[VICUS::EpdModuleDataset::P_AP  ].get_value()));
				itemMatChild->setText(ColEP,   QString::number(scaleFactor * scaledEpdCatData.m_para[VICUS::EpdModuleDataset::P_EP  ].get_value()));
				itemMatChild->setText(ColODP,  QString::number(scaleFactor * scaledEpdCatData.m_para[VICUS::EpdModuleDataset::P_ODP ].get_value()));
				itemMatChild->setText(ColPOCP, QString::number(scaleFactor * scaledEpdCatData.m_para[VICUS::EpdModuleDataset::P_POCP].get_value()));

				itemMatChild->setTextAlignment(ColGWP,	Qt::AlignRight);
				itemMatChild->setTextAlignment(ColAP,	Qt::AlignRight);
				itemMatChild->setTextAlignment(ColEP,	Qt::AlignRight);
				itemMatChild->setTextAlignment(ColODP,	Qt::AlignRight);
				itemMatChild->setTextAlignment(ColPOCP,	Qt::AlignRight);
				itemMatChild->setFlags(itemMatChild->flags() & ~Qt::ItemIsEditable);

				itemChild->addChild(itemMatChild);

			}


			itemChild->setText(ColGWP,  QString::number(scaleFactor * epdChild.m_para[VICUS::EpdModuleDataset::P_GWP ].get_value()));
			itemChild->setText(ColAP,   QString::number(scaleFactor * epdChild.m_para[VICUS::EpdModuleDataset::P_AP  ].get_value()));
			itemChild->setText(ColEP,   QString::number(scaleFactor * epdChild.m_para[VICUS::EpdModuleDataset::P_EP  ].get_value()));
			itemChild->setText(ColODP,  QString::number(scaleFactor * epdChild.m_para[VICUS::EpdModuleDataset::P_ODP ].get_value()));
			itemChild->setText(ColPOCP, QString::number(scaleFactor * epdChild.m_para[VICUS::EpdModuleDataset::P_POCP].get_value()));

			itemChild->setTextAlignment(ColGWP,	Qt::AlignRight);
			itemChild->setTextAlignment(ColAP,	Qt::AlignRight);
			itemChild->setTextAlignment(ColEP,	Qt::AlignRight);
			itemChild->setTextAlignment(ColODP,	Qt::AlignRight);
			itemChild->setTextAlignment(ColPOCP,Qt::AlignRight);

			epd += epdChild;
		}

		item->setText(ColGWP,  QString::number(scaleFactor * epd.m_para[VICUS::EpdModuleDataset::P_GWP ].get_value()));
		item->setText(ColAP,   QString::number(scaleFactor * epd.m_para[VICUS::EpdModuleDataset::P_AP  ].get_value()));
		item->setText(ColEP,   QString::number(scaleFactor * epd.m_para[VICUS::EpdModuleDataset::P_EP  ].get_value()));
		item->setText(ColODP,  QString::number(scaleFactor * epd.m_para[VICUS::EpdModuleDataset::P_ODP ].get_value()));
		item->setText(ColPOCP, QString::number(scaleFactor * epd.m_para[VICUS::EpdModuleDataset::P_POCP].get_value()));

		item->setTextAlignment(ColGWP,	Qt::AlignRight);
		item->setTextAlignment(ColAP,	Qt::AlignRight);
		item->setTextAlignment(ColEP,	Qt::AlignRight);
		item->setTextAlignment(ColODP,	Qt::AlignRight);
		item->setTextAlignment(ColPOCP,	Qt::AlignRight);

		epdDataset += epd;
	}

	rootItem->setText(ColGWP,  QString::number(scaleFactor * epdDataset.m_para[VICUS::EpdModuleDataset::P_GWP ].get_value()));
	rootItem->setText(ColAP,   QString::number(scaleFactor * epdDataset.m_para[VICUS::EpdModuleDataset::P_AP  ].get_value()));
	rootItem->setText(ColEP,   QString::number(scaleFactor * epdDataset.m_para[VICUS::EpdModuleDataset::P_EP  ].get_value()));
	rootItem->setText(ColODP,  QString::number(scaleFactor * epdDataset.m_para[VICUS::EpdModuleDataset::P_ODP ].get_value()));
	rootItem->setText(ColPOCP, QString::number(scaleFactor * epdDataset.m_para[VICUS::EpdModuleDataset::P_POCP].get_value()));

	rootItem->setTextAlignment(ColGWP,	Qt::AlignRight);
	rootItem->setTextAlignment(ColAP,	Qt::AlignRight);
	rootItem->setTextAlignment(ColEP,	Qt::AlignRight);
	rootItem->setTextAlignment(ColODP,	Qt::AlignRight);
	rootItem->setTextAlignment(ColPOCP,	Qt::AlignRight);

	QFont boldFont;
	boldFont.setBold(true);
	rootItem->setFont(ColGWP,	boldFont);
	rootItem->setFont(ColAP,	boldFont);
	rootItem->setFont(ColEP,	boldFont);
	rootItem->setFont(ColODP,	boldFont);
	rootItem->setFont(ColPOCP,	boldFont);

	for(unsigned int i=0; i < NumCol; ++i)
		m_ui->treeWidgetLcaResults->resizeColumnToContents(i);

	m_ui->treeWidgetLcaResults->setColumnWidth(ColColor, 20);
	m_ui->treeWidgetLcaResults->expandToDepth(1);

	m_ui->tabWidget->setCurrentIndex(0);
}

void SVLcaLccResultsWidget::setUsageResults(const VICUS::LcaSettings &settings,
												   const double &gasConsumption,
												   const double &electricityConsumption,
												   const double &coalConsumption) {

	const SVDatabase &db = SVSettings::instance().m_db;

	const VICUS::EpdDataset *epdGas			= db.m_epdDatasets[settings.m_idUsage[VICUS::LcaSettings::UT_Gas]];
	const VICUS::EpdDataset *epdElectricity = db.m_epdDatasets[settings.m_idUsage[VICUS::LcaSettings::UT_Electricity]];
	const VICUS::EpdDataset *epdCoal		= db.m_epdDatasets[settings.m_idUsage[VICUS::LcaSettings::UT_Coal]];

	VICUS::EpdDataset totalEpd;

	IBK::Parameter paraGas ("GasConsumption", gasConsumption, IBK::Unit("kWh"));
	IBK::Parameter paraElectricity ("ElectricityConsumption", electricityConsumption, IBK::Unit("kWh"));
	IBK::Parameter paraCoal ("CoalConsumption", coalConsumption, IBK::Unit("kWh"));

	QTreeWidgetItem *rootItem = new QTreeWidgetItem(m_ui->treeWidgetLcaResults);
	rootItem->setText(ColCategory, VICUS::KeywordList::Description("EpdDataset::Category", VICUS::EpdDataset::C_CategoryB));

	QFont font;
	font.setBold(true);
	rootItem->setFont(ColCategory, font);

	double scaleFactor = 1.0;
	scaleFactor /= settings.m_para[VICUS::LcaSettings::P_NetUsageArea].get_value();
	scaleFactor *= settings.m_para[VICUS::LcaSettings::P_FactorBnbSimpleMode].get_value();

	VICUS::EpdModuleDataset epdDataset;

	if(epdCoal != nullptr) {

		QTreeWidgetItem *item = new QTreeWidgetItem();

		VICUS::EpdModuleDataset epdCatDataset = epdCoal->calcTotalEpdByCategory(VICUS::EpdDataset::C_CategoryB, settings);
		epdCatDataset = epdCatDataset.scaleByFactor(paraCoal.get_value(epdCoal->m_referenceUnit));

		epdDataset += epdCatDataset;

		item->setText(ColComponentType, "Coal Consumption");
		item->setTextAlignment(ColArea, Qt::AlignRight);
		item->setText(ColArea, QString( "%1 kWh" ).arg( coalConsumption, 7, 'f', 2 ));

		item->setText(ColGWP,  QString::number(scaleFactor * epdCatDataset.m_para[VICUS::EpdModuleDataset::P_GWP ].get_value()));
		item->setText(ColAP,   QString::number(scaleFactor * epdCatDataset.m_para[VICUS::EpdModuleDataset::P_AP  ].get_value()));
		item->setText(ColEP,   QString::number(scaleFactor * epdCatDataset.m_para[VICUS::EpdModuleDataset::P_EP  ].get_value()));
		item->setText(ColODP,  QString::number(scaleFactor * epdCatDataset.m_para[VICUS::EpdModuleDataset::P_ODP ].get_value()));
		item->setText(ColPOCP, QString::number(scaleFactor * epdCatDataset.m_para[VICUS::EpdModuleDataset::P_POCP].get_value()));

		item->setTextAlignment(ColGWP,	Qt::AlignRight);
		item->setTextAlignment(ColAP,	Qt::AlignRight);
		item->setTextAlignment(ColEP,	Qt::AlignRight);
		item->setTextAlignment(ColODP,	Qt::AlignRight);
		item->setTextAlignment(ColPOCP,	Qt::AlignRight);

		rootItem->addChild(item);
	}

	if(epdElectricity != nullptr) {

		QTreeWidgetItem *item = new QTreeWidgetItem();

		VICUS::EpdModuleDataset epdCatDataset = epdElectricity->calcTotalEpdByCategory(VICUS::EpdDataset::C_CategoryB, settings);
		epdCatDataset = epdCatDataset.scaleByFactor(paraCoal.get_value(epdElectricity->m_referenceUnit));

		epdDataset += epdCatDataset;

		item->setText(ColComponentType, "Electricity Consumption");
		item->setTextAlignment(ColArea, Qt::AlignRight);
		item->setText(ColArea, QString( "%1 kWh" ).arg( electricityConsumption, 7, 'f', 2 ));

		item->setText(ColGWP,  QString::number(scaleFactor * epdCatDataset.m_para[VICUS::EpdModuleDataset::P_GWP ].get_value()));
		item->setText(ColAP,   QString::number(scaleFactor * epdCatDataset.m_para[VICUS::EpdModuleDataset::P_AP  ].get_value()));
		item->setText(ColEP,   QString::number(scaleFactor * epdCatDataset.m_para[VICUS::EpdModuleDataset::P_EP  ].get_value()));
		item->setText(ColODP,  QString::number(scaleFactor * epdCatDataset.m_para[VICUS::EpdModuleDataset::P_ODP ].get_value()));
		item->setText(ColPOCP, QString::number(scaleFactor * epdCatDataset.m_para[VICUS::EpdModuleDataset::P_POCP].get_value()));

		item->setTextAlignment(ColGWP,	Qt::AlignRight);
		item->setTextAlignment(ColAP,	Qt::AlignRight);
		item->setTextAlignment(ColEP,	Qt::AlignRight);
		item->setTextAlignment(ColODP,	Qt::AlignRight);
		item->setTextAlignment(ColPOCP,	Qt::AlignRight);

		rootItem->addChild(item);
	}

	if(epdGas != nullptr) {

		QTreeWidgetItem *item = new QTreeWidgetItem();

		VICUS::EpdModuleDataset epdCatDataset = epdGas->calcTotalEpdByCategory(VICUS::EpdDataset::C_CategoryB, settings);
		epdCatDataset = epdCatDataset.scaleByFactor(paraGas.get_value(epdGas->m_referenceUnit));

		epdDataset += epdCatDataset;

		item->setText(ColComponentType, "Gas Consumption");
		item->setTextAlignment(ColArea, Qt::AlignRight);
		item->setText(ColArea, QString( "%1 kWh" ).arg( gasConsumption, 7, 'f', 2 ));

		item->setText(ColGWP,  QString::number(scaleFactor * epdCatDataset.m_para[VICUS::EpdModuleDataset::P_GWP ].get_value()));
		item->setText(ColAP,   QString::number(scaleFactor * epdCatDataset.m_para[VICUS::EpdModuleDataset::P_AP  ].get_value()));
		item->setText(ColEP,   QString::number(scaleFactor * epdCatDataset.m_para[VICUS::EpdModuleDataset::P_EP  ].get_value()));
		item->setText(ColODP,  QString::number(scaleFactor * epdCatDataset.m_para[VICUS::EpdModuleDataset::P_ODP ].get_value()));
		item->setText(ColPOCP, QString::number(scaleFactor * epdCatDataset.m_para[VICUS::EpdModuleDataset::P_POCP].get_value()));

		item->setTextAlignment(ColGWP,	Qt::AlignRight);
		item->setTextAlignment(ColAP,	Qt::AlignRight);
		item->setTextAlignment(ColEP,	Qt::AlignRight);
		item->setTextAlignment(ColODP,	Qt::AlignRight);
		item->setTextAlignment(ColPOCP,	Qt::AlignRight);

		rootItem->addChild(item);
	}

	rootItem->setText(ColGWP,  QString::number(scaleFactor * epdDataset.m_para[VICUS::EpdModuleDataset::P_GWP ].get_value()));
	rootItem->setText(ColAP,   QString::number(scaleFactor * epdDataset.m_para[VICUS::EpdModuleDataset::P_AP  ].get_value()));
	rootItem->setText(ColEP,   QString::number(scaleFactor * epdDataset.m_para[VICUS::EpdModuleDataset::P_EP  ].get_value()));
	rootItem->setText(ColODP,  QString::number(scaleFactor * epdDataset.m_para[VICUS::EpdModuleDataset::P_ODP ].get_value()));
	rootItem->setText(ColPOCP, QString::number(scaleFactor * epdDataset.m_para[VICUS::EpdModuleDataset::P_POCP].get_value()));

	rootItem->setTextAlignment(ColGWP,	Qt::AlignRight);
	rootItem->setTextAlignment(ColAP,	Qt::AlignRight);
	rootItem->setTextAlignment(ColEP,	Qt::AlignRight);
	rootItem->setTextAlignment(ColODP,	Qt::AlignRight);
	rootItem->setTextAlignment(ColPOCP,	Qt::AlignRight);

	QFont boldFont;
	boldFont.setBold(true);
	rootItem->setFont(ColGWP,	boldFont);
	rootItem->setFont(ColAP,	boldFont);
	rootItem->setFont(ColEP,	boldFont);
	rootItem->setFont(ColODP,	boldFont);
	rootItem->setFont(ColPOCP,	boldFont);

	// Not useful
	//m_ui->treeWidgetLcaResults->hideColumn(ColInvestCost);
}


void SVLcaLccResultsWidget::setCostResults(const VICUS::LccSettings &lccSettings, const VICUS::LcaSettings &lcaSettings,
										   double electricityCost, double coalCost, double gasCost,
										   const std::vector<double> &totalMaterialCost)
{

	QTableWidget &tab = *m_ui->tableWidgetLccResults;


	unsigned int rowCount = totalMaterialCost.size();
	m_ui->tableWidgetLccResults->setRowCount(rowCount);
	m_ui->tableWidgetLccResults->setSortingEnabled(false);

	double sumMaterialCost = 0.0;
	double sumEnergyCost = 0.0;
	double sumMaterialCostDiscounted = 0.0;
	double sumEnergyCostDiscounted = 0.0;
	double totalArea = lcaSettings.m_para[VICUS::LcaSettings::P_NetUsageArea].value;

	double annualPriceIncreaseEnergy = lccSettings.m_para[VICUS::LccSettings::P_PriceIncreaseEnergy].value;
	double annualPriceIncreaseGeneral = lccSettings.m_para[VICUS::LccSettings::P_PriceIncreaseGeneral].value;
	double discountingInterestRate = lccSettings.m_para[VICUS::LccSettings::P_DiscountingInterestRate].value;

	for (unsigned int i=0; i<rowCount; ++i) {

		tab.setItem(i, LCC_Year, new QTableWidgetItem(QString::number(i+1)));
		double discountingRate = 1/std::pow(1.0 + discountingInterestRate, i);
		tab.setItem(i, LCC_DiscountingRate, new QTableWidgetItem( QString( "%L1" ).arg( discountingRate, 0, 'f', 2 ) ));

		double priceEnergyFactorThisYear = std::pow(1.0 + annualPriceIncreaseEnergy, i);

		double electricityCostThisYear	= electricityCost * priceEnergyFactorThisYear;
		double coalCostThisYear			= coalCost * priceEnergyFactorThisYear;
		double gasCostThisYear			= gasCost * priceEnergyFactorThisYear;

		tab.setItem(i, LCC_PriceElectricity, new QTableWidgetItem( QString( "%L1 €" ).arg( electricityCostThisYear, 0, 'f', 2 ) ));
		tab.setItem(i, LCC_PriceCoal, new QTableWidgetItem( QString( "%L1 €" ).arg( coalCostThisYear, 0, 'f', 2 ) ));
		tab.setItem(i, LCC_PriceGas, new QTableWidgetItem( QString( "%L1 €" ).arg( gasCostThisYear, 0, 'f', 2 ) ));
		double totalEnergyCostsThisYear = electricityCostThisYear + coalCostThisYear + gasCostThisYear;
		tab.setItem(i, LCC_PriceEnergyTotal, new QTableWidgetItem( QString( "%L1 €" ).arg( totalEnergyCostsThisYear, 0, 'f', 2 ) ));
		sumEnergyCost += totalEnergyCostsThisYear;
		tab.setItem(i, LCC_PriceInvestEnergy, new QTableWidgetItem( QString( "%L1 €" ).arg( discountingRate*totalEnergyCostsThisYear, 0, 'f', 2 ) ));
		sumEnergyCostDiscounted += discountingRate*totalEnergyCostsThisYear;

		double priceMaterialFactorThisYear = std::pow(1.0 + annualPriceIncreaseGeneral, i);
		double totalMaterialCostsThisYear = totalMaterialCost[i]*priceMaterialFactorThisYear;
		tab.setItem(i, LCC_PriceMaterialCosts, new QTableWidgetItem( QString( "%L1 €" ).arg( totalMaterialCostsThisYear, 0, 'f', 2 ) ));
		sumMaterialCost += totalMaterialCostsThisYear;
		tab.setItem(i, LCC_PriceInvestMaterial, new QTableWidgetItem( QString( "%L1 €" ).arg( discountingRate*totalMaterialCostsThisYear, 0, 'f', 2 ) ));
		sumMaterialCostDiscounted += discountingRate*totalMaterialCostsThisYear;

		// make all items read-only and right aligned
		for (unsigned int j=0; j<NUM_LCCColumns; ++j) {
			QTableWidgetItem &item = *tab.item(i, j);
			item.setFlags(item.flags() & ~Qt::ItemIsEditable);
			item.setTextAlignment(Qt::AlignRight | Qt::AlignVCenter);
		}
	}

	double totalCost = sumEnergyCost+sumMaterialCost;
	double totalCostDiscounted = sumEnergyCostDiscounted+sumMaterialCostDiscounted;

	m_ui->tableWidgetLccOverview->setRowCount(3);

	QTableWidgetItem *item = new QTableWidgetItem();
	item->setText(tr("Present value building"));
	item->setFlags(item->flags() & ~Qt::ItemIsEditable);
	m_ui->tableWidgetLccOverview->setItem(0, LCCS_Title, item);

	item = new QTableWidgetItem();
	item->setFlags(item->flags() & ~Qt::ItemIsEditable);
	item->setText("Normated net present value");
	m_ui->tableWidgetLccOverview->setItem(1, LCCS_Title, item);

	item = new QTableWidgetItem();
	item->setFlags(item->flags() & ~Qt::ItemIsEditable);
	item->setText(tr("Net present value part"));
	m_ui->tableWidgetLccOverview->setItem(2, LCCS_Title, item);

	item = new QTableWidgetItem();
	item->setFlags(item->flags() & ~Qt::ItemIsEditable);
	item->setTextAlignment(Qt::AlignRight);
	item->setText(QString( "%L1 €" ).arg( sumMaterialCostDiscounted, 0, 'f', 2 ));
	m_ui->tableWidgetLccOverview->setItem(0, LCCS_Production, item);

	item = new QTableWidgetItem();
	item->setFlags(item->flags() & ~Qt::ItemIsEditable);
	item->setTextAlignment(Qt::AlignRight);
	item->setText(QString( "%L1 €" ).arg( sumEnergyCostDiscounted, 0, 'f', 2 ));
	m_ui->tableWidgetLccOverview->setItem(0, LCCS_Energy, item);

	item = new QTableWidgetItem();
	item->setFlags(item->flags() & ~Qt::ItemIsEditable);
	item->setTextAlignment(Qt::AlignRight);
	item->setText(QString( "%L1 €" ).arg( totalCostDiscounted, 0, 'f', 2 ));
	m_ui->tableWidgetLccOverview->setItem(0, LCCS_Total, item);


	item = new QTableWidgetItem();
	item->setFlags(item->flags() & ~Qt::ItemIsEditable);
	item->setTextAlignment(Qt::AlignRight);
	item->setText(QString( "%L1 €/m2" ).arg( sumMaterialCostDiscounted/totalArea, 0, 'f', 2 ));
	m_ui->tableWidgetLccOverview->setItem(1, LCCS_Production, item);

	item = new QTableWidgetItem();
	item->setFlags(item->flags() & ~Qt::ItemIsEditable);
	item->setTextAlignment(Qt::AlignRight);
	item->setText(QString( "%L1 €/m2" ).arg( sumEnergyCostDiscounted/totalArea, 0, 'f', 2 ));
	m_ui->tableWidgetLccOverview->setItem(1, LCCS_Energy, item);

	item = new QTableWidgetItem();
	item->setFlags(item->flags() & ~Qt::ItemIsEditable);
	item->setTextAlignment(Qt::AlignRight);
	item->setText(QString( "%L1 €/m2" ).arg( totalCostDiscounted/totalArea, 0, 'f', 2 ));
	m_ui->tableWidgetLccOverview->setItem(1, LCCS_Total, item);


	item = new QTableWidgetItem();
	item->setFlags(item->flags() & ~Qt::ItemIsEditable);
	item->setTextAlignment(Qt::AlignRight);
	item->setText(QString( "%L1 %" ).arg( 100.0*sumMaterialCostDiscounted/totalCostDiscounted, 0, 'f', 2 ));
	m_ui->tableWidgetLccOverview->setItem(2, LCCS_Production, item);

	item = new QTableWidgetItem();
	item->setFlags(item->flags() & ~Qt::ItemIsEditable);
	item->setTextAlignment(Qt::AlignRight);
	item->setText(QString( "%L1 %" ).arg( 100.0*sumEnergyCostDiscounted/totalCostDiscounted, 0, 'f', 2 ));
	m_ui->tableWidgetLccOverview->setItem(2, LCCS_Energy, item);

	item = new QTableWidgetItem();
	item->setFlags(item->flags() & ~Qt::ItemIsEditable);
	item->setTextAlignment(Qt::AlignRight);
	item->setText(QString( "%L1 %" ).arg( 100.0*(sumMaterialCostDiscounted+sumEnergyCostDiscounted)/totalCostDiscounted, 0, 'f', 2 ));
	m_ui->tableWidgetLccOverview->setItem(2, LCCS_Total, item);

	m_ui->tableWidgetLccResults->resizeColumnsToContents();
	m_ui->tableWidgetLccOverview->resizeColumnsToContents();
}


void SVLcaLccResultsWidget::setup() {
	// Add data to treeWidget
	m_ui->treeWidgetLcaResults->clear();
	m_ui->treeWidgetLcaResults->setColumnCount(NumCol);
	QStringList headersLca;
	headersLca << tr("Category") << tr("Type") << tr("") << tr("Component") << tr("Material") << tr("EPD") << tr("Quantity") << tr("Invest-Cost") << tr("GWP (CO2-Äqu.)\n[kg/(m2a)]");
	headersLca << tr("ODP (R11-Äqu.)\n[kg/(m2a)]") << tr("POCP (C2H4-Äqu.)\n[kg/(m2a)]") << tr("AP (SO2-Äqu.)\n[kg/(m2a)]") << tr("EP (PO4-Äqu.)\n[kg/(m2a)]");

	m_ui->treeWidgetLcaResults->setHeaderLabels(headersLca);
	m_ui->treeWidgetLcaResults->setAlternatingRowColors(true);

	//SVStyle::formatDatabaseTreeView(m_ui->treeWidgetLcaResults);

	m_ui->treeWidgetLcaResults->setItemsExpandable(true);
	m_ui->tableWidgetLccResults->setColumnCount(NUM_LCCColumns);

	QStringList headersLcc;
	headersLcc << tr("Year [a]")
			   << tr("Eletricity costs [€]")
			   << tr("Gas costs [€]")
			   << tr("Coal costs [€]")
			   << tr("Total energy costs [€]")
			   << tr("Discounting rate")
			   << tr("Energy - net present value [€]")
			   << tr("Material costs [€]")
			   << tr("Material - net present value  [€]")
			   << tr("Price increase general [%]")
			   << tr("Price increase energy [%]");
	m_ui->tableWidgetLccResults->setHorizontalHeaderLabels(headersLcc);

	m_ui->tableWidgetLccOverview->setColumnCount(NUM_LCCS);
	QStringList headerLccOverview;
	headerLccOverview << tr("Name") << tr("Production") << tr("Energy")	<< tr("Total");
	m_ui->tableWidgetLccOverview->setHorizontalHeaderLabels(headerLccOverview);

	SVStyle::formatDatabaseTableView(m_ui->tableWidgetLccResults);
	SVStyle::formatDatabaseTableView(m_ui->tableWidgetLccOverview);

	m_ui->tableWidgetLccOverview->setSortingEnabled(false);
}

void SVLcaLccResultsWidget::on_treeWidgetLcaResults_itemExpanded(QTreeWidgetItem */*item*/) {
	for(unsigned int i=0; i<NumCol; ++i)
		m_ui->treeWidgetLcaResults->resizeColumnToContents(i);

	m_ui->treeWidgetLcaResults->setColumnWidth(ColColor, 20);
}


void SVLcaLccResultsWidget::on_treeWidgetLcaResults_itemCollapsed(QTreeWidgetItem */*item*/) {
	for(unsigned int i=0; i<NumCol; ++i)
		m_ui->treeWidgetLcaResults->resizeColumnToContents(i);

	m_ui->treeWidgetLcaResults->setColumnWidth(ColColor, 20);
}

<|MERGE_RESOLUTION|>--- conflicted
+++ resolved
@@ -29,15 +29,10 @@
 		return layerMat.m_para[VICUS::Material::P_Density].get_value("kg/m3");
 
 	if(refUnit.name() == "a")
-<<<<<<< HEAD
 		return 50.0; // Also not implemented yet
 
 	// if no conversion takes place
 	return -99;
-=======
-		return 50; // Also not implemented yet
-	return 1;
->>>>>>> 864a230c
 }
 
 
@@ -106,11 +101,7 @@
 		item->setTextAlignment(ColInvestCost, Qt::AlignRight);
 
 		item->setText(ColInvestCost, QString( "%1 €" ).arg( aggregatedTypeData.m_area * aggregatedTypeData.m_totalCost.value / 100, 7, 'f', 2 ));
-<<<<<<< HEAD
-		item->setBackground(ColColor, aggregatedTypeData.m_component->m_color);
-=======
 		// item->setBackgroundColor(ColColor, aggregatedTypeData.m_component->m_color);
->>>>>>> 864a230c
 
 		VICUS::EpdModuleDataset epd;
 
