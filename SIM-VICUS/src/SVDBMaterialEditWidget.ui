--- conflicted
+++ resolved
@@ -362,24 +362,9 @@
    </slots>
   </customwidget>
   <customwidget>
-<<<<<<< HEAD
    <class>QtExt::ColorButton</class>
    <extends>QPushButton</extends>
    <header location="global">QtExt_ColorButton.h</header>
-=======
-   <class>QtExt::LanguageStringEditWidget1</class>
-   <extends>QLineEdit</extends>
-   <header location="global">QtExt_LanguageStringEditWidget1.h</header>
-   <container>1</container>
-  </customwidget>
-  <customwidget>
-   <class>QtExt::ColorButton</class>
-   <extends>QPushButton</extends>
-   <header location="global">QtExt_ColorButton.h</header>
-   <slots>
-    <signal>colorChanged()</signal>
-   </slots>
->>>>>>> 99c3e46a
   </customwidget>
  </customwidgets>
  <tabstops>
