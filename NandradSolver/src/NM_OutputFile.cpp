--- conflicted
+++ resolved
@@ -348,15 +348,10 @@
 	// modify headers using variable substitution map
 	if (!varSubstitutionMap.empty()){
 		std::vector<std::string> tokens;
-<<<<<<< HEAD
-		for (unsigned int i=0; i<m_numCols + 1; ++i){ // numColumns + 1 (for time column)
-			IBK::explode(headerLabels[i], tokens, ".", IBK::EF_NoFlags); // we need to split element name and quantity
-=======
 		for (unsigned int i=0; i<m_numCols; ++i) {
 			// Mind: headerLabels have size m_numCols + 1 because of the first time column
 			//       hence we add +1 in the index access to headerLabels[] below
 			IBK::explode(headerLabels[i+1], tokens, ".", IBK::EF_NoFlags); // we need to split element name and quantity
->>>>>>> ff85ae33
 			std::map<std::string, std::string>::const_iterator varSubst = varSubstitutionMap.find(tokens[0]);
 			if (varSubst != varSubstitutionMap.end() )
 				headerLabels[i+1] = varSubst->second + "." + tokens[1]; // and merge quantity with substituted element name
