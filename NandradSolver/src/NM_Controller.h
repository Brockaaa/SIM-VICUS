--- conflicted
+++ resolved
@@ -116,7 +116,6 @@
 	/*! This function is called after each integration step and integrates the errorValue. */
 	virtual void stepCompleted(double t) override;
 
-<<<<<<< HEAD
 	/*! Computes and returns serialization size in bytes. */
 	std::size_t serializationSize() const override;
 
@@ -125,11 +124,10 @@
 
 	/*! Restores control value from memory.*/
 	void deserialize(void* & dataPtr) override;
-=======
+
 	/*! sets error integral value to 0 (anti-windup), should be implemented for PI controllers */
 	virtual void resetErrorIntegral() override;
->>>>>>> 73eaf2d6
-
+	
 	/*! P-term factor.*/
 	double			m_kP = 1;
 	/*! I-term factor.*/
