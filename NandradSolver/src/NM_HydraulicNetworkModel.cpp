--- conflicted
+++ resolved
@@ -426,10 +426,6 @@
 
 void HydraulicNetworkModel::stateDependencies(std::vector<std::pair<const double *, const double *> > & resultInputValueReferences) const {
 	// insert dependencies of controller inputs to mass flux for each element
-<<<<<<< HEAD
-	// in order to reduce complexity we only consider mass flux of the first element as
-	// representative for all others
-=======
 	// NOTE: different flow elements may use different controller inputs and related sensor data. However,
 	//       the mass fluxes are all interconnected in a network - if one flow element influences the mass flux,
 	//       all mass fluxes are influenced in turn. Thus, we can treat all mass fluxes as one - when looking
@@ -441,7 +437,6 @@
 	// mass flux.
 	// This also means that all the other mass fluxes are meaningless when it comes to dependency formulation
 	// (this needs to be considered in ThermalNetworkBalanceModel).
->>>>>>> ff85ae33
 	for (unsigned int i = 0; i < m_p->m_flowElements.size(); ++i)
 		m_p->m_flowElements[i]->dependencies(&m_p->m_fluidMassFluxes[0], resultInputValueReferences);
 }
