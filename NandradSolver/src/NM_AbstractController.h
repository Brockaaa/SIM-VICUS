/*	NANDRAD Solver Framework and Model Implementation.

	Copyright (c) 2012-today, Institut für Bauklimatik, TU Dresden, Germany

	Primary authors:
	  Andreas Nicolai  <andreas.nicolai -[at]- tu-dresden.de>
	  Anne Paepcke     <anne.paepcke -[at]- tu-dresden.de>

	This program is part of SIM-VICUS (https://github.com/ghorwin/SIM-VICUS)

	This program is free software: you can redistribute it and/or modify
	it under the terms of the GNU General Public License as published by
	the Free Software Foundation, either version 3 of the License, or
	(at your option) any later version.

	This program is distributed in the hope that it will be useful,
	but WITHOUT ANY WARRANTY; without even the implied warranty of
	MERCHANTABILITY or FITNESS FOR A PARTICULAR PURPOSE.  See the
	GNU General Public License for more details.
*/

#ifndef NM_AbstractControllerH
#define NM_AbstractControllerH

#include <cstddef>

namespace NANDRAD_MODEL {

/*! Defines the interface for an abstract controller.
	This interface can be called from any model that provides abstract quantities.
	\code
		//derived class from AbstractController
		PController controller;
		// set parameters
		// ...
		// new calculation step:
		// compute error value as difference between target and current process value
		errorValue = setPointTemperatureDifference - temperatureDifference;
		// calculate new controller output
		controller.update(errorValue);
		// retrieve new control value
		double massFlux = contoller.m_controlValue
		// ...
	\endcode
*/
class AbstractController {
public:
	/*! D'tor, definition is in NM_Controller.cpp. */
	virtual ~AbstractController();

	/*! Calculates controller signal/control value. This function must be re-implemented in derived classes.
		Default implementation caches the errorValue. Call the base class implementation from derived classes.
		\param errorValue This is the input error value, i.e. the difference between
				desired setpoint and current process variable.
	*/
	virtual void update(double errorValue) { m_errorValue = errorValue; }

	/*! This function is called after each integration step (default implementation does nothing). */
	virtual void stepCompleted(double t) { (void)t; }

<<<<<<< HEAD
	/*! Computes and returns serialization size in bytes, by default returns  returns an invalid value (-1). */
	virtual std::size_t serializationSize() const { return 0; }

	/*! Stores model content at memory location pointed to by dataPtr.
	*/
	virtual void serialize(void* & dataPtr) const { (void)dataPtr; }

	/*! Restores model content from memory at location pointed to by dataPtr.
	*/
	virtual void deserialize(void* & dataPtr) { (void)dataPtr; }
=======
	/*! sets error integral value to 0 (anti-windup), should be implemented for PI controllers */
	virtual void resetErrorIntegral() {}
>>>>>>> 73eaf2d6

	/*! Stores result of controller calculation, updated in each call to update(). */
	double				m_controlValue = 888;
	/*! Cache of error value updated in last call to update(). */
	double				m_errorValue = 777;

};

} // namespace NANDRAD_MODEL

#endif // NM_AbstractControllerH<|MERGE_RESOLUTION|>--- conflicted
+++ resolved
@@ -58,21 +58,8 @@
 	/*! This function is called after each integration step (default implementation does nothing). */
 	virtual void stepCompleted(double t) { (void)t; }
 
-<<<<<<< HEAD
-	/*! Computes and returns serialization size in bytes, by default returns  returns an invalid value (-1). */
-	virtual std::size_t serializationSize() const { return 0; }
-
-	/*! Stores model content at memory location pointed to by dataPtr.
-	*/
-	virtual void serialize(void* & dataPtr) const { (void)dataPtr; }
-
-	/*! Restores model content from memory at location pointed to by dataPtr.
-	*/
-	virtual void deserialize(void* & dataPtr) { (void)dataPtr; }
-=======
 	/*! sets error integral value to 0 (anti-windup), should be implemented for PI controllers */
 	virtual void resetErrorIntegral() {}
->>>>>>> 73eaf2d6
 
 	/*! Stores result of controller calculation, updated in each call to update(). */
 	double				m_controlValue = 888;
