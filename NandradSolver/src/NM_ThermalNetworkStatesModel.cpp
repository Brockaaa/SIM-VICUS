/*	NANDRAD Solver Framework and Model Implementation.

	Copyright (c) 2012-today, Institut für Bauklimatik, TU Dresden, Germany

	Primary authors:
	  Andreas Nicolai  <andreas.nicolai -[at]- tu-dresden.de>
	  Anne Paepcke     <anne.paepcke -[at]- tu-dresden.de>

	This program is part of SIM-VICUS (https://github.com/ghorwin/SIM-VICUS)

	This program is free software: you can redistribute it and/or modify
	it under the terms of the GNU General Public License as published by
	the Free Software Foundation, either version 3 of the License, or
	(at your option) any later version.

	This program is distributed in the hope that it will be useful,
	but WITHOUT ANY WARRANTY; without even the implied warranty of
	MERCHANTABILITY or FITNESS FOR A PARTICULAR PURPOSE.  See the
	GNU General Public License for more details.
*/

#include <IBK_LinearSpline.h>
#include <IBK_messages.h>

#include "NM_ThermalNetworkStatesModel.h"

#include "NM_HydraulicNetworkModel.h"
#include "NM_ThermalNetworkPrivate.h"
#include "NM_ThermalNetworkFlowElements.h"
#include "NM_KeywordList.h"


#include "NM_HydraulicNetworkModelPrivate.h"

#include <NANDRAD_HydraulicNetwork.h>
#include <NANDRAD_HydraulicNetworkComponent.h>
#include <NANDRAD_KeywordList.h>
#include <NANDRAD_SimulationParameter.h>

#include <IBKMK_SparseMatrixPattern.h>

#include <algorithm>

namespace NANDRAD_MODEL {

// *** ThermalNetworkStatesModel members ***

ThermalNetworkStatesModel::~ThermalNetworkStatesModel() {
	delete m_p; // delete pimpl object
}


void ThermalNetworkStatesModel::setup(const NANDRAD::HydraulicNetwork & nw,
									  const HydraulicNetworkModel &hydrNetworkModel,
									  const NANDRAD::SimulationParameter & simPara)
{
	FUNCID(ThermalNetworkStatesModel::setup);

	// store network pointer
	m_network = &nw;
	m_simPara = &simPara;
	// create implementation instance
	m_p = new ThermalNetworkModelImpl; // we take ownership

	// The hydraulic network is already initialized, so the data in 'networkModel ' can
	// be used during initialization.

	// copy element ids
	m_elementIds = hydrNetworkModel.m_elementIds;

	// We now loop over all flow elements of the network and create a corresponding thermal
	// model objects for _each_ of the hydraulic calculation objects.
	// The model objects are stored in m_p->m_flowElements vector.

	for (unsigned int i =0; i < nw.m_elements.size(); ++i) {
		const NANDRAD::HydraulicNetworkElement & e = nw.m_elements[i];
		IBK_ASSERT(e.m_component != nullptr);

		try {

			// Instantiate thermal flow element calculation objects.
			// The objects are selected based on a **combination** of modelType and heatExchangeType and
			// the parametrization of the calculation objects differs.

			switch (e.m_component->m_modelType) {
				case NANDRAD::HydraulicNetworkComponent::MT_SimplePipe : {
					IBK_ASSERT(e.m_pipeProperties != nullptr);

					// distinguish based on heat exchange type
					switch (e.m_heatExchange.m_modelType) {
						// create adiabatic pipe model
						case NANDRAD::HydraulicNetworkHeatExchange::NUM_T : {
							// calculate pipe volume
							const double d = e.m_pipeProperties->m_para[NANDRAD::HydraulicNetworkPipeProperties::P_PipeInnerDiameter].value;
							const double l = e.m_para[NANDRAD::HydraulicNetworkElement::P_Length].value;
							double volume = PI/4. * d * d * l;
							// create pipe model with given heat flux
							TNAdiabaticElement * pipeElement = new TNAdiabaticElement( m_network->m_fluid, volume);
							// add to flow elements
							m_p->m_flowElements.push_back(pipeElement); // transfer ownership
							m_p->m_heatLossElements.push_back(nullptr); // no heat loss
						} break;

						case NANDRAD::HydraulicNetworkHeatExchange::T_HeatLossConstant :
						case NANDRAD::HydraulicNetworkHeatExchange::T_HeatLossSpline :
						{
							// calculate pipe volume
							const double d = e.m_pipeProperties->m_para[NANDRAD::HydraulicNetworkPipeProperties::P_PipeInnerDiameter].value;
							const double l = e.m_para[NANDRAD::HydraulicNetworkElement::P_Length].value;
							double volume = PI/4. * d * d * l;

							// create generic flow element with given heat flux
							TNElementWithExternalHeatLoss * pipeElement = new TNElementWithExternalHeatLoss(e.m_id, m_network->m_fluid, volume);

							// add to flow elements
							m_p->m_flowElements.push_back(pipeElement); // transfer ownership
							m_p->m_heatLossElements.push_back(pipeElement); // copy of pointer
						} break;

						case NANDRAD::HydraulicNetworkHeatExchange::T_TemperatureConstant:
							// toggle the define in NM_ThermalNetworkFlowElements.h
#ifdef STATIC_PIPE_MODEL_ENABLED
						{
							// create pipe model with heat exchange and static properties
							TNStaticPipeElement * pipeElement = new TNStaticPipeElement(e, *e.m_component,
																						*e.m_pipeProperties, m_network->m_fluid);
							// add to flow elements
							m_p->m_flowElements.push_back(pipeElement); // transfer ownership
							m_p->m_heatLossElements.push_back(pipeElement); // copy of pointer
							pipeElement->m_heatExchangeValueRef = &e.m_heatExchange.m_para[NANDRAD::HydraulicNetworkHeatExchange::P_Temperature].value;
						} break;
#endif // STATIC_PIPE_MODEL_ENABLED


						case NANDRAD::HydraulicNetworkHeatExchange::T_TemperatureSpline:
						case NANDRAD::HydraulicNetworkHeatExchange::T_TemperatureZone:
						case NANDRAD::HydraulicNetworkHeatExchange::T_TemperatureConstructionLayer:
						{
							// create pipe model with heat exchange
							TNSimplePipeElement * pipeElement = new TNSimplePipeElement(e, *e.m_component,
																	*e.m_pipeProperties, m_network->m_fluid);
							// add to flow elements
							m_p->m_flowElements.push_back(pipeElement); // transfer ownership
							m_p->m_heatLossElements.push_back(pipeElement); // copy of pointer
						} break;

						case NANDRAD::HydraulicNetworkHeatExchange::T_HeatLossSplineCondenser:
						case NANDRAD::HydraulicNetworkHeatExchange::T_TemperatureSplineEvaporator:
							throw IBK::Exception(IBK::FormatString("Heat exchange model %1 cannot be used with SimplePipe components.")
												 .arg(NANDRAD::KeywordList::Keyword("HydraulicNetworkHeatExchange::ModelType", e.m_heatExchange.m_modelType)), FUNC_ID);

					} // switch heat exchange type

				} break; // NANDRAD::HydraulicNetworkComponent::MT_SimplePipe


				case NANDRAD::HydraulicNetworkComponent::MT_DynamicPipe :
				{
					IBK_ASSERT(e.m_pipeProperties != nullptr);
					// distinguish based on heat exchange type
					switch (e.m_heatExchange.m_modelType) {
						// create adiabatic pipe model
						case NANDRAD::HydraulicNetworkHeatExchange::NUM_T : {
							TNDynamicAdiabaticPipeElement * pipeElement = new TNDynamicAdiabaticPipeElement(e,
																											*e.m_component,  *e.m_pipeProperties, m_network->m_fluid);
							// add to flow elements
							m_p->m_flowElements.push_back(pipeElement); // transfer ownership
							m_p->m_heatLossElements.push_back(nullptr); // no heat loss
						} break;

						case NANDRAD::HydraulicNetworkHeatExchange::T_TemperatureConstant:
						case NANDRAD::HydraulicNetworkHeatExchange::T_TemperatureSpline:
						case NANDRAD::HydraulicNetworkHeatExchange::T_TemperatureZone:
						case NANDRAD::HydraulicNetworkHeatExchange::T_TemperatureConstructionLayer:
						{
							// create pipe model with heat exchange
							TNDynamicPipeElement * pipeElement = new TNDynamicPipeElement(e,
																	*e.m_component, *e.m_pipeProperties, m_network->m_fluid);
							// add to flow elements
							m_p->m_flowElements.push_back(pipeElement); // transfer ownership
							m_p->m_heatLossElements.push_back(pipeElement); // copy of pointer
						} break;

						case NANDRAD::HydraulicNetworkHeatExchange::T_HeatLossConstant :
						case NANDRAD::HydraulicNetworkHeatExchange::T_HeatLossSpline :
						case NANDRAD::HydraulicNetworkHeatExchange::T_HeatLossSplineCondenser :
						case NANDRAD::HydraulicNetworkHeatExchange::T_TemperatureSplineEvaporator :
							throw IBK::Exception(IBK::FormatString("Heat exchange model %1 cannot be used with DynamicPipe components.")
												 .arg(NANDRAD::KeywordList::Keyword("HydraulicNetworkHeatExchange::ModelType", e.m_heatExchange.m_modelType)), FUNC_ID);

					} // switch heat exchange type

				} break; // NANDRAD::HydraulicNetworkComponent::MT_DynamicPipe


				case NANDRAD::HydraulicNetworkComponent::MT_ConstantPressurePump :
				case NANDRAD::HydraulicNetworkComponent::MT_ConstantMassFluxPump :
				case NANDRAD::HydraulicNetworkComponent::MT_ControlledPump :
				case NANDRAD::HydraulicNetworkComponent::MT_VariablePressurePump :
				{
					// get value reference to constant pressure ref parameter for constant pressure pump
					const double * pressureHeadRef =  &e.m_component->m_para[NANDRAD::HydraulicNetworkComponent::P_PressureHead].value;
					// set pointer to pressure head computed by controlled pump for controlled pump
					if (e.m_component->m_modelType == NANDRAD::HydraulicNetworkComponent::MT_ConstantMassFluxPump) {
						const HNConstantMassFluxPump * pump = dynamic_cast<const HNConstantMassFluxPump *>(hydrNetworkModel.m_p->m_flowElements[i]);
						IBK_ASSERT(pump != nullptr);
						pressureHeadRef = pump->pressureHeadRef();
					}
					else if (e.m_component->m_modelType == NANDRAD::HydraulicNetworkComponent::MT_ControlledPump) {
						const HNControlledPump * pump = dynamic_cast<const HNControlledPump *>(hydrNetworkModel.m_p->m_flowElements[i]);
						IBK_ASSERT(pump != nullptr);
						pressureHeadRef = pump->pressureHeadRef();
					}
					else if (e.m_component->m_modelType == NANDRAD::HydraulicNetworkComponent::MT_VariablePressurePump) {
						const HNVariablePressureHeadPump * pump = dynamic_cast<const HNVariablePressureHeadPump *>(hydrNetworkModel.m_p->m_flowElements[i]);
						IBK_ASSERT(pump != nullptr);
						pressureHeadRef = pump->pressureHeadRef();
					}
					IBK_ASSERT(pressureHeadRef != nullptr);
					// create pump model with heat loss
					TNPumpWithPerformanceLoss * element = new TNPumpWithPerformanceLoss(m_network->m_fluid,
									*e.m_component, pressureHeadRef);
					// add to flow elements
					m_p->m_flowElements.push_back(element); // transfer ownership
					m_p->m_heatLossElements.push_back(element); // no heat loss

				} break; // NANDRAD::HydraulicNetworkComponent::MT_ConstantPressurePump


				case NANDRAD::HydraulicNetworkComponent::MT_HeatExchanger : {
					switch (e.m_heatExchange.m_modelType) {
						case NANDRAD::HydraulicNetworkHeatExchange::T_HeatLossConstant :
						case NANDRAD::HydraulicNetworkHeatExchange::T_HeatLossSpline :
						{
							// create generic flow element with given heat flux
							TNElementWithExternalHeatLoss * element = new TNElementWithExternalHeatLoss(
										e.m_id, m_network->m_fluid, e.m_component->m_para[NANDRAD::HydraulicNetworkComponent::P_Volume].value);

							// add to flow elements
							m_p->m_flowElements.push_back(element); // transfer ownership
							m_p->m_heatLossElements.push_back(element); // copy of pointer
						} break;

						case NANDRAD::HydraulicNetworkHeatExchange::T_TemperatureConstant:
						case NANDRAD::HydraulicNetworkHeatExchange::T_TemperatureSpline:
						case NANDRAD::HydraulicNetworkHeatExchange::T_TemperatureSplineEvaporator:
						case NANDRAD::HydraulicNetworkHeatExchange::T_HeatLossSplineCondenser:
						case NANDRAD::HydraulicNetworkHeatExchange::T_TemperatureZone:
						case NANDRAD::HydraulicNetworkHeatExchange::T_TemperatureConstructionLayer:
						case NANDRAD::HydraulicNetworkHeatExchange::NUM_T:
							throw IBK::Exception(IBK::FormatString("Heat exchange model %1 cannot be used with HeatExchanger components.")
												 .arg(NANDRAD::KeywordList::Keyword("HydraulicNetworkHeatExchange::ModelType", e.m_heatExchange.m_modelType)), FUNC_ID);

					} // switch heat exchange type

				} break; // NANDRAD::HydraulicNetworkComponent::MT_HeatExchanger


				case NANDRAD::HydraulicNetworkComponent::MT_HeatPumpVariableIdealCarnotSourceSide :
				case NANDRAD::HydraulicNetworkComponent::MT_HeatPumpVariableIdealCarnotSupplySide :
				case NANDRAD::HydraulicNetworkComponent::MT_HeatPumpVariableSourceSide : {
					// create general model with given heat flux
					TNHeatPumpVariable * element = new TNHeatPumpVariable(m_network->m_fluid, e);
					// add to flow elements
					m_p->m_flowElements.push_back(element); // transfer ownership
					m_p->m_heatLossElements.push_back(element); // copy of pointer

				} break; // NANDRAD::HydraulicNetworkComponent::MT_HeatPumpIdealCarnot


				case NANDRAD::HydraulicNetworkComponent::MT_HeatPumpOnOffSourceSide: {
					TNHeatPumpOnOff * element = new TNHeatPumpOnOff(m_network->m_fluid, e);
					m_p->m_flowElements.push_back(element); // transfer ownership
					m_p->m_heatLossElements.push_back(element); // no heat loss
				} break;


				case NANDRAD::HydraulicNetworkComponent::MT_ControlledValve:
				case NANDRAD::HydraulicNetworkComponent::MT_ConstantPressureLossValve:
				case NANDRAD::HydraulicNetworkComponent::MT_PressureLossElement: {
					TNAdiabaticElement * element = new TNAdiabaticElement( m_network->m_fluid, e.m_component->m_para[NANDRAD::HydraulicNetworkComponent::P_Volume].value);
					m_p->m_flowElements.push_back(element); // transfer ownership
					m_p->m_heatLossElements.push_back(nullptr); // no heat loss
				} break;


				case NANDRAD::HydraulicNetworkComponent::MT_IdealHeaterCooler: {
					TNIdealHeaterCooler * element = new TNIdealHeaterCooler(e.m_id, m_network->m_fluid);
					m_p->m_flowElements.push_back(element); // transfer ownership
					m_p->m_heatLossElements.push_back(nullptr); // add nullptr
				} break;

				case NANDRAD::HydraulicNetworkComponent::NUM_MT:
				break; // just to make compiler happy
			}

		}
		catch(IBK::Exception &ex) {
			throw IBK::Exception(ex, IBK::FormatString("Error initializing HydraulicFlowElement with id %1")
								.arg(e.m_componentId), FUNC_ID);
		}
	}


	// *** controller setup ***

	// some of our flow elements may have a flow controller, so we do another pass over all flow elements and
	// setup the communication between HydraulicFlowElements and ThermalHydraulicFlowElements

	// setup the network
	try {
		m_p->setup(*hydrNetworkModel.network(), nw.m_fluid);
	} catch (IBK::Exception & ex) {
		throw IBK::Exception(ex, "Error setting up flow network.", FUNC_ID);
	}


	// resize vectors
	m_n = 0;
	for (ThermalNetworkAbstractFlowElement* fe :m_p->m_flowElements) {
		m_n += fe->nInternalStates();
	}
	if (m_n == 0)
		throw IBK::Exception("Network requires at least one flow element with energy balance enabled!", FUNC_ID);
	m_y.resize(m_n,0.0);

	// resize reference values
	m_meanTemperatureRefs.resize(m_elementIds.size(), nullptr);
	m_heatExchangeSplineValues.resize(m_elementIds.size(), 0);

	// initialize all fluid temperatures
	for(unsigned int i = 0; i < m_p->m_flowElements.size(); ++i) {
		ThermalNetworkAbstractFlowElement *fe = m_p->m_flowElements[i];
		double fluidTemp = m_network->m_para[NANDRAD::HydraulicNetwork::P_InitialFluidTemperature].value;
		fe->setInitialTemperature(fluidTemp);
		m_meanTemperatureRefs[i] = &fe->m_meanTemperature;
	}

	// remaining initialization related to flow element result value communication within NANDRAD model world
	// is done by ThermalNetworkBalanceModel
}


void ThermalNetworkStatesModel::resultDescriptions(std::vector<QuantityDescription> & resDesc) const {
	if(!resDesc.empty())
		resDesc.clear();

	// add fluid temperatures to descriptions
	QuantityDescription desc("FluidTemperature", "C", "Internal fluid temperature of network element", false);
	// adjust reference type
	desc.m_referenceType = NANDRAD::ModelInputReference::MRT_NETWORKELEMENT;
	// loop through all flow elements
	for(unsigned int i = 0; i < m_elementIds.size(); ++i) {
		desc.m_id = m_elementIds[i];
		resDesc.push_back(desc);
	}

	// export all heat exchange values
	for (unsigned int i=0; i<m_elementIds.size(); ++i) {
		switch (m_network->m_elements[i].m_heatExchange.m_modelType) {
			case NANDRAD::HydraulicNetworkHeatExchange::T_HeatLossConstant :
			case NANDRAD::HydraulicNetworkHeatExchange::T_HeatLossSpline : {
				QuantityDescription desc("HeatExchangeHeatLoss", "W", "Pre-described heat loss.", false);
				desc.m_referenceType = NANDRAD::ModelInputReference::MRT_NETWORKELEMENT;
				desc.m_id = m_network->m_elements[i].m_id;
				resDesc.push_back(desc);
			} break;

			case NANDRAD::HydraulicNetworkHeatExchange::T_HeatLossSplineCondenser : {
				// currently, this result value is not directly used in other models, yet may be useful for FMI exchange
				QuantityDescription desc("HeatExchangeHeatLossCondenser", "W", "Pre-described heat loss at condenser of heat pump.", false);
				desc.m_referenceType = NANDRAD::ModelInputReference::MRT_NETWORKELEMENT;
				desc.m_id = m_network->m_elements[i].m_id;
				resDesc.push_back(desc);
			} break;

			case NANDRAD::HydraulicNetworkHeatExchange::T_TemperatureSplineEvaporator : {
				// currently, this result value is not directly used in other models, yet may be useful for FMI exchange
				QuantityDescription desc("HeatExchangeTemperatureEvaporator", "K", "Pre-described evaporator temperature of heat pump.", false);
				desc.m_referenceType = NANDRAD::ModelInputReference::MRT_NETWORKELEMENT;
				desc.m_id = m_network->m_elements[i].m_id;
				resDesc.push_back(desc);
			} break;

			case NANDRAD::HydraulicNetworkHeatExchange::T_TemperatureConstant :
			case NANDRAD::HydraulicNetworkHeatExchange::T_TemperatureSpline : {
				QuantityDescription desc("HeatExchangeTemperature", "K", "Pre-described external temperature.", false);
				desc.m_referenceType = NANDRAD::ModelInputReference::MRT_NETWORKELEMENT;
				desc.m_id = m_network->m_elements[i].m_id;
				resDesc.push_back(desc);
			} break;

			default: ;
		}
	}

}


const double * ThermalNetworkStatesModel::resultValueRef(const InputReference & quantity) const {
	const QuantityName & quantityName = quantity.m_name;
	// return y
	if (quantityName == std::string("y")) {
		// whole vector access
		if (quantityName.m_index == -1)
			return &m_y[0];
		return nullptr;
	}

	if (quantityName == std::string("FluidTemperature")) {
		IBK_ASSERT(quantity.m_referenceType == NANDRAD::ModelInputReference::MRT_NETWORKELEMENT);
		// access to an element temperature
		std::vector<unsigned int>::const_iterator fIt = std::find(m_elementIds.begin(), m_elementIds.end(), (unsigned int) quantity.m_id);
		// invalid index access
		if (fIt == m_elementIds.end())
			return nullptr;
		unsigned int pos = (unsigned int) std::distance(m_elementIds.begin(), fIt);
		return m_meanTemperatureRefs[pos];
	}


	if (quantityName == std::string("HeatExchangeHeatLoss") ||
		quantityName == std::string("HeatExchangeHeatLossCondenser") )
	{
		for (unsigned int i=0; i<m_elementIds.size(); ++i) {
			if (quantity.m_id != m_network->m_elements[i].m_id) continue; // not our element
			// special case: constant parameter
			const NANDRAD::HydraulicNetworkHeatExchange &heatExchange = m_network->m_elements[i].m_heatExchange;
			switch (heatExchange.m_modelType) {
				case NANDRAD::HydraulicNetworkHeatExchange::T_HeatLossConstant:
					IBK_ASSERT(!heatExchange.m_para[NANDRAD::HydraulicNetworkHeatExchange::P_HeatLoss].name.empty());
					return &heatExchange.m_para[NANDRAD::HydraulicNetworkHeatExchange::P_HeatLoss].value;

				case NANDRAD::HydraulicNetworkHeatExchange::T_HeatLossSpline:
				case NANDRAD::HydraulicNetworkHeatExchange::T_HeatLossSplineCondenser:
					return &m_heatExchangeSplineValues[i];

				case NANDRAD::HydraulicNetworkHeatExchange::T_TemperatureConstant:
				case NANDRAD::HydraulicNetworkHeatExchange::T_TemperatureSpline:
				case NANDRAD::HydraulicNetworkHeatExchange::T_TemperatureSplineEvaporator:
				case NANDRAD::HydraulicNetworkHeatExchange::T_TemperatureZone:
				case NANDRAD::HydraulicNetworkHeatExchange::T_TemperatureConstructionLayer:
				case NANDRAD::HydraulicNetworkHeatExchange::NUM_T: ; // nothing to do, not our quantity
			}
		}
	}

	if (quantityName == std::string("HeatExchangeTemperature") ||
		quantityName == std::string("HeatExchangeTemperatureEvaporator") )
	{
		for (unsigned int i=0; i<m_elementIds.size(); ++i) {
			if (quantity.m_id != m_network->m_elements[i].m_id) continue; // not our element
			// special case: constant parameter
			const NANDRAD::HydraulicNetworkHeatExchange &heatExchange = m_network->m_elements[i].m_heatExchange;
			switch (heatExchange.m_modelType) {
				case NANDRAD::HydraulicNetworkHeatExchange::T_TemperatureConstant:
					IBK_ASSERT(!heatExchange.m_para[NANDRAD::HydraulicNetworkHeatExchange::P_Temperature].name.empty());
					return &heatExchange.m_para[NANDRAD::HydraulicNetworkHeatExchange::P_Temperature].value;

				case NANDRAD::HydraulicNetworkHeatExchange::T_TemperatureSpline:
				case NANDRAD::HydraulicNetworkHeatExchange::T_TemperatureSplineEvaporator:
					return &m_heatExchangeSplineValues[i];

				case NANDRAD::HydraulicNetworkHeatExchange::T_TemperatureZone:
				case NANDRAD::HydraulicNetworkHeatExchange::T_TemperatureConstructionLayer:
				case NANDRAD::HydraulicNetworkHeatExchange::T_HeatLossConstant:
				case NANDRAD::HydraulicNetworkHeatExchange::T_HeatLossSpline:
				case NANDRAD::HydraulicNetworkHeatExchange::T_HeatLossSplineCondenser:
				case NANDRAD::HydraulicNetworkHeatExchange::NUM_T: ; // nothing to do, not our quantity
			}

		}
	}

	return nullptr;
}


int ThermalNetworkStatesModel::setTime(double t) {
//	IBK_FUNCID_Message(ThermalNetworkStatesModel::setTime)

	// update all spline values
	for (unsigned int i=0; i<m_elementIds.size(); ++i) {
		switch (m_network->m_elements[i].m_heatExchange.m_modelType) {
			case NANDRAD::HydraulicNetworkHeatExchange::T_HeatLossSpline :
			case NANDRAD::HydraulicNetworkHeatExchange::T_HeatLossSplineCondenser : {
				m_heatExchangeSplineValues[i] = m_simPara->evaluateTimeSeries(t,
					m_network->m_elements[i].m_heatExchange.m_splPara[NANDRAD::HydraulicNetworkHeatExchange::SPL_HeatLoss]);
			} break;

			case NANDRAD::HydraulicNetworkHeatExchange::T_TemperatureSpline :
			case NANDRAD::HydraulicNetworkHeatExchange::T_TemperatureSplineEvaporator : {
				m_heatExchangeSplineValues[i] = m_simPara->evaluateTimeSeries(t,
					m_network->m_elements[i].m_heatExchange.m_splPara[NANDRAD::HydraulicNetworkHeatExchange::SPL_Temperature]);
			} break;

			default :;
		}
	}
	return 0;
}


<<<<<<< HEAD
void ThermalNetworkStatesModel::calculateErrorWeightFactors(std::vector<double> & weights) {
	// by default weight enlargement factors are 1
	weights = std::vector<double>(m_n, 1.0);

	// add higher weight for all elements which are not pipes
	IBK_ASSERT(m_network->m_elements.size() == m_p->m_flowElements.size());
	unsigned int i=0;
	for (unsigned int n=0; n<m_p->m_flowElements.size(); ++n) {
		const ThermalNetworkAbstractFlowElement *flowElem = m_p->m_flowElements[n];
		unsigned int nStates = flowElem->nInternalStates();
		// skip elements without states
		if (nStates == 0)
			continue;
		NANDRAD::HydraulicNetworkComponent::ModelType type = m_network->m_elements[n].m_component->m_modelType;
		IBK_ASSERT(flowElem!=nullptr);
		// for all elements that are not pipes (ie. heat exchangers/heat pumps etc.)
		// increase the sensitivity for weights
		if (type != NANDRAD::HydraulicNetworkComponent::MT_DynamicPipe &&
			type != NANDRAD::HydraulicNetworkComponent::MT_SimplePipe )
			weights[i] = 1.;
		// increment counter for number of unknowns
		i += flowElem->nInternalStates();
=======
void ThermalNetworkStatesModel::stepCompleted(double t)
{
	for(ThermalNetworkAbstractFlowElement* fe :m_p->m_flowElements) {
		fe->stepCompleted(t);
>>>>>>> b4d243dc
	}
}


void ThermalNetworkStatesModel::yInitial(double * y) {
	// set internal states
	unsigned int offset = 0;
	for(ThermalNetworkAbstractFlowElement* fe :m_p->m_flowElements) {
		fe->initialInternalStates(y + offset);
		offset += fe->nInternalStates();
	}
	// copy states
	std::memcpy(&m_y[0], y, m_n * sizeof(double));
}


int ThermalNetworkStatesModel::update(const double * y) {
//	IBK_FUNCID_Message(ThermalNetworkStatesModel::update)
	// copy states vector
	std::memcpy(&m_y[0], y, m_n*sizeof(double));

	// set internal states
	unsigned int offset = 0;
	for(unsigned int i = 0; i < m_p->m_flowElements.size(); ++i) {
		ThermalNetworkAbstractFlowElement *fe = m_p->m_flowElements[i];
		// calculate internal enthalpies for all flow elements
		fe->setInternalStates(y + offset);
		// retrieve fluid temperatures
		unsigned int nStates = fe->nInternalStates();
		offset += nStates;
	}
	return 0;
}




} // namespace NANDRAD_MODEL<|MERGE_RESOLUTION|>--- conflicted
+++ resolved
@@ -501,12 +501,12 @@
 }
 
 
-<<<<<<< HEAD
+
 void ThermalNetworkStatesModel::calculateErrorWeightFactors(std::vector<double> & weights) {
 	// by default weight enlargement factors are 1
 	weights = std::vector<double>(m_n, 1.0);
 
-	// add higher weight for all elements which are not pipes
+	// add higher weight for all elements which are not pipes (we currently don't do that, just use 1.)
 	IBK_ASSERT(m_network->m_elements.size() == m_p->m_flowElements.size());
 	unsigned int i=0;
 	for (unsigned int n=0; n<m_p->m_flowElements.size(); ++n) {
@@ -524,12 +524,13 @@
 			weights[i] = 1.;
 		// increment counter for number of unknowns
 		i += flowElem->nInternalStates();
-=======
-void ThermalNetworkStatesModel::stepCompleted(double t)
-{
+	}
+}
+
+
+void ThermalNetworkStatesModel::stepCompleted(double t) {
 	for(ThermalNetworkAbstractFlowElement* fe :m_p->m_flowElements) {
 		fe->stepCompleted(t);
->>>>>>> b4d243dc
 	}
 }
 
