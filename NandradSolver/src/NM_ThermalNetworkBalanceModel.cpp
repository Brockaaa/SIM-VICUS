--- conflicted
+++ resolved
@@ -425,11 +425,7 @@
 			// mass flux and temperature dependencies: only consider mass flux of the first element as
 			// representative for all others
 			fe->dependencies(nullptr, nullptr,
-<<<<<<< HEAD
-							 m_statesModel->m_p->m_fluidMassFluxes,
-=======
 							 massFluxOfFirstElement,
->>>>>>> ff85ae33
 							 &m_statesModel->m_p->m_nodalTemperatures[elem.m_nodeIndexInlet],
 							 &m_statesModel->m_p->m_nodalTemperatures[elem.m_nodeIndexOutlet],
 							 deps);
@@ -438,11 +434,7 @@
 			// mass flux and temperature dependencies: only consider mass flux of the first element as
 			// representative for all others
 			fe->dependencies(&m_ydot[offset], &m_statesModel->m_y[offset],
-<<<<<<< HEAD
-							 m_statesModel->m_p->m_fluidMassFluxes,
-=======
 							 massFluxOfFirstElement,
->>>>>>> ff85ae33
 							 &m_statesModel->m_p->m_nodalTemperatures[elem.m_nodeIndexInlet],
 							 &m_statesModel->m_p->m_nodalTemperatures[elem.m_nodeIndexOutlet],
 							 deps);
