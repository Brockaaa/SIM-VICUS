/*	The NANDRAD data model library.

	Copyright (c) 2012-today, Institut für Bauklimatik, TU Dresden, Germany

	Primary authors:
	  Andreas Nicolai  <andreas.nicolai -[at]- tu-dresden.de>
	  Anne Paepcke     <anne.paepcke -[at]- tu-dresden.de>

	This library is part of SIM-VICUS (https://github.com/ghorwin/SIM-VICUS)

	This library is free software; you can redistribute it and/or
	modify it under the terms of the GNU Lesser General Public
	License as published by the Free Software Foundation; either
	version 3 of the License, or (at your option) any later version.

	This library is distributed in the hope that it will be useful,
	but WITHOUT ANY WARRANTY; without even the implied warranty of
	MERCHANTABILITY or FITNESS FOR A PARTICULAR PURPOSE.  See the GNU
	Lesser General Public License for more details.
*/

#include "NM_KeywordList.h"

#include <map>
#include <limits>
#include <iostream>

#include <IBK_FormatString.h>
#include <IBK_Exception.h>


namespace NANDRAD_MODEL {
	/*! Holds the string to print as error when an invalid keyword is encountered. */
	const char * const INVALID_KEYWORD_INDEX_STRING = "KEYWORD_ERROR_STRING: Invalid type index";

	/*! Holds a list of all enum types/categories. */
	const char * const ENUM_TYPES[23] = {
		"ConstructionBalanceModel::Results",
		"ConstructionBalanceModel::VectorValuedResults",
		"ConstructionStatesModel::VectorValuedResults",
		"ConstructionStatesModel::Results",
		"HeatLoadSummationModel::Results",
		"IdealHeatingCoolingModel::VectorValuedResults",
		"IdealPipeRegisterModel::VectorValuedResults",
		"IdealSurfaceHeatingCoolingModel::VectorValuedResults",
		"InternalLoadsModel::VectorValuedResults",
		"InternalMoistureLoadsModel::VectorValuedResults",
		"KeywordList::MyParameters",
		"Loads::Results",
		"Loads::VectorValuedResults",
		"NaturalVentilationModel::VectorValuedResults",
		"NetworkInterfaceAdapterModel::Results",
		"OutputHandler::OutputFileNames",
		"RoomBalanceModel::Results",
		"RoomRadiationLoadsModel::Results",
		"RoomStatesModel::Results",
		"Schedules::KnownQuantities",
		"ThermalComfortModel::Results",
		"ThermostatModel::VectorValuedResults",
		"WindowModel::Results"
	};

	/*! Converts a category string to respective enumeration value. */
	int enum2index(const std::string & enumtype) {
		for (int i=0; i<23; ++i) {
			if (enumtype == ENUM_TYPES[i]) return i;
		}
		//std::cerr << "Unknown enumeration type '" << enumtype<< "'." << std::endl;
		return -1;
	}
	

	/*! Returns a keyword string for a given category (typenum) and type number t. */
	const char * theKeyword(int typenum, int t) {
		switch (typenum) {
			// ConstructionBalanceModel::Results
			case 0 :
			switch (t) {
				case 0 : return "FluxHeatConductionA";
				case 1 : return "FluxHeatConductionB";
<<<<<<< HEAD
				case 2 : return "FluxHeatConductionAreaSpecificA";
				case 3 : return "FluxHeatConductionAreaSpecificB";
				case 4 : return "FluxShortWaveRadiationA";
				case 5 : return "FluxShortWaveRadiationB";
				case 6 : return "FluxLongWaveradiationA";
				case 7 : return "FluxLongWaveradiationB";
=======
				case 2 : return "FluxShortWaveRadiationA";
				case 3 : return "FluxShortWaveRadiationB";
				case 4 : return "FluxLongWaveRadiationA";
				case 5 : return "FluxLongWaveRadiationB";
>>>>>>> cc787e82
			} break;
			// ConstructionBalanceModel::VectorValuedResults
			case 1 :
			switch (t) {
				case 0 : return "ThermalLoad";
			} break;
			// ConstructionStatesModel::VectorValuedResults
			case 2 :
			switch (t) {
				case 0 : return "ElementTemperature";
			} break;
			// ConstructionStatesModel::Results
			case 3 :
			switch (t) {
				case 0 : return "SurfaceTemperatureA";
				case 1 : return "SurfaceTemperatureB";
				case 2 : return "SolarRadiationFluxA";
				case 3 : return "SolarRadiationFluxB";
				case 4 : return "LongWaveRadiationFluxA";
				case 5 : return "LongWaveRadiationFluxB";
			} break;
			// HeatLoadSummationModel::Results
			case 4 :
			switch (t) {
				case 0 : return "TotalHeatLoad";
			} break;
			// IdealHeatingCoolingModel::VectorValuedResults
			case 5 :
			switch (t) {
				case 0 : return "IdealHeatingLoad";
				case 1 : return "IdealCoolingLoad";
			} break;
			// IdealPipeRegisterModel::VectorValuedResults
			case 6 :
			switch (t) {
				case 0 : return "MassFlux";
				case 1 : return "ActiveLayerThermalLoad";
				case 2 : return "ReturnTemperature";
			} break;
			// IdealSurfaceHeatingCoolingModel::VectorValuedResults
			case 7 :
			switch (t) {
				case 0 : return "ActiveLayerThermalLoad";
			} break;
			// InternalLoadsModel::VectorValuedResults
			case 8 :
			switch (t) {
				case 0 : return "ConvectiveEquipmentHeatLoad";
				case 1 : return "ConvectivePersonHeatLoad";
				case 2 : return "ConvectiveLightingHeatLoad";
				case 3 : return "RadiantEquipmentHeatLoad";
				case 4 : return "RadiantPersonHeatLoad";
				case 5 : return "RadiantLightingHeatLoad";
			} break;
			// InternalMoistureLoadsModel::VectorValuedResults
			case 9 :
			switch (t) {
				case 0 : return "MoistureLoad";
				case 1 : return "MoistureEnthalpyFlux";
			} break;
			// KeywordList::MyParameters
			case 10 :
			switch (t) {
				case 0 : return "Temperature";
				case 1 : return "Mass";
			} break;
			// Loads::Results
			case 11 :
			switch (t) {
				case 0 : return "Temperature";
				case 1 : return "RelativeHumidity";
				case 2 : return "SWRadDirectNormal";
				case 3 : return "SWRadDiffuseHorizontal";
				case 4 : return "LWSkyRadiation";
				case 5 : return "WindDirection";
				case 6 : return "WindVelocity";
				case 7 : return "AirPressure";
				case 8 : return "VaporPressure";
				case 9 : return "MoistureDensity";
				case 10 : return "CO2Concentration";
				case 11 : return "CO2Density";
				case 12 : return "DeclinationAngle";
				case 13 : return "ElevationAngle";
				case 14 : return "AzimuthAngle";
				case 15 : return "Albedo";
				case 16 : return "Latitude";
				case 17 : return "Longitude";
			} break;
			// Loads::VectorValuedResults
			case 12 :
			switch (t) {
				case 0 : return "DirectSWRadOnPlane";
				case 1 : return "DiffuseSWRadOnPlane";
				case 2 : return "GlobalSWRadOnPlane";
				case 3 : return "IncidenceAngleOnPlane";
			} break;
			// NaturalVentilationModel::VectorValuedResults
			case 13 :
			switch (t) {
				case 0 : return "VentilationRate";
				case 1 : return "VentilationHeatFlux";
				case 2 : return "VentilationMoistureMassFlux";
			} break;
			// NetworkInterfaceAdapterModel::Results
			case 14 :
			switch (t) {
				case 0 : return "ReturnTemperature";
			} break;
			// OutputHandler::OutputFileNames
			case 15 :
			switch (t) {
				case 0 : return "states";
				case 1 : return "loads";
				case 2 : return "load_integrals";
				case 3 : return "fluxes";
				case 4 : return "flux_integrals";
				case 5 : return "network";
				case 6 : return "network_elements";
				case 7 : return "misc";
			} break;
			// RoomBalanceModel::Results
			case 16 :
			switch (t) {
				case 0 : return "CompleteThermalLoad";
				case 1 : return "VentilationHeatLoad";
				case 2 : return "ConvectiveEquipmentHeatLoad";
				case 3 : return "ConvectivePersonHeatLoad";
				case 4 : return "ConvectiveLightingHeatLoad";
				case 5 : return "IdealHeatingLoad";
				case 6 : return "IdealCoolingLoad";
				case 7 : return "ConstructionHeatConductionLoad";
				case 8 : return "WindowHeatConductionLoad";
				case 9 : return "WindowSolarRadiationLoad";
				case 10 : return "NetworkHeatLoad";
				case 11 : return "CompleteMoistureLoad";
			} break;
			// RoomRadiationLoadsModel::Results
			case 17 :
			switch (t) {
				case 0 : return "WindowSolarRadiationFluxSum";
			} break;
			// RoomStatesModel::Results
			case 18 :
			switch (t) {
				case 0 : return "AirTemperature";
				case 1 : return "RelativeHumidity";
				case 2 : return "VaporPressure";
				case 3 : return "MoistureDensity";
			} break;
			// Schedules::KnownQuantities
			case 19 :
			switch (t) {
				case 0 : return "VentilationRateSchedule";
				case 1 : return "VentilationRateIncreaseSchedule";
				case 2 : return "VentilationMaxAirTemperatureSchedule";
				case 3 : return "VentilationMinAirTemperatureSchedule";
				case 4 : return "EquipmentHeatLoadPerAreaSchedule";
				case 5 : return "PersonHeatLoadPerAreaSchedule";
				case 6 : return "MoistureLoadPerAreaSchedule";
				case 7 : return "LightingHeatLoadPerAreaSchedule";
				case 8 : return "HeatingSetpointSchedule";
				case 9 : return "CoolingSetpointSchedule";
				case 10 : return "CondenserMeanTemperatureSchedule";
				case 11 : return "CondenserOutletSetpointSchedule";
				case 12 : return "EvaporatorMeanTemperatureSchedule";
				case 13 : return "MaxMassFluxSchedule";
				case 14 : return "MassFluxSchedule";
				case 15 : return "MassFluxSetpointSchedule";
				case 16 : return "TemperatureDifferenceSetpointSchedule";
				case 17 : return "HeatPumpOnOffSignalSchedule";
				case 18 : return "DomesticHotWaterDemandSchedule";
				case 19 : return "SupplyTemperatureSchedule";
				case 20 : return "PressureHeadSchedule";
				case 21 : return "PressureLossSchedule";
				case 22 : return "TemperatureSchedule";
			} break;
			// ThermalComfortModel::Results
			case 20 :
			switch (t) {
				case 0 : return "OperativeTemperature";
			} break;
			// ThermostatModel::VectorValuedResults
			case 21 :
			switch (t) {
				case 0 : return "HeatingControlValue";
				case 1 : return "CoolingControlValue";
				case 2 : return "ThermostatHeatingSetpoint";
				case 3 : return "ThermostatCoolingSetpoint";
			} break;
			// WindowModel::Results
			case 22 :
			switch (t) {
				case 0 : return "FluxHeatConductionA";
				case 1 : return "FluxHeatConductionB";
				case 2 : return "FluxShortWaveRadiationA";
				case 3 : return "FluxShortWaveRadiationB";
				case 4 : return "SurfaceTemperatureA";
				case 5 : return "SurfaceTemperatureB";
				case 6 : return "ShadingFactor";
			} break;
		} // switch
		return INVALID_KEYWORD_INDEX_STRING;
	}

	/*! Returns all keywords including deprecated for a given category (typenum) and type number (t). */
	const char * allKeywords(int typenum, int t) {
		switch (typenum) {
			// ConstructionBalanceModel::Results
			case 0 :
			switch (t) {
				case 0 : return "FluxHeatConductionA";
				case 1 : return "FluxHeatConductionB";
<<<<<<< HEAD
				case 2 : return "FluxHeatConductionAreaSpecificA";
				case 3 : return "FluxHeatConductionAreaSpecificB";
				case 4 : return "FluxShortWaveRadiationA";
				case 5 : return "FluxShortWaveRadiationB";
				case 6 : return "FluxLongWaveradiationA";
				case 7 : return "FluxLongWaveradiationB";
=======
				case 2 : return "FluxShortWaveRadiationA";
				case 3 : return "FluxShortWaveRadiationB";
				case 4 : return "FluxLongWaveRadiationA";
				case 5 : return "FluxLongWaveRadiationB";
>>>>>>> cc787e82
			} break;
			// ConstructionBalanceModel::VectorValuedResults
			case 1 :
			switch (t) {
				case 0 : return "ThermalLoad";
			} break;
			// ConstructionStatesModel::VectorValuedResults
			case 2 :
			switch (t) {
				case 0 : return "ElementTemperature";
			} break;
			// ConstructionStatesModel::Results
			case 3 :
			switch (t) {
				case 0 : return "SurfaceTemperatureA";
				case 1 : return "SurfaceTemperatureB";
				case 2 : return "SolarRadiationFluxA";
				case 3 : return "SolarRadiationFluxB";
				case 4 : return "LongWaveRadiationFluxA";
				case 5 : return "LongWaveRadiationFluxB";
			} break;
			// HeatLoadSummationModel::Results
			case 4 :
			switch (t) {
				case 0 : return "TotalHeatLoad";
			} break;
			// IdealHeatingCoolingModel::VectorValuedResults
			case 5 :
			switch (t) {
				case 0 : return "IdealHeatingLoad";
				case 1 : return "IdealCoolingLoad";
			} break;
			// IdealPipeRegisterModel::VectorValuedResults
			case 6 :
			switch (t) {
				case 0 : return "MassFlux";
				case 1 : return "ActiveLayerThermalLoad";
				case 2 : return "ReturnTemperature";
			} break;
			// IdealSurfaceHeatingCoolingModel::VectorValuedResults
			case 7 :
			switch (t) {
				case 0 : return "ActiveLayerThermalLoad";
			} break;
			// InternalLoadsModel::VectorValuedResults
			case 8 :
			switch (t) {
				case 0 : return "ConvectiveEquipmentHeatLoad";
				case 1 : return "ConvectivePersonHeatLoad";
				case 2 : return "ConvectiveLightingHeatLoad";
				case 3 : return "RadiantEquipmentHeatLoad";
				case 4 : return "RadiantPersonHeatLoad";
				case 5 : return "RadiantLightingHeatLoad";
			} break;
			// InternalMoistureLoadsModel::VectorValuedResults
			case 9 :
			switch (t) {
				case 0 : return "MoistureLoad";
				case 1 : return "MoistureEnthalpyFlux";
			} break;
			// KeywordList::MyParameters
			case 10 :
			switch (t) {
				case 0 : return "Temperature";
				case 1 : return "Mass";
			} break;
			// Loads::Results
			case 11 :
			switch (t) {
				case 0 : return "Temperature";
				case 1 : return "RelativeHumidity";
				case 2 : return "SWRadDirectNormal";
				case 3 : return "SWRadDiffuseHorizontal";
				case 4 : return "LWSkyRadiation";
				case 5 : return "WindDirection";
				case 6 : return "WindVelocity";
				case 7 : return "AirPressure";
				case 8 : return "VaporPressure";
				case 9 : return "MoistureDensity";
				case 10 : return "CO2Concentration";
				case 11 : return "CO2Density";
				case 12 : return "DeclinationAngle";
				case 13 : return "ElevationAngle";
				case 14 : return "AzimuthAngle";
				case 15 : return "Albedo";
				case 16 : return "Latitude";
				case 17 : return "Longitude";
			} break;
			// Loads::VectorValuedResults
			case 12 :
			switch (t) {
				case 0 : return "DirectSWRadOnPlane";
				case 1 : return "DiffuseSWRadOnPlane";
				case 2 : return "GlobalSWRadOnPlane";
				case 3 : return "IncidenceAngleOnPlane";
			} break;
			// NaturalVentilationModel::VectorValuedResults
			case 13 :
			switch (t) {
				case 0 : return "VentilationRate";
				case 1 : return "VentilationHeatFlux";
				case 2 : return "VentilationMoistureMassFlux";
			} break;
			// NetworkInterfaceAdapterModel::Results
			case 14 :
			switch (t) {
				case 0 : return "ReturnTemperature";
			} break;
			// OutputHandler::OutputFileNames
			case 15 :
			switch (t) {
				case 0 : return "states";
				case 1 : return "loads";
				case 2 : return "load_integrals";
				case 3 : return "fluxes";
				case 4 : return "flux_integrals";
				case 5 : return "network";
				case 6 : return "network_elements";
				case 7 : return "misc";
			} break;
			// RoomBalanceModel::Results
			case 16 :
			switch (t) {
				case 0 : return "CompleteThermalLoad";
				case 1 : return "VentilationHeatLoad";
				case 2 : return "ConvectiveEquipmentHeatLoad";
				case 3 : return "ConvectivePersonHeatLoad";
				case 4 : return "ConvectiveLightingHeatLoad";
				case 5 : return "IdealHeatingLoad";
				case 6 : return "IdealCoolingLoad";
				case 7 : return "ConstructionHeatConductionLoad";
				case 8 : return "WindowHeatConductionLoad";
				case 9 : return "WindowSolarRadiationLoad";
				case 10 : return "NetworkHeatLoad";
				case 11 : return "CompleteMoistureLoad";
			} break;
			// RoomRadiationLoadsModel::Results
			case 17 :
			switch (t) {
				case 0 : return "WindowSolarRadiationFluxSum";
			} break;
			// RoomStatesModel::Results
			case 18 :
			switch (t) {
				case 0 : return "AirTemperature";
				case 1 : return "RelativeHumidity";
				case 2 : return "VaporPressure";
				case 3 : return "MoistureDensity";
			} break;
			// Schedules::KnownQuantities
			case 19 :
			switch (t) {
				case 0 : return "VentilationRateSchedule";
				case 1 : return "VentilationRateIncreaseSchedule";
				case 2 : return "VentilationMaxAirTemperatureSchedule";
				case 3 : return "VentilationMinAirTemperatureSchedule";
				case 4 : return "EquipmentHeatLoadPerAreaSchedule";
				case 5 : return "PersonHeatLoadPerAreaSchedule";
				case 6 : return "MoistureLoadPerAreaSchedule";
				case 7 : return "LightingHeatLoadPerAreaSchedule";
				case 8 : return "HeatingSetpointSchedule";
				case 9 : return "CoolingSetpointSchedule";
				case 10 : return "CondenserMeanTemperatureSchedule";
				case 11 : return "CondenserOutletSetpointSchedule";
				case 12 : return "EvaporatorMeanTemperatureSchedule";
				case 13 : return "MaxMassFluxSchedule";
				case 14 : return "MassFluxSchedule";
				case 15 : return "MassFluxSetpointSchedule";
				case 16 : return "TemperatureDifferenceSetpointSchedule";
				case 17 : return "HeatPumpOnOffSignalSchedule";
				case 18 : return "DomesticHotWaterDemandSchedule";
				case 19 : return "SupplyTemperatureSchedule";
				case 20 : return "PressureHeadSchedule";
				case 21 : return "PressureLossSchedule";
				case 22 : return "TemperatureSchedule";
			} break;
			// ThermalComfortModel::Results
			case 20 :
			switch (t) {
				case 0 : return "OperativeTemperature";
			} break;
			// ThermostatModel::VectorValuedResults
			case 21 :
			switch (t) {
				case 0 : return "HeatingControlValue";
				case 1 : return "CoolingControlValue";
				case 2 : return "ThermostatHeatingSetpoint";
				case 3 : return "ThermostatCoolingSetpoint";
			} break;
			// WindowModel::Results
			case 22 :
			switch (t) {
				case 0 : return "FluxHeatConductionA";
				case 1 : return "FluxHeatConductionB";
				case 2 : return "FluxShortWaveRadiationA";
				case 3 : return "FluxShortWaveRadiationB";
				case 4 : return "SurfaceTemperatureA";
				case 5 : return "SurfaceTemperatureB";
				case 6 : return "ShadingFactor";
			} break;
		} // switch
		return INVALID_KEYWORD_INDEX_STRING;
	}

	const char * KeywordList::Description(const char * const enumtype, int t, bool * no_description) {
		if (no_description != nullptr)
			*no_description = false; // we are optimistic
		switch (enum2index(enumtype)) {
			// ConstructionBalanceModel::Results
			case 0 :
			switch (t) {
				case 0 : return "Heat conduction flux across interface A (into construction)";
				case 1 : return "Heat conduction flux across interface B (into construction)";
				case 2 : return "Heat conduction flux across interface A (into construction) normated per area";
				case 3 : return "Heat conduction flux across interface B (into construction) normated per area";
				case 4 : return "Short wave radiation flux across interface A (into construction)";
				case 5 : return "Short wave radiation flux across interface B (into construction)";
				case 6 : return "Long wave radiation flux across interface A (into construction)";
				case 7 : return "Long wave radiation flux across interface B (into construction)";
			} break;
			// ConstructionBalanceModel::VectorValuedResults
			case 1 :
			switch (t) {
				case 0 : return "Optional field fluxes for all material layers with given layer index";
			} break;
			// ConstructionStatesModel::VectorValuedResults
			case 2 :
			switch (t) {
				case 0 : return "Finite-volume mean element temperature";
			} break;
			// ConstructionStatesModel::Results
			case 3 :
			switch (t) {
				case 0 : return "Surface temperature at interface A";
				case 1 : return "Surface temperature at interface B";
				case 2 : return "Solar radiation flux density into surface A";
				case 3 : return "Solar radiation flux density into surface B";
				case 4 : return "Absorbed minus emitted ambient long wave radiation flux density for surface A";
				case 5 : return "Absorbed minus emitted ambient long wave radiation flux density for surface B";
			} break;
			// HeatLoadSummationModel::Results
			case 4 :
			switch (t) {
				case 0 : return "Sum of heat load";
			} break;
			// IdealHeatingCoolingModel::VectorValuedResults
			case 5 :
			switch (t) {
				case 0 : return "Ideal convective heat load";
				case 1 : return "Ideal convective cooling load";
			} break;
			// IdealPipeRegisterModel::VectorValuedResults
			case 6 :
			switch (t) {
				case 0 : return "Controlled mass flow";
				case 1 : return "Active layer thermal load";
				case 2 : return "Return temperature from pipe register";
			} break;
			// IdealSurfaceHeatingCoolingModel::VectorValuedResults
			case 7 :
			switch (t) {
				case 0 : return "Active layer thermal load";
			} break;
			// InternalLoadsModel::VectorValuedResults
			case 8 :
			switch (t) {
				case 0 : return "Convective heat load due to electric equipment usage per zone";
				case 1 : return "Convective heat load due to person occupance per zone";
				case 2 : return "Convective lighting heat load per zone";
				case 3 : return "Radiant heat load due to electric equipment usage per zone";
				case 4 : return "Radiant heat load due to person occupance per zone";
				case 5 : return "Radiant lighting heat load per zone";
			} break;
			// InternalMoistureLoadsModel::VectorValuedResults
			case 9 :
			switch (t) {
				case 0 : return "Total moisture load per zone";
				case 1 : return "Moisture enthalpy flux per zone (sensible and latent heat)";
			} break;
			// KeywordList::MyParameters
			case 10 :
			switch (t) {
				case 0 : return "Some temperatures";
				case 1 : return "Some mass";
			} break;
			// Loads::Results
			case 11 :
			switch (t) {
				case 0 : return "Outside temperature.";
				case 1 : return "Relative humidity.";
				case 2 : return "Direct short-wave radiation flux density in normal direction.";
				case 3 : return "Diffuse short-wave radiation flux density on horizontal surface.";
				case 4 : return "Long wave sky radiation.";
				case 5 : return "Wind direction (0 - north).";
				case 6 : return "Wind velocity.";
				case 7 : return "Air pressure.";
				case 8 : return "Ambient vapor pressure.";
				case 9 : return "Ambient moisture density.";
				case 10 : return "Ambient CO2 concentration.";
				case 11 : return "Ambient CO2 density.";
				case 12 : return "Solar declination (0 - north).";
				case 13 : return "Solar elevation (0 - at horizont, 90 - zenith).";
				case 14 : return "Solar azimuth (0 - north).";
				case 15 : return "Albedo value of the surrounding [0..1].";
				case 16 : return "Latitude.";
				case 17 : return "Longitude.";
			} break;
			// Loads::VectorValuedResults
			case 12 :
			switch (t) {
				case 0 : return "Direct short wave radiation on a given plane.";
				case 1 : return "Diffuse short wave radiation on a given plane.";
				case 2 : return "Global short wave radiation on a given plane.";
				case 3 : return "The incidence angle of the suns ray onto the surface (0 deg = directly perpendicular).";
			} break;
			// NaturalVentilationModel::VectorValuedResults
			case 13 :
			switch (t) {
				case 0 : return "Natural ventilation/infiltration air change rate";
				case 1 : return "Natural ventilation/infiltration heat flux";
				case 2 : return "Natural ventilation/infiltration moisture mass flux";
			} break;
			// NetworkInterfaceAdapterModel::Results
			case 14 :
			switch (t) {
				case 0 : return "Return temperature.";
			} break;
			// OutputHandler::OutputFileNames
			case 15 :
			switch (t) {
				case 0 : if (no_description != nullptr) *no_description = true; return "states";
				case 1 : if (no_description != nullptr) *no_description = true; return "loads";
				case 2 : if (no_description != nullptr) *no_description = true; return "load_integrals";
				case 3 : if (no_description != nullptr) *no_description = true; return "fluxes";
				case 4 : if (no_description != nullptr) *no_description = true; return "flux_integrals";
				case 5 : if (no_description != nullptr) *no_description = true; return "network";
				case 6 : if (no_description != nullptr) *no_description = true; return "network_elements";
				case 7 : if (no_description != nullptr) *no_description = true; return "misc";
			} break;
			// RoomBalanceModel::Results
			case 16 :
			switch (t) {
				case 0 : return "Sum of all thermal fluxes into the room and energy sources";
				case 1 : return "Natural ventilation/infiltration heat flux into the room";
				case 2 : return "Equipment heat load inside the room";
				case 3 : return "Person heat load inside the room";
				case 4 : return "Lighting heat load inside the room";
				case 5 : return "Ideal heating load";
				case 6 : return "Ideal cooling load (positive)";
				case 7 : return "Sum of heat conduction fluxes from construction surfaces into the room";
				case 8 : return "Sum of heat conduction fluxes through windows into the room";
				case 9 : return "Sum of solar radiation fluxes through windows into the room (only the fraction applied to room volume)";
				case 10 : return "Sum of heat load from components of a hydraulic network into the room (only the fraction applied to room volume)";
				case 11 : return "Sum of all moisture fluxes into the room and moisture sources";
			} break;
			// RoomRadiationLoadsModel::Results
			case 17 :
			switch (t) {
				case 0 : return "Sum of all short wave radiation fluxes across all windows of a zone (positive into zone).";
			} break;
			// RoomStatesModel::Results
			case 18 :
			switch (t) {
				case 0 : return "Room air temperature";
				case 1 : return "Room air relative humidity";
				case 2 : return "Room air vapor pressure";
				case 3 : return "Room air moisture density";
			} break;
			// Schedules::KnownQuantities
			case 19 :
			switch (t) {
				case 0 : if (no_description != nullptr) *no_description = true; return "VentilationRateSchedule";
				case 1 : if (no_description != nullptr) *no_description = true; return "VentilationRateIncreaseSchedule";
				case 2 : if (no_description != nullptr) *no_description = true; return "VentilationMaxAirTemperatureSchedule";
				case 3 : if (no_description != nullptr) *no_description = true; return "VentilationMinAirTemperatureSchedule";
				case 4 : if (no_description != nullptr) *no_description = true; return "EquipmentHeatLoadPerAreaSchedule";
				case 5 : if (no_description != nullptr) *no_description = true; return "PersonHeatLoadPerAreaSchedule";
				case 6 : if (no_description != nullptr) *no_description = true; return "MoistureLoadPerAreaSchedule";
				case 7 : if (no_description != nullptr) *no_description = true; return "LightingHeatLoadPerAreaSchedule";
				case 8 : if (no_description != nullptr) *no_description = true; return "HeatingSetpointSchedule";
				case 9 : if (no_description != nullptr) *no_description = true; return "CoolingSetpointSchedule";
				case 10 : if (no_description != nullptr) *no_description = true; return "CondenserMeanTemperatureSchedule";
				case 11 : if (no_description != nullptr) *no_description = true; return "CondenserOutletSetpointSchedule";
				case 12 : if (no_description != nullptr) *no_description = true; return "EvaporatorMeanTemperatureSchedule";
				case 13 : if (no_description != nullptr) *no_description = true; return "MaxMassFluxSchedule";
				case 14 : if (no_description != nullptr) *no_description = true; return "MassFluxSchedule";
				case 15 : if (no_description != nullptr) *no_description = true; return "MassFluxSetpointSchedule";
				case 16 : if (no_description != nullptr) *no_description = true; return "TemperatureDifferenceSetpointSchedule";
				case 17 : if (no_description != nullptr) *no_description = true; return "HeatPumpOnOffSignalSchedule";
				case 18 : if (no_description != nullptr) *no_description = true; return "DomesticHotWaterDemandSchedule";
				case 19 : if (no_description != nullptr) *no_description = true; return "SupplyTemperatureSchedule";
				case 20 : if (no_description != nullptr) *no_description = true; return "PressureHeadSchedule";
				case 21 : if (no_description != nullptr) *no_description = true; return "PressureLossSchedule";
				case 22 : if (no_description != nullptr) *no_description = true; return "TemperatureSchedule";
			} break;
			// ThermalComfortModel::Results
			case 20 :
			switch (t) {
				case 0 : return "Operative temperature";
			} break;
			// ThermostatModel::VectorValuedResults
			case 21 :
			switch (t) {
				case 0 : return "Heating control signal";
				case 1 : return "Cooling control signal";
				case 2 : return "Heating setpoint";
				case 3 : return "Cooling setpoint";
			} break;
			// WindowModel::Results
			case 22 :
			switch (t) {
				case 0 : return "Heat conduction flux across interface A (into window)";
				case 1 : return "Heat conduction flux across interface B (into window)";
				case 2 : return "Short wave radiation flux across interface A (into window)";
				case 3 : return "Short wave radiation flux across interface B (into window)";
				case 4 : return "Surface temperature at interface A";
				case 5 : return "Surface temperature at interface B";
				case 6 : return "Computed reduction factor due to shading";
			} break;
		} // switch
		throw IBK::Exception(IBK::FormatString("Cannot determine description for enumeration type '%1' and index '%2'.")
			.arg(enumtype).arg(t), "[KeywordList::Description]");
	}

	const char * KeywordList::Unit(const char * const enumtype, int t) {
		switch (enum2index(enumtype)) {
			// ConstructionBalanceModel::Results
			case 0 :
			switch (t) {
				case 0 : return "W";
				case 1 : return "W";
				case 2 : return "W/m2";
				case 3 : return "W/m2";
				case 4 : return "W";
				case 5 : return "W";
				case 6 : return "W";
				case 7 : return "W";
			} break;
			// ConstructionBalanceModel::VectorValuedResults
			case 1 :
			switch (t) {
				case 0 : return "W";
			} break;
			// ConstructionStatesModel::VectorValuedResults
			case 2 :
			switch (t) {
				case 0 : return "C";
			} break;
			// ConstructionStatesModel::Results
			case 3 :
			switch (t) {
				case 0 : return "C";
				case 1 : return "C";
				case 2 : return "W/m2";
				case 3 : return "W/m2";
				case 4 : return "W/m2";
				case 5 : return "W/m2";
			} break;
			// HeatLoadSummationModel::Results
			case 4 :
			switch (t) {
				case 0 : return "W";
			} break;
			// IdealHeatingCoolingModel::VectorValuedResults
			case 5 :
			switch (t) {
				case 0 : return "W";
				case 1 : return "W";
			} break;
			// IdealPipeRegisterModel::VectorValuedResults
			case 6 :
			switch (t) {
				case 0 : return "kg/s";
				case 1 : return "W";
				case 2 : return "C";
			} break;
			// IdealSurfaceHeatingCoolingModel::VectorValuedResults
			case 7 :
			switch (t) {
				case 0 : return "W";
			} break;
			// InternalLoadsModel::VectorValuedResults
			case 8 :
			switch (t) {
				case 0 : return "W";
				case 1 : return "W";
				case 2 : return "W";
				case 3 : return "W";
				case 4 : return "W";
				case 5 : return "W";
			} break;
			// InternalMoistureLoadsModel::VectorValuedResults
			case 9 :
			switch (t) {
				case 0 : return "kg/s";
				case 1 : return "W";
			} break;
			// KeywordList::MyParameters
			case 10 :
			switch (t) {
				case 0 : return "C";
				case 1 : return "kg";
			} break;
			// Loads::Results
			case 11 :
			switch (t) {
				case 0 : return "C";
				case 1 : return "%";
				case 2 : return "W/m2";
				case 3 : return "W/m2";
				case 4 : return "W/m2";
				case 5 : return "Deg";
				case 6 : return "m/s";
				case 7 : return "Pa";
				case 8 : return "Pa";
				case 9 : return "kg/m3";
				case 10 : return "---";
				case 11 : return "kg/m3";
				case 12 : return "Deg";
				case 13 : return "Deg";
				case 14 : return "Deg";
				case 15 : return "---";
				case 16 : return "Deg";
				case 17 : return "Deg";
			} break;
			// Loads::VectorValuedResults
			case 12 :
			switch (t) {
				case 0 : return "W/m2";
				case 1 : return "W/m2";
				case 2 : return "W/m2";
				case 3 : return "Deg";
			} break;
			// NaturalVentilationModel::VectorValuedResults
			case 13 :
			switch (t) {
				case 0 : return "1/h";
				case 1 : return "W";
				case 2 : return "kg/s";
			} break;
			// NetworkInterfaceAdapterModel::Results
			case 14 :
			switch (t) {
				case 0 : return "C";
			} break;
			// OutputHandler::OutputFileNames
			case 15 :
			switch (t) {
				case 0 : return "";
				case 1 : return "";
				case 2 : return "";
				case 3 : return "";
				case 4 : return "";
				case 5 : return "";
				case 6 : return "";
				case 7 : return "";
			} break;
			// RoomBalanceModel::Results
			case 16 :
			switch (t) {
				case 0 : return "W";
				case 1 : return "W";
				case 2 : return "W";
				case 3 : return "W";
				case 4 : return "W";
				case 5 : return "W";
				case 6 : return "W";
				case 7 : return "W";
				case 8 : return "W";
				case 9 : return "W";
				case 10 : return "W";
				case 11 : return "kg/s";
			} break;
			// RoomRadiationLoadsModel::Results
			case 17 :
			switch (t) {
				case 0 : return "W";
			} break;
			// RoomStatesModel::Results
			case 18 :
			switch (t) {
				case 0 : return "C";
				case 1 : return "%";
				case 2 : return "Pa";
				case 3 : return "kg/m3";
			} break;
			// Schedules::KnownQuantities
			case 19 :
			switch (t) {
				case 0 : return "1/h";
				case 1 : return "1/h";
				case 2 : return "C";
				case 3 : return "C";
				case 4 : return "W/m2";
				case 5 : return "W/m2";
				case 6 : return "kg/m2s";
				case 7 : return "W/m2";
				case 8 : return "C";
				case 9 : return "C";
				case 10 : return "C";
				case 11 : return "C";
				case 12 : return "C";
				case 13 : return "kg/s";
				case 14 : return "kg/s";
				case 15 : return "kg/s";
				case 16 : return "K";
				case 17 : return "---";
				case 18 : return "W";
				case 19 : return "C";
				case 20 : return "Pa";
				case 21 : return "Pa";
				case 22 : return "C";
			} break;
			// ThermalComfortModel::Results
			case 20 :
			switch (t) {
				case 0 : return "C";
			} break;
			// ThermostatModel::VectorValuedResults
			case 21 :
			switch (t) {
				case 0 : return "---";
				case 1 : return "---";
				case 2 : return "C";
				case 3 : return "C";
			} break;
			// WindowModel::Results
			case 22 :
			switch (t) {
				case 0 : return "W";
				case 1 : return "W";
				case 2 : return "W";
				case 3 : return "W";
				case 4 : return "C";
				case 5 : return "C";
				case 6 : return "---";
			} break;
		} // switch
		throw IBK::Exception(IBK::FormatString("Cannot determine default unit for enumeration type '%1' and index '%2'.")
			.arg(enumtype).arg(t), "[KeywordList::Unit]");
	}

	const char * KeywordList::Color(const char * const enumtype, int t) {
		switch (enum2index(enumtype)) {
			// ConstructionBalanceModel::Results
			case 0 :
			switch (t) {
				case 0 : return "#FFFFFF";
				case 1 : return "#FFFFFF";
				case 2 : return "#FFFFFF";
				case 3 : return "#FFFFFF";
				case 4 : return "#FFFFFF";
				case 5 : return "#FFFFFF";
				case 6 : return "#FFFFFF";
				case 7 : return "#FFFFFF";
			} break;
			// ConstructionBalanceModel::VectorValuedResults
			case 1 :
			switch (t) {
				case 0 : return "#FFFFFF";
			} break;
			// ConstructionStatesModel::VectorValuedResults
			case 2 :
			switch (t) {
				case 0 : return "#FFFFFF";
			} break;
			// ConstructionStatesModel::Results
			case 3 :
			switch (t) {
				case 0 : return "#FFFFFF";
				case 1 : return "#FFFFFF";
				case 2 : return "#FFFFFF";
				case 3 : return "#FFFFFF";
				case 4 : return "#FFFFFF";
				case 5 : return "#FFFFFF";
			} break;
			// HeatLoadSummationModel::Results
			case 4 :
			switch (t) {
				case 0 : return "#FFFFFF";
			} break;
			// IdealHeatingCoolingModel::VectorValuedResults
			case 5 :
			switch (t) {
				case 0 : return "#FFFFFF";
				case 1 : return "#FFFFFF";
			} break;
			// IdealPipeRegisterModel::VectorValuedResults
			case 6 :
			switch (t) {
				case 0 : return "#FFFFFF";
				case 1 : return "#FFFFFF";
				case 2 : return "#FFFFFF";
			} break;
			// IdealSurfaceHeatingCoolingModel::VectorValuedResults
			case 7 :
			switch (t) {
				case 0 : return "#FFFFFF";
			} break;
			// InternalLoadsModel::VectorValuedResults
			case 8 :
			switch (t) {
				case 0 : return "#FFFFFF";
				case 1 : return "#FFFFFF";
				case 2 : return "#FFFFFF";
				case 3 : return "#FFFFFF";
				case 4 : return "#FFFFFF";
				case 5 : return "#FFFFFF";
			} break;
			// InternalMoistureLoadsModel::VectorValuedResults
			case 9 :
			switch (t) {
				case 0 : return "#FFFFFF";
				case 1 : return "#FFFFFF";
			} break;
			// KeywordList::MyParameters
			case 10 :
			switch (t) {
				case 0 : return "#FFFFFF";
				case 1 : return "#FFFFFF";
			} break;
			// Loads::Results
			case 11 :
			switch (t) {
				case 0 : return "#FFFFFF";
				case 1 : return "#FFFFFF";
				case 2 : return "#FFFFFF";
				case 3 : return "#FFFFFF";
				case 4 : return "#FFFFFF";
				case 5 : return "#FFFFFF";
				case 6 : return "#FFFFFF";
				case 7 : return "#FFFFFF";
				case 8 : return "#FFFFFF";
				case 9 : return "#FFFFFF";
				case 10 : return "#FFFFFF";
				case 11 : return "#FFFFFF";
				case 12 : return "#FFFFFF";
				case 13 : return "#FFFFFF";
				case 14 : return "#FFFFFF";
				case 15 : return "#FFFFFF";
				case 16 : return "#FFFFFF";
				case 17 : return "#FFFFFF";
			} break;
			// Loads::VectorValuedResults
			case 12 :
			switch (t) {
				case 0 : return "#FFFFFF";
				case 1 : return "#FFFFFF";
				case 2 : return "#FFFFFF";
				case 3 : return "#FFFFFF";
			} break;
			// NaturalVentilationModel::VectorValuedResults
			case 13 :
			switch (t) {
				case 0 : return "#FFFFFF";
				case 1 : return "#FFFFFF";
				case 2 : return "#FFFFFF";
			} break;
			// NetworkInterfaceAdapterModel::Results
			case 14 :
			switch (t) {
				case 0 : return "#FFFFFF";
			} break;
			// OutputHandler::OutputFileNames
			case 15 :
			switch (t) {
				case 0 : return "#FFFFFF";
				case 1 : return "#FFFFFF";
				case 2 : return "#FFFFFF";
				case 3 : return "#FFFFFF";
				case 4 : return "#FFFFFF";
				case 5 : return "#FFFFFF";
				case 6 : return "#FFFFFF";
				case 7 : return "#FFFFFF";
			} break;
			// RoomBalanceModel::Results
			case 16 :
			switch (t) {
				case 0 : return "#FFFFFF";
				case 1 : return "#FFFFFF";
				case 2 : return "#FFFFFF";
				case 3 : return "#FFFFFF";
				case 4 : return "#FFFFFF";
				case 5 : return "#FFFFFF";
				case 6 : return "#FFFFFF";
				case 7 : return "#FFFFFF";
				case 8 : return "#FFFFFF";
				case 9 : return "#FFFFFF";
				case 10 : return "#FFFFFF";
				case 11 : return "#FFFFFF";
			} break;
			// RoomRadiationLoadsModel::Results
			case 17 :
			switch (t) {
				case 0 : return "#FFFFFF";
			} break;
			// RoomStatesModel::Results
			case 18 :
			switch (t) {
				case 0 : return "#FFFFFF";
				case 1 : return "#FFFFFF";
				case 2 : return "#FFFFFF";
				case 3 : return "#FFFFFF";
			} break;
			// Schedules::KnownQuantities
			case 19 :
			switch (t) {
				case 0 : return "#FFFFFF";
				case 1 : return "#FFFFFF";
				case 2 : return "#FFFFFF";
				case 3 : return "#FFFFFF";
				case 4 : return "#FFFFFF";
				case 5 : return "#FFFFFF";
				case 6 : return "#FFFFFF";
				case 7 : return "#FFFFFF";
				case 8 : return "#FFFFFF";
				case 9 : return "#FFFFFF";
				case 10 : return "#FFFFFF";
				case 11 : return "#FFFFFF";
				case 12 : return "#FFFFFF";
				case 13 : return "#FFFFFF";
				case 14 : return "#FFFFFF";
				case 15 : return "#FFFFFF";
				case 16 : return "#FFFFFF";
				case 17 : return "#FFFFFF";
				case 18 : return "#FFFFFF";
				case 19 : return "#FFFFFF";
				case 20 : return "#FFFFFF";
				case 21 : return "#FFFFFF";
				case 22 : return "#FFFFFF";
			} break;
			// ThermalComfortModel::Results
			case 20 :
			switch (t) {
				case 0 : return "#FFFFFF";
			} break;
			// ThermostatModel::VectorValuedResults
			case 21 :
			switch (t) {
				case 0 : return "#FFFFFF";
				case 1 : return "#FFFFFF";
				case 2 : return "#FFFFFF";
				case 3 : return "#FFFFFF";
			} break;
			// WindowModel::Results
			case 22 :
			switch (t) {
				case 0 : return "#FFFFFF";
				case 1 : return "#FFFFFF";
				case 2 : return "#FFFFFF";
				case 3 : return "#FFFFFF";
				case 4 : return "#FFFFFF";
				case 5 : return "#FFFFFF";
				case 6 : return "#FFFFFF";
			} break;
		} // switch
		throw IBK::Exception(IBK::FormatString("Cannot determine color for enumeration type '%1' and index '%2'.")
			.arg(enumtype).arg(t), "[KeywordList::Color]");
	}

	double KeywordList::DefaultValue(const char * const enumtype, int t) {
		switch (enum2index(enumtype)) {
			// ConstructionBalanceModel::Results
			case 0 :
			switch (t) {
				case 0 : return std::numeric_limits<double>::quiet_NaN();
				case 1 : return std::numeric_limits<double>::quiet_NaN();
				case 2 : return std::numeric_limits<double>::quiet_NaN();
				case 3 : return std::numeric_limits<double>::quiet_NaN();
				case 4 : return std::numeric_limits<double>::quiet_NaN();
				case 5 : return std::numeric_limits<double>::quiet_NaN();
				case 6 : return std::numeric_limits<double>::quiet_NaN();
				case 7 : return std::numeric_limits<double>::quiet_NaN();
			} break;
			// ConstructionBalanceModel::VectorValuedResults
			case 1 :
			switch (t) {
				case 0 : return std::numeric_limits<double>::quiet_NaN();
			} break;
			// ConstructionStatesModel::VectorValuedResults
			case 2 :
			switch (t) {
				case 0 : return std::numeric_limits<double>::quiet_NaN();
			} break;
			// ConstructionStatesModel::Results
			case 3 :
			switch (t) {
				case 0 : return std::numeric_limits<double>::quiet_NaN();
				case 1 : return std::numeric_limits<double>::quiet_NaN();
				case 2 : return std::numeric_limits<double>::quiet_NaN();
				case 3 : return std::numeric_limits<double>::quiet_NaN();
				case 4 : return std::numeric_limits<double>::quiet_NaN();
				case 5 : return std::numeric_limits<double>::quiet_NaN();
			} break;
			// HeatLoadSummationModel::Results
			case 4 :
			switch (t) {
				case 0 : return std::numeric_limits<double>::quiet_NaN();
			} break;
			// IdealHeatingCoolingModel::VectorValuedResults
			case 5 :
			switch (t) {
				case 0 : return std::numeric_limits<double>::quiet_NaN();
				case 1 : return std::numeric_limits<double>::quiet_NaN();
			} break;
			// IdealPipeRegisterModel::VectorValuedResults
			case 6 :
			switch (t) {
				case 0 : return std::numeric_limits<double>::quiet_NaN();
				case 1 : return std::numeric_limits<double>::quiet_NaN();
				case 2 : return std::numeric_limits<double>::quiet_NaN();
			} break;
			// IdealSurfaceHeatingCoolingModel::VectorValuedResults
			case 7 :
			switch (t) {
				case 0 : return std::numeric_limits<double>::quiet_NaN();
			} break;
			// InternalLoadsModel::VectorValuedResults
			case 8 :
			switch (t) {
				case 0 : return std::numeric_limits<double>::quiet_NaN();
				case 1 : return std::numeric_limits<double>::quiet_NaN();
				case 2 : return std::numeric_limits<double>::quiet_NaN();
				case 3 : return std::numeric_limits<double>::quiet_NaN();
				case 4 : return std::numeric_limits<double>::quiet_NaN();
				case 5 : return std::numeric_limits<double>::quiet_NaN();
			} break;
			// InternalMoistureLoadsModel::VectorValuedResults
			case 9 :
			switch (t) {
				case 0 : return std::numeric_limits<double>::quiet_NaN();
				case 1 : return std::numeric_limits<double>::quiet_NaN();
			} break;
			// KeywordList::MyParameters
			case 10 :
			switch (t) {
				case 0 : return std::numeric_limits<double>::quiet_NaN();
				case 1 : return std::numeric_limits<double>::quiet_NaN();
			} break;
			// Loads::Results
			case 11 :
			switch (t) {
				case 0 : return std::numeric_limits<double>::quiet_NaN();
				case 1 : return std::numeric_limits<double>::quiet_NaN();
				case 2 : return std::numeric_limits<double>::quiet_NaN();
				case 3 : return std::numeric_limits<double>::quiet_NaN();
				case 4 : return std::numeric_limits<double>::quiet_NaN();
				case 5 : return std::numeric_limits<double>::quiet_NaN();
				case 6 : return std::numeric_limits<double>::quiet_NaN();
				case 7 : return std::numeric_limits<double>::quiet_NaN();
				case 8 : return std::numeric_limits<double>::quiet_NaN();
				case 9 : return std::numeric_limits<double>::quiet_NaN();
				case 10 : return std::numeric_limits<double>::quiet_NaN();
				case 11 : return std::numeric_limits<double>::quiet_NaN();
				case 12 : return std::numeric_limits<double>::quiet_NaN();
				case 13 : return std::numeric_limits<double>::quiet_NaN();
				case 14 : return std::numeric_limits<double>::quiet_NaN();
				case 15 : return std::numeric_limits<double>::quiet_NaN();
				case 16 : return std::numeric_limits<double>::quiet_NaN();
				case 17 : return std::numeric_limits<double>::quiet_NaN();
			} break;
			// Loads::VectorValuedResults
			case 12 :
			switch (t) {
				case 0 : return std::numeric_limits<double>::quiet_NaN();
				case 1 : return std::numeric_limits<double>::quiet_NaN();
				case 2 : return std::numeric_limits<double>::quiet_NaN();
				case 3 : return std::numeric_limits<double>::quiet_NaN();
			} break;
			// NaturalVentilationModel::VectorValuedResults
			case 13 :
			switch (t) {
				case 0 : return std::numeric_limits<double>::quiet_NaN();
				case 1 : return std::numeric_limits<double>::quiet_NaN();
				case 2 : return std::numeric_limits<double>::quiet_NaN();
			} break;
			// NetworkInterfaceAdapterModel::Results
			case 14 :
			switch (t) {
				case 0 : return std::numeric_limits<double>::quiet_NaN();
			} break;
			// OutputHandler::OutputFileNames
			case 15 :
			switch (t) {
				case 0 : return std::numeric_limits<double>::quiet_NaN();
				case 1 : return std::numeric_limits<double>::quiet_NaN();
				case 2 : return std::numeric_limits<double>::quiet_NaN();
				case 3 : return std::numeric_limits<double>::quiet_NaN();
				case 4 : return std::numeric_limits<double>::quiet_NaN();
				case 5 : return std::numeric_limits<double>::quiet_NaN();
				case 6 : return std::numeric_limits<double>::quiet_NaN();
				case 7 : return std::numeric_limits<double>::quiet_NaN();
			} break;
			// RoomBalanceModel::Results
			case 16 :
			switch (t) {
				case 0 : return std::numeric_limits<double>::quiet_NaN();
				case 1 : return std::numeric_limits<double>::quiet_NaN();
				case 2 : return std::numeric_limits<double>::quiet_NaN();
				case 3 : return std::numeric_limits<double>::quiet_NaN();
				case 4 : return std::numeric_limits<double>::quiet_NaN();
				case 5 : return std::numeric_limits<double>::quiet_NaN();
				case 6 : return std::numeric_limits<double>::quiet_NaN();
				case 7 : return std::numeric_limits<double>::quiet_NaN();
				case 8 : return std::numeric_limits<double>::quiet_NaN();
				case 9 : return std::numeric_limits<double>::quiet_NaN();
				case 10 : return std::numeric_limits<double>::quiet_NaN();
				case 11 : return std::numeric_limits<double>::quiet_NaN();
			} break;
			// RoomRadiationLoadsModel::Results
			case 17 :
			switch (t) {
				case 0 : return std::numeric_limits<double>::quiet_NaN();
			} break;
			// RoomStatesModel::Results
			case 18 :
			switch (t) {
				case 0 : return std::numeric_limits<double>::quiet_NaN();
				case 1 : return std::numeric_limits<double>::quiet_NaN();
				case 2 : return std::numeric_limits<double>::quiet_NaN();
				case 3 : return std::numeric_limits<double>::quiet_NaN();
			} break;
			// Schedules::KnownQuantities
			case 19 :
			switch (t) {
				case 0 : return std::numeric_limits<double>::quiet_NaN();
				case 1 : return std::numeric_limits<double>::quiet_NaN();
				case 2 : return std::numeric_limits<double>::quiet_NaN();
				case 3 : return std::numeric_limits<double>::quiet_NaN();
				case 4 : return std::numeric_limits<double>::quiet_NaN();
				case 5 : return std::numeric_limits<double>::quiet_NaN();
				case 6 : return std::numeric_limits<double>::quiet_NaN();
				case 7 : return std::numeric_limits<double>::quiet_NaN();
				case 8 : return std::numeric_limits<double>::quiet_NaN();
				case 9 : return std::numeric_limits<double>::quiet_NaN();
				case 10 : return std::numeric_limits<double>::quiet_NaN();
				case 11 : return std::numeric_limits<double>::quiet_NaN();
				case 12 : return std::numeric_limits<double>::quiet_NaN();
				case 13 : return std::numeric_limits<double>::quiet_NaN();
				case 14 : return std::numeric_limits<double>::quiet_NaN();
				case 15 : return std::numeric_limits<double>::quiet_NaN();
				case 16 : return std::numeric_limits<double>::quiet_NaN();
				case 17 : return std::numeric_limits<double>::quiet_NaN();
				case 18 : return std::numeric_limits<double>::quiet_NaN();
				case 19 : return std::numeric_limits<double>::quiet_NaN();
				case 20 : return std::numeric_limits<double>::quiet_NaN();
				case 21 : return std::numeric_limits<double>::quiet_NaN();
				case 22 : return std::numeric_limits<double>::quiet_NaN();
			} break;
			// ThermalComfortModel::Results
			case 20 :
			switch (t) {
				case 0 : return std::numeric_limits<double>::quiet_NaN();
			} break;
			// ThermostatModel::VectorValuedResults
			case 21 :
			switch (t) {
				case 0 : return std::numeric_limits<double>::quiet_NaN();
				case 1 : return std::numeric_limits<double>::quiet_NaN();
				case 2 : return std::numeric_limits<double>::quiet_NaN();
				case 3 : return std::numeric_limits<double>::quiet_NaN();
			} break;
			// WindowModel::Results
			case 22 :
			switch (t) {
				case 0 : return std::numeric_limits<double>::quiet_NaN();
				case 1 : return std::numeric_limits<double>::quiet_NaN();
				case 2 : return std::numeric_limits<double>::quiet_NaN();
				case 3 : return std::numeric_limits<double>::quiet_NaN();
				case 4 : return std::numeric_limits<double>::quiet_NaN();
				case 5 : return std::numeric_limits<double>::quiet_NaN();
				case 6 : return std::numeric_limits<double>::quiet_NaN();
			} break;
		} // switch
		throw IBK::Exception(IBK::FormatString("Cannot determine default value for enumeration type '%1' and index '%2'.")
			.arg(enumtype).arg(t), "[KeywordList::DefaultValue]");
	}

	// number of entries in a keyword list
	unsigned int KeywordList::Count(const char * const enumtype) {
		switch (enum2index(enumtype)) {
			// ConstructionBalanceModel::Results
			case 0 : return 8;
			// ConstructionBalanceModel::VectorValuedResults
			case 1 : return 1;
			// ConstructionStatesModel::VectorValuedResults
			case 2 : return 1;
			// ConstructionStatesModel::Results
			case 3 : return 6;
			// HeatLoadSummationModel::Results
			case 4 : return 1;
			// IdealHeatingCoolingModel::VectorValuedResults
			case 5 : return 2;
			// IdealPipeRegisterModel::VectorValuedResults
			case 6 : return 3;
			// IdealSurfaceHeatingCoolingModel::VectorValuedResults
			case 7 : return 1;
			// InternalLoadsModel::VectorValuedResults
			case 8 : return 6;
			// InternalMoistureLoadsModel::VectorValuedResults
			case 9 : return 2;
			// KeywordList::MyParameters
			case 10 : return 2;
			// Loads::Results
			case 11 : return 18;
			// Loads::VectorValuedResults
			case 12 : return 4;
			// NaturalVentilationModel::VectorValuedResults
			case 13 : return 3;
			// NetworkInterfaceAdapterModel::Results
			case 14 : return 1;
			// OutputHandler::OutputFileNames
			case 15 : return 8;
			// RoomBalanceModel::Results
			case 16 : return 12;
			// RoomRadiationLoadsModel::Results
			case 17 : return 1;
			// RoomStatesModel::Results
			case 18 : return 4;
			// Schedules::KnownQuantities
			case 19 : return 23;
			// ThermalComfortModel::Results
			case 20 : return 1;
			// ThermostatModel::VectorValuedResults
			case 21 : return 4;
			// WindowModel::Results
			case 22 : return 7;
		} // switch
		throw IBK::Exception(IBK::FormatString("Invalid enumeration type '%1'.")
			.arg(enumtype), "[KeywordList::Count]");
	}

	// max index for entries sharing a category in a keyword list
	int KeywordList::MaxIndex(const char * const enumtype) {
		switch (enum2index(enumtype)) {
			// ConstructionBalanceModel::Results
			case 0 : return 7;
			// ConstructionBalanceModel::VectorValuedResults
			case 1 : return 0;
			// ConstructionStatesModel::VectorValuedResults
			case 2 : return 0;
			// ConstructionStatesModel::Results
			case 3 : return 5;
			// HeatLoadSummationModel::Results
			case 4 : return 0;
			// IdealHeatingCoolingModel::VectorValuedResults
			case 5 : return 1;
			// IdealPipeRegisterModel::VectorValuedResults
			case 6 : return 2;
			// IdealSurfaceHeatingCoolingModel::VectorValuedResults
			case 7 : return 0;
			// InternalLoadsModel::VectorValuedResults
			case 8 : return 5;
			// InternalMoistureLoadsModel::VectorValuedResults
			case 9 : return 1;
			// KeywordList::MyParameters
			case 10 : return 1;
			// Loads::Results
			case 11 : return 17;
			// Loads::VectorValuedResults
			case 12 : return 3;
			// NaturalVentilationModel::VectorValuedResults
			case 13 : return 2;
			// NetworkInterfaceAdapterModel::Results
			case 14 : return 0;
			// OutputHandler::OutputFileNames
			case 15 : return 7;
			// RoomBalanceModel::Results
			case 16 : return 11;
			// RoomRadiationLoadsModel::Results
			case 17 : return 0;
			// RoomStatesModel::Results
			case 18 : return 3;
			// Schedules::KnownQuantities
			case 19 : return 22;
			// ThermalComfortModel::Results
			case 20 : return 0;
			// ThermostatModel::VectorValuedResults
			case 21 : return 3;
			// WindowModel::Results
			case 22 : return 7;
		} // switch
		throw IBK::Exception(IBK::FormatString("Invalid enumeration type '%1'.")
			.arg(enumtype), "[KeywordList::MaxIndex]");
	}

	const char * KeywordList::Keyword(const char * const enumtype, int t) {
		const char * const kw = theKeyword(enum2index(enumtype), t);
		if (std::string(kw) == INVALID_KEYWORD_INDEX_STRING) {
			throw IBK::Exception(IBK::FormatString("Cannot determine keyword for enumeration type '%1' and index '%2'.")
				.arg(enumtype).arg(t), "[KeywordList::Keyword]");
		}
		return kw;
	}

	bool KeywordList::KeywordExists(const char * const enumtype, const std::string & kw) {
		int typenum = enum2index(enumtype);
		int i = 0;
		int maxIndexInCategory = MaxIndex( enumtype ); 
		for ( ; i <= maxIndexInCategory; ++i ) {
			std::string keywords = allKeywords(typenum, i);
			if (keywords == INVALID_KEYWORD_INDEX_STRING)
				continue;
			std::stringstream strm(keywords);
			int j = 0;
			std::string kws;
			while (strm >> kws) {
				if (kws == kw) {
					return true; // keyword exists
				}
				++j;
			}
		}
		return false; // nothing found keyword doesn't exist.
	}

	int KeywordList::Enumeration(const char * const enumtype, const std::string & kw, bool * deprecated) {
		int typenum = enum2index(enumtype);
		int i = 0;
		int maxIndexInCategory = MaxIndex( enumtype ); 
		for ( ; i <= maxIndexInCategory; ++i ) {
			std::string keywords = allKeywords(typenum, i);
			if (keywords == INVALID_KEYWORD_INDEX_STRING)
				continue;
			std::stringstream strm(keywords);
			int j = 0;
			std::string kws;
			while (strm >> kws) {
				if (kws == kw) {
					if (deprecated != nullptr) {
						*deprecated = (j != 0);
					}
					return i;
				}
				++j;
			}
		} // for ( ; i < maxIndexInCategory; ++i ) {
		throw IBK::Exception(IBK::FormatString("Cannot determine enumeration value for "
			"enumeration type '%1' and keyword '%2'.")
			.arg(enumtype).arg(kw), "[KeywordList::Enumeration]");
	}

	bool KeywordList::CategoryExists(const char * const enumtype) {
		return enum2index(enumtype) != -1;
	}

	void KeywordList::setParameter(IBK::Parameter para[], const char * const enumtype, int n, const double &val) {
		para[n] = IBK::Parameter(Keyword(enumtype, n), val, Unit(enumtype, n));
	}

	void KeywordList::setIntPara(IBK::IntPara para[], const char * const enumtype, int n, const int &val) {
		para[n] = IBK::IntPara(Keyword(enumtype, n), val);
	}

} // namespace NANDRAD_MODEL<|MERGE_RESOLUTION|>--- conflicted
+++ resolved
@@ -78,19 +78,12 @@
 			switch (t) {
 				case 0 : return "FluxHeatConductionA";
 				case 1 : return "FluxHeatConductionB";
-<<<<<<< HEAD
 				case 2 : return "FluxHeatConductionAreaSpecificA";
 				case 3 : return "FluxHeatConductionAreaSpecificB";
 				case 4 : return "FluxShortWaveRadiationA";
 				case 5 : return "FluxShortWaveRadiationB";
-				case 6 : return "FluxLongWaveradiationA";
-				case 7 : return "FluxLongWaveradiationB";
-=======
-				case 2 : return "FluxShortWaveRadiationA";
-				case 3 : return "FluxShortWaveRadiationB";
-				case 4 : return "FluxLongWaveRadiationA";
-				case 5 : return "FluxLongWaveRadiationB";
->>>>>>> cc787e82
+				case 6 : return "FluxLongWaveRadiationA";
+				case 7 : return "FluxLongWaveRadiationB";
 			} break;
 			// ConstructionBalanceModel::VectorValuedResults
 			case 1 :
@@ -101,6 +94,8 @@
 			case 2 :
 			switch (t) {
 				case 0 : return "ElementTemperature";
+				case 1 : return "EmittedLongWaveRadiationA";
+				case 2 : return "EmittedLongWaveRadiationB";
 			} break;
 			// ConstructionStatesModel::Results
 			case 3 :
@@ -111,6 +106,8 @@
 				case 3 : return "SolarRadiationFluxB";
 				case 4 : return "LongWaveRadiationFluxA";
 				case 5 : return "LongWaveRadiationFluxB";
+				case 6 : return "EmittedLongWaveRadiationFluxA";
+				case 7 : return "EmittedLongWaveRadiationFluxB";
 			} break;
 			// HeatLoadSummationModel::Results
 			case 4 :
@@ -303,19 +300,12 @@
 			switch (t) {
 				case 0 : return "FluxHeatConductionA";
 				case 1 : return "FluxHeatConductionB";
-<<<<<<< HEAD
 				case 2 : return "FluxHeatConductionAreaSpecificA";
 				case 3 : return "FluxHeatConductionAreaSpecificB";
 				case 4 : return "FluxShortWaveRadiationA";
 				case 5 : return "FluxShortWaveRadiationB";
-				case 6 : return "FluxLongWaveradiationA";
-				case 7 : return "FluxLongWaveradiationB";
-=======
-				case 2 : return "FluxShortWaveRadiationA";
-				case 3 : return "FluxShortWaveRadiationB";
-				case 4 : return "FluxLongWaveRadiationA";
-				case 5 : return "FluxLongWaveRadiationB";
->>>>>>> cc787e82
+				case 6 : return "FluxLongWaveRadiationA";
+				case 7 : return "FluxLongWaveRadiationB";
 			} break;
 			// ConstructionBalanceModel::VectorValuedResults
 			case 1 :
@@ -326,6 +316,8 @@
 			case 2 :
 			switch (t) {
 				case 0 : return "ElementTemperature";
+				case 1 : return "EmittedLongWaveRadiationA";
+				case 2 : return "EmittedLongWaveRadiationB";
 			} break;
 			// ConstructionStatesModel::Results
 			case 3 :
@@ -336,6 +328,8 @@
 				case 3 : return "SolarRadiationFluxB";
 				case 4 : return "LongWaveRadiationFluxA";
 				case 5 : return "LongWaveRadiationFluxB";
+				case 6 : return "EmittedLongWaveRadiationFluxA";
+				case 7 : return "EmittedLongWaveRadiationFluxB";
 			} break;
 			// HeatLoadSummationModel::Results
 			case 4 :
@@ -545,6 +539,8 @@
 			case 2 :
 			switch (t) {
 				case 0 : return "Finite-volume mean element temperature";
+				case 1 : return "Emitted internal long-wave radiation from side A.";
+				case 2 : return "Emitted internal long-wave radiation from side B.";
 			} break;
 			// ConstructionStatesModel::Results
 			case 3 :
@@ -555,6 +551,8 @@
 				case 3 : return "Solar radiation flux density into surface B";
 				case 4 : return "Absorbed minus emitted ambient long wave radiation flux density for surface A";
 				case 5 : return "Absorbed minus emitted ambient long wave radiation flux density for surface B";
+				case 6 : return "Emitted long wave radiation flux density for surface A (sum of all emissions to all other inside surface)";
+				case 7 : return "Emitted long wave radiation flux density for surface B (sum of all emissions to all other inside surface)";
 			} break;
 			// HeatLoadSummationModel::Results
 			case 4 :
@@ -763,6 +761,8 @@
 			case 2 :
 			switch (t) {
 				case 0 : return "C";
+				case 1 : return "W";
+				case 2 : return "W";
 			} break;
 			// ConstructionStatesModel::Results
 			case 3 :
@@ -773,6 +773,8 @@
 				case 3 : return "W/m2";
 				case 4 : return "W/m2";
 				case 5 : return "W/m2";
+				case 6 : return "W/m2";
+				case 7 : return "W/m2";
 			} break;
 			// HeatLoadSummationModel::Results
 			case 4 :
@@ -981,6 +983,8 @@
 			case 2 :
 			switch (t) {
 				case 0 : return "#FFFFFF";
+				case 1 : return "#FFFFFF";
+				case 2 : return "#FFFFFF";
 			} break;
 			// ConstructionStatesModel::Results
 			case 3 :
@@ -991,6 +995,8 @@
 				case 3 : return "#FFFFFF";
 				case 4 : return "#FFFFFF";
 				case 5 : return "#FFFFFF";
+				case 6 : return "#FFFFFF";
+				case 7 : return "#FFFFFF";
 			} break;
 			// HeatLoadSummationModel::Results
 			case 4 :
@@ -1199,6 +1205,8 @@
 			case 2 :
 			switch (t) {
 				case 0 : return std::numeric_limits<double>::quiet_NaN();
+				case 1 : return std::numeric_limits<double>::quiet_NaN();
+				case 2 : return std::numeric_limits<double>::quiet_NaN();
 			} break;
 			// ConstructionStatesModel::Results
 			case 3 :
@@ -1209,6 +1217,8 @@
 				case 3 : return std::numeric_limits<double>::quiet_NaN();
 				case 4 : return std::numeric_limits<double>::quiet_NaN();
 				case 5 : return std::numeric_limits<double>::quiet_NaN();
+				case 6 : return std::numeric_limits<double>::quiet_NaN();
+				case 7 : return std::numeric_limits<double>::quiet_NaN();
 			} break;
 			// HeatLoadSummationModel::Results
 			case 4 :
@@ -1402,9 +1412,9 @@
 			// ConstructionBalanceModel::VectorValuedResults
 			case 1 : return 1;
 			// ConstructionStatesModel::VectorValuedResults
-			case 2 : return 1;
+			case 2 : return 3;
 			// ConstructionStatesModel::Results
-			case 3 : return 6;
+			case 3 : return 8;
 			// HeatLoadSummationModel::Results
 			case 4 : return 1;
 			// IdealHeatingCoolingModel::VectorValuedResults
@@ -1456,9 +1466,9 @@
 			// ConstructionBalanceModel::VectorValuedResults
 			case 1 : return 0;
 			// ConstructionStatesModel::VectorValuedResults
-			case 2 : return 0;
+			case 2 : return 2;
 			// ConstructionStatesModel::Results
-			case 3 : return 5;
+			case 3 : return 7;
 			// HeatLoadSummationModel::Results
 			case 4 : return 0;
 			// IdealHeatingCoolingModel::VectorValuedResults
