#include "NandradFMUGeneratorWidget.h"
#include "ui_NandradFMUGeneratorWidget.h"

#include <QHBoxLayout>
#include <QMessageBox>
#include <QProcess>
#include <QTextStream>
#include <QTimer>
#include <QFileDialog>
#include <QSettings>

#include <QtExt_Directories.h>

#include <JlCompress.h>

#include <IBK_messages.h>

#ifdef Q_OS_WIN
<<<<<<< HEAD
	#include <Windows.h>
	#undef min				// undefine the min from minwindef.h
#endif

=======
#undef UNICODE
#ifndef NOMINMAX
#define NOMINMAX
#endif
#include <Windows.h>
#endif
>>>>>>> fad44f36

const char * const ORGANIZATION = "IBK";
const char * const PROGRAM_NAME = "NANDRADFMUGenerator";


bool startProcess(const QString & executable, QStringList commandLineArgs, const QString & projectFile) {
	// spawn process
#ifdef Q_OS_WIN

	/// \todo use wide-string version of API and/or encapsulate spawn process into a function

	// Use WinAPI to create a solver process
	STARTUPINFOA si;
	PROCESS_INFORMATION pi;
	ZeroMemory( &si, sizeof(si) );
	si.cb = sizeof(si);
	std::string utf8String = projectFile.toStdString().data();
	si.lpTitle = (char*)utf8String.c_str();
//	si.dwFlags = STARTF_USESHOWWINDOW;
//	si.wShowWindow = SW_SHOW;
	ZeroMemory( &pi, sizeof(pi) );
	const unsigned int lower_priority = 0x00004000;
	QString cmdLine = QString("\"%1\" %2 \"%3\"")
		.arg(executable)
		.arg(commandLineArgs.join(" "))
		.arg(projectFile);

	std::string cmd = cmdLine.toLatin1().data();
	// Start the child process.
	if( !CreateProcessA( NULL,   // No module name (use command line).
		&cmd[0], 				// Command line.
		NULL,             		// Process handle not inheritable.
		NULL,             		// Thread handle not inheritable.
		FALSE,            		// Set handle inheritance to FALSE.
		lower_priority,   		// Create with priority lower then normal.
		NULL,             		// Use parent's environment block.
		NULL,             		// Use parent's starting directory.
		&si,              		// Pointer to STARTUPINFO structure.
		&pi )             		// Pointer to PROCESS_INFORMATION structure.
	)
	{
		return false;
	}
	return true;

#else // Q_OS_WIN

	// append project file to arguments, no quotes needed, since Qt takes care of that
	commandLineArgs << projectFile;
//	qint64 pid;
	commandLineArgs = QStringList() << "-hold"
									<< "-fa" << "'Monospace'"
									<< "-fs" << "9"
									<< "-geometry" << "120x40" << "-e" << executable << commandLineArgs;
	QString terminalProgram = "xterm";

	QProcess proc;
	proc.setProgram(terminalProgram);
	proc.setArguments(commandLineArgs);

	proc.start();
	success = proc.waitForFinished();

//	success = QProcess::startDetached(terminalProgram, commandLineArgs, QString(), &pid);

	// TODO : do something with the process identifier... mayby check after a few seconds, if the process is still running?
	return success;

#endif // Q_OS_WIN
}


NandradFMUGeneratorWidget::NandradFMUGeneratorWidget(QWidget *parent) :
	QWidget(parent),
	m_ui(new Ui::NandradFMUGeneratorWidget)
{
	m_ui->setupUi(this);

	m_ui->lineEditTargetDirectory->setup("", false, true, QString());

	m_ui->tableWidgetInputVars->setColumnCount(8);
	m_ui->tableWidgetInputVars->setRowCount(0);

	m_ui->tableWidgetInputVars->setHorizontalHeaderLabels(QStringList()
			  << tr("NANDRAD Variable Name")
			  << tr("Object ID")
			  << tr("Vector value index/ID")
			  << tr("Unit")
			  << tr("FMI Variable Name")
			  << tr("FMI value reference")
			  << tr("FMI Type")
			  << tr("Description")
	);

	m_ui->tableWidgetInputVars->horizontalHeader()->setStretchLastSection(true);

	QTableView * v = m_ui->tableWidgetInputVars;
	v->verticalHeader()->setDefaultSectionSize(19);
	v->verticalHeader()->setVisible(false);
	v->horizontalHeader()->setMinimumSectionSize(19);
	v->setSelectionBehavior(QAbstractItemView::SelectRows);
	v->setSelectionMode(QAbstractItemView::SingleSelection);
	v->setAlternatingRowColors(true);
	v->setSortingEnabled(true);
	v->sortByColumn(0, Qt::AscendingOrder);
	// smaller font for entire table
	QFont f;
	f.setPointSizeF(f.pointSizeF()*0.8);
	v->setFont(f);
	v->horizontalHeader()->setFont(f); // Note: on Linux/Mac this won't work until Qt 5.11.1 - this was a bug between Qt 4.8...5.11.1

	m_ui->tableWidgetOutputVars->setColumnCount(8);
	m_ui->tableWidgetOutputVars->setHorizontalHeaderLabels(QStringList()
			   << tr("NANDRAD Variable Name")
			   << tr("Object ID")
			   << tr("Vector value index/ID")
			   << tr("Unit")
			   << tr("FMI Variable Name")
			   << tr("FMI value reference")
			   << tr("FMI Type")
			   << tr("Description")
	 );
	m_ui->tableWidgetOutputVars->horizontalHeader()->setStretchLastSection(true);
	v = m_ui->tableWidgetOutputVars;
		v->verticalHeader()->setDefaultSectionSize(19);
		v->verticalHeader()->setVisible(false);
		v->horizontalHeader()->setMinimumSectionSize(19);
		v->setSelectionBehavior(QAbstractItemView::SelectRows);
		v->setSelectionMode(QAbstractItemView::SingleSelection);
		v->setAlternatingRowColors(true);
		v->setSortingEnabled(true);
		v->sortByColumn(0, Qt::AscendingOrder);
		v->setFont(f);
		v->horizontalHeader()->setFont(f); // Note: on Linux/Mac this won't work until Qt 5.11.1 - this was a bug between Qt 4.8...5.11.1

	m_ui->tabWidget->setCurrentIndex(0);
}


NandradFMUGeneratorWidget::~NandradFMUGeneratorWidget() {
	delete m_ui;
}


void NandradFMUGeneratorWidget::init() {
	// If we do not yet have a file path to NANDRAD project, try to load the last one used
	if (!m_nandradFilePath.isValid()) {
		// restore last correct project file
		QSettings s(ORGANIZATION, PROGRAM_NAME);
		QString projectFile = s.value("LastNANDRADProject").toString();
		if (!projectFile.isEmpty() && QFile(projectFile).exists()) {
			m_nandradFilePath = IBK::Path(projectFile.toStdString());
			// also restore FMU target path
			QString FMUExportDirectory = s.value("LastFMUExportDirectory").toString();
			if (!FMUExportDirectory.isEmpty())
				m_fmuExportDirectory = IBK::Path(FMUExportDirectory.toStdString());
		}
	}
	if (!m_nandradFilePath.isValid()) {
		// If we do not yet have a file path to NANDRAD project, ask for it on start
		QTimer::singleShot(0, this, &NandradFMUGeneratorWidget::on_pushButtonSelectNandradProject_clicked);
	}
	else {
		// setup user interface with project file data
		QTimer::singleShot(0, this, &NandradFMUGeneratorWidget::setup);

		// afterwards trigger auto-export, if requested
		if (!m_autoExportModelName.isEmpty())
			QTimer::singleShot(0, this, &NandradFMUGeneratorWidget::autoGenerate);
	}
}

void NandradFMUGeneratorWidget::setModelName(const QString & modelName) {
	m_ui->lineEditModelName->setText(modelName);
	on_lineEditModelName_editingFinished();
}


int NandradFMUGeneratorWidget::setup() {

	// read NANDRAD project
	try {
		m_project = NANDRAD::Project();
		m_project.readXML(m_nandradFilePath);
	}
	catch (IBK::Exception & ex) {
		ex.writeMsgStackToError();
		QMessageBox::critical(this, tr("Error reading NANDRAD project"),
							  tr("Reading of NANDRAD project file '%1' failed.").arg(QString::fromStdString(m_nandradFilePath.str())) );
		// disable all GUI elements
		setGUIState(false);
		return 1;
	}

	// store project file for next start of generator tool
	QSettings s(ORGANIZATION, PROGRAM_NAME);
	s.setValue("LastNANDRADProject", QString::fromStdString(m_nandradFilePath.str()) );

	setGUIState(true);

	// we set default FMU model name automatically if not yet specified
	if (m_project.m_fmiDescription.m_modelName.empty())
		m_project.m_fmiDescription.m_modelName = m_nandradFilePath.filename().withoutExtension().str();

	// initialize fmu export path from project file if still empty
	if (!m_fmuExportDirectory.isValid())
		m_fmuExportDirectory = m_nandradFilePath.parentPath();

	// *** transfer general parameters

	m_ui->lineEditNandradProjectFilePath->setText( QString::fromStdString(m_nandradFilePath.str()) );
	m_ui->lineEditModelName->setText( QString::fromStdString(m_project.m_fmiDescription.m_modelName) );
	m_ui->lineEditTargetDirectory->setFilename( QString::fromStdString(m_fmuExportDirectory.str()) );
	// check correct FMU name and update target file path
	on_lineEditModelName_editingFinished();
	// now test-init the solver and update the variable tables
	updateVariableLists();

	return 0; // success
}


void NandradFMUGeneratorWidget::autoGenerate() {
	// set override model name
	setModelName(m_autoExportModelName);
	bool success = generate();
	if (!success)
		QApplication::exit(); // exit with return code 1
	else
		QApplication::quit(); // exit with return code 0 = success
}


void NandradFMUGeneratorWidget::on_tableWidgetInputVars_currentCellChanged(int currentRow, int , int , int ) {
	m_ui->toolButtonAddInputVariable->setEnabled(false);
	m_ui->toolButtonRemoveInputVariable->setEnabled(false);
	if (currentRow == -1) {
		return;
	}
	QTableWidgetItem * item = m_ui->tableWidgetInputVars->item(currentRow, 0);
	// valid entry?
	if (item->data(Qt::UserRole).toBool()) {
		// already configured?
		if (item->data(Qt::UserRole+1).toUInt() == NANDRAD::INVALID_ID)
			m_ui->toolButtonAddInputVariable->setEnabled(true); // not yet configured -> add button on
		else
			m_ui->toolButtonRemoveInputVariable->setEnabled(true); // already configured -> remove button on
	}
	else {
		m_ui->toolButtonRemoveInputVariable->setEnabled(true); // invalid -> remove button on
	}
}


void NandradFMUGeneratorWidget::on_tableWidgetOutputVars_currentCellChanged(int currentRow, int , int , int ) {
	m_ui->toolButtonAddOutputVariable->setEnabled(false);
	m_ui->toolButtonRemoveOutputVariable->setEnabled(false);
	if (currentRow == -1) {
		return;
	}
	QTableWidgetItem * item = m_ui->tableWidgetOutputVars->item(currentRow, 0);
	// valid entry?
	if (item->data(Qt::UserRole).toBool()) {
		// already configured?
		if (item->data(Qt::UserRole+1).toUInt() == NANDRAD::INVALID_ID)
			m_ui->toolButtonAddOutputVariable->setEnabled(true); // not yet configured -> add button on
		else
			m_ui->toolButtonRemoveOutputVariable->setEnabled(true); // already configured -> remove button on
	}
	else {
		m_ui->toolButtonRemoveOutputVariable->setEnabled(true); // invalid -> remove button on
	}
}


void NandradFMUGeneratorWidget::on_toolButtonAddInputVariable_clicked() {
	// add FMU variable to input vars

	int row = m_ui->tableWidgetInputVars->currentRow();
	Q_ASSERT(row != -1);
	QTableWidgetItem * item = m_ui->tableWidgetInputVars->item(row,0);
	unsigned int valRef = item->data(Qt::UserRole+1).toUInt();
	Q_ASSERT(valRef == NANDRAD::INVALID_ID); // must be a valid, unused reference

	// find corresponding FMI variable description
	std::string fmiVarName = m_ui->tableWidgetInputVars->item(row, 4)->text().toStdString();
	for (NANDRAD::FMIVariableDefinition & var : m_availableInputVariables)  {
		if (var.m_fmiVarName == fmiVarName) {
			// got it, now create a copy of the variable description, copy it to the project and assign a valid value reference
			unsigned int newValueRef = *m_usedValueRefs.rbegin() + 1;
			m_usedValueRefs.insert(newValueRef);
			var.m_fmiValueRef = newValueRef;
			// set default start value
			var.m_fmiStartValue = 0;
			if (var.m_unit == "K")				var.m_fmiStartValue = 293.15;
			else if (var.m_unit == "Pa")		var.m_fmiStartValue = 101325;

			m_project.m_fmiDescription.m_inputVariables.push_back(var);
			// set new value reference in table
			m_ui->tableWidgetInputVars->item(row, 5)->setText(QString("%1").arg(newValueRef));
			item->setData(Qt::UserRole+1, newValueRef);
			// now update appearance of table row
			QFont f(m_ui->tableWidgetInputVars->font());
			f.setBold(true);
			for (int i=0; i<8; ++i) {
				m_ui->tableWidgetInputVars->item(row, i)->setFont(f);
				m_ui->tableWidgetInputVars->item(row, i)->setTextColor(Qt::black);
			}
			on_tableWidgetInputVars_currentCellChanged(row,0,0,0);
			break;
		}
	}
}


void NandradFMUGeneratorWidget::on_toolButtonRemoveInputVariable_clicked() {
	int row = m_ui->tableWidgetInputVars->currentRow();
	Q_ASSERT(row != -1);

	QTableWidgetItem * item = m_ui->tableWidgetInputVars->item(row,0);
	unsigned int valRef = item->data(Qt::UserRole+1).toUInt(); // Note: may be INVALID_ID in case of invalid definition
	// remove value reference from set of used value references
	m_usedValueRefs.erase(valRef);

	// get selected FMI variable name
	std::string fmiVarName = m_ui->tableWidgetInputVars->item(row, 4)->text().toStdString();
	// lookup existing definition in m_project and remove it there
	bool valid = item->data(Qt::UserRole).toBool();
	for (std::vector<NANDRAD::FMIVariableDefinition>::iterator it = m_project.m_fmiDescription.m_inputVariables.begin();
		 it != m_project.m_fmiDescription.m_inputVariables.end(); ++it)
	{
		if (it->m_fmiVarName == fmiVarName) {
			m_project.m_fmiDescription.m_inputVariables.erase(it);
			break;
		}
	}
	// lookup existing definition in m_availableInputVariables and clear the value reference there
	for (std::vector<NANDRAD::FMIVariableDefinition>::iterator it = m_availableInputVariables.begin();
		 it != m_availableInputVariables.end(); ++it)
	{
		if (it->m_fmiVarName == fmiVarName) {
			it->m_fmiValueRef = NANDRAD::INVALID_ID;
			break;
		}
	}
	// if valid, just clear item flags
	if (valid) {
		item->setData(Qt::UserRole+1, NANDRAD::INVALID_ID);
		m_ui->tableWidgetInputVars->item(row, 5)->setText("---");
		// now reset table row to uninitialized state
		QFont f(m_ui->tableWidgetInputVars->font());
		f.setItalic(true);
		for (int i=0; i<8; ++i) {
			m_ui->tableWidgetInputVars->item(row, i)->setFont(f);
			m_ui->tableWidgetInputVars->item(row, i)->setTextColor(Qt::gray);
		}
		on_tableWidgetInputVars_currentCellChanged(row,0,0,0);
	}
	else {
		// erase row in table
		m_ui->tableWidgetInputVars->removeRow(row);
		m_ui->tableWidgetInputVars->selectRow(std::min(row, m_ui->tableWidgetInputVars->rowCount()-1));
		on_tableWidgetInputVars_currentCellChanged(row,0,0,0);
	}
}


void NandradFMUGeneratorWidget::on_tableWidgetInputVars_itemDoubleClicked(QTableWidgetItem * /*item*/) {
	// depending on the state of the buttons, call either add or remove
	if (m_ui->toolButtonAddInputVariable->isEnabled())
		m_ui->toolButtonAddInputVariable->click();
	else if (m_ui->toolButtonRemoveInputVariable->isEnabled())
		m_ui->toolButtonRemoveInputVariable->click();
}


void NandradFMUGeneratorWidget::on_toolButtonAddOutputVariable_clicked() {
	// add FMU variable to input vars

	int row = m_ui->tableWidgetOutputVars->currentRow();
	Q_ASSERT(row != -1);
	QTableWidgetItem * item = m_ui->tableWidgetOutputVars->item(row,0);
	unsigned int valRef = item->data(Qt::UserRole+1).toUInt();
	Q_ASSERT(valRef == NANDRAD::INVALID_ID); // must be a valid, unused reference

	// find corresponding FMI variable description
	std::string fmiVarName = m_ui->tableWidgetOutputVars->item(row, 4)->text().toStdString();
	for (NANDRAD::FMIVariableDefinition & var : m_availableOutputVariables)  {
		if (var.m_fmiVarName == fmiVarName) {
			// got it, now create a copy of the variable description, copy it to the project and assign a valid value reference
			unsigned int newValueRef = *m_usedValueRefs.rbegin() + 1;
			m_usedValueRefs.insert(newValueRef);
			var.m_fmiValueRef = newValueRef;
			// set default start value
			var.m_fmiStartValue = 0;
			if (var.m_unit == "K")				var.m_fmiStartValue = 293.15;
			else if (var.m_unit == "Pa")		var.m_fmiStartValue = 101325;

			m_project.m_fmiDescription.m_outputVariables.push_back(var);
			// set new value reference in table
			m_ui->tableWidgetOutputVars->item(row, 5)->setText(QString("%1").arg(newValueRef));
			item->setData(Qt::UserRole+1, newValueRef);
			// now update appearance of table row
			QFont f(m_ui->tableWidgetOutputVars->font());
			f.setBold(true);
			for (int i=0; i<8; ++i) {
				m_ui->tableWidgetOutputVars->item(row, i)->setFont(f);
				m_ui->tableWidgetOutputVars->item(row, i)->setTextColor(Qt::black);
			}
			on_tableWidgetOutputVars_currentCellChanged(row,0,0,0);
			break;
		}
	}
}


void NandradFMUGeneratorWidget::on_toolButtonRemoveOutputVariable_clicked() {
	int row = m_ui->tableWidgetOutputVars->currentRow();
	Q_ASSERT(row != -1);

	QTableWidgetItem * item = m_ui->tableWidgetOutputVars->item(row,0);
	unsigned int valRef = item->data(Qt::UserRole+1).toUInt(); // Note: may be INVALID_ID in case of invalid definition
	// remove value reference from set of used value references
	m_usedValueRefs.erase(valRef);

	// get selected FMI variable name
	std::string fmiVarName = m_ui->tableWidgetOutputVars->item(row, 4)->text().toStdString();
	// lookup existing definition in m_project and remove it there
	bool valid = item->data(Qt::UserRole).toBool();
	for (std::vector<NANDRAD::FMIVariableDefinition>::iterator it = m_project.m_fmiDescription.m_outputVariables.begin();
		 it != m_project.m_fmiDescription.m_outputVariables.end(); ++it)
	{
		if (it->m_fmiVarName == fmiVarName) {
			m_project.m_fmiDescription.m_outputVariables.erase(it);
			break;
		}
	}
	// lookup existing definition in m_availableInputVariables and clear the value reference there
	for (std::vector<NANDRAD::FMIVariableDefinition>::iterator it = m_availableOutputVariables.begin();
		 it != m_availableOutputVariables.end(); ++it)
	{
		if (it->m_fmiVarName == fmiVarName) {
			it->m_fmiValueRef = NANDRAD::INVALID_ID;
			break;
		}
	}
	// if valid, just clear item flags
	if (valid) {
		item->setData(Qt::UserRole+1, NANDRAD::INVALID_ID);
		m_ui->tableWidgetOutputVars->item(row, 5)->setText("---");
		// now reset table row to uninitialized state
		QFont f(m_ui->tableWidgetOutputVars->font());
		f.setItalic(true);
		for (int i=0; i<8; ++i) {
			m_ui->tableWidgetOutputVars->item(row, i)->setFont(f);
			m_ui->tableWidgetOutputVars->item(row, i)->setTextColor(Qt::gray);
		}
		on_tableWidgetOutputVars_currentCellChanged(row,0,0,0);
	}
	else {
		// erase row in table
		m_ui->tableWidgetOutputVars->removeRow(row);
		m_ui->tableWidgetOutputVars->selectRow(std::min(row, m_ui->tableWidgetOutputVars->rowCount()-1));
		on_tableWidgetOutputVars_currentCellChanged(row,0,0,0);
	}
}


void NandradFMUGeneratorWidget::on_tableWidgetOutputVars_itemDoubleClicked(QTableWidgetItem */*item*/) {
	// depending on the state of the buttons, call either add or remove
	if (m_ui->toolButtonAddOutputVariable->isEnabled())
		m_ui->toolButtonAddOutputVariable->click();
	else if (m_ui->toolButtonRemoveOutputVariable->isEnabled())
		m_ui->toolButtonRemoveOutputVariable->click();
}


void NandradFMUGeneratorWidget::on_pushButtonGenerate_clicked() {
	// first update NANDRAD Project and save it to file
	on_pushButtonSaveNandradProject_clicked();

	// input data check
	if (!checkModelName())
		return;

	// now generate the FMU
	generate();
}


void NandradFMUGeneratorWidget::on_lineEditModelName_editingFinished() {
	m_ui->lineEditFMUPath->setText("---");
	if (!checkModelName())
		return;
	QString modelName = m_ui->lineEditModelName->text();
	// update FMU path
	m_ui->lineEditFMUPath->setText( QString::fromStdString(m_fmuExportDirectory.str()) + "/" + modelName + ".fmu");
	m_project.m_fmiDescription.m_modelName = modelName.toStdString();
}


void NandradFMUGeneratorWidget::on_lineEditTargetDirectory_editingFinished() {
	if (m_ui->lineEditTargetDirectory->filename().trimmed().isEmpty())
		return;
	m_fmuExportDirectory = IBK::Path(m_ui->lineEditTargetDirectory->filename().trimmed().toStdString());
	on_lineEditModelName_editingFinished();
}


void NandradFMUGeneratorWidget::on_lineEditTargetDirectory_returnPressed() {
	if (m_ui->lineEditTargetDirectory->filename().trimmed().isEmpty())
		return;
	m_fmuExportDirectory = IBK::Path(m_ui->lineEditTargetDirectory->filename().trimmed().toStdString());
	on_lineEditModelName_editingFinished();
}


void NandradFMUGeneratorWidget::on_pushButtonSaveNandradProject_clicked() {
	// input data check
	if (!checkModelName())
		return;

	// data in m_project is already up-to-date, so just write out the project
	m_project.writeXML(m_nandradFilePath);
	QMessageBox::information(this, tr("Project file written"),
							 tr("Saved NANDRAD Project '%1'.").arg(QString::fromStdString(m_nandradFilePath.str())));
}


void NandradFMUGeneratorWidget::on_pushButtonSelectNandradProject_clicked() {
	QSettings s(ORGANIZATION, PROGRAM_NAME);
	QString projectFile = s.value("LastNANDRADProject").toString();
	QString fname = QFileDialog::getOpenFileName(this, tr("Select NANDRAD Project"), projectFile,
												 tr("NANDRAD Project Files (*.nandrad);;All files (*)"), nullptr,
												 QFileDialog::DontUseNativeDialog);
	if (fname.isEmpty()) {
		setGUIState(false);
		return; // dialog was cancelled
	}

	m_nandradFilePath = IBK::Path(fname.toStdString());

	// setup user interface with project file data
	setup();
}


// *** PRIVATE MEMBER FUNCTIONS ****


void NandradFMUGeneratorWidget::setGUIState(bool active) {
	// if active, all table widgets and push buttons are enabled, otherwise disabled
	m_ui->tabInputVariables->setEnabled(active);
	m_ui->tabOutputVariables->setEnabled(active);
	if (!active)
		m_ui->tabWidget->setCurrentIndex(0);
	m_ui->pushButtonGenerate->setEnabled(active);
	m_ui->pushButtonSaveNandradProject->setEnabled(active);
	m_ui->lineEditModelName->setEnabled(active);
	m_ui->lineEditTargetDirectory->setEnabled(active);
	m_ui->lineEditFMUPath->setEnabled(active);
}


bool NandradFMUGeneratorWidget::checkModelName() {
	QString modelName = m_ui->lineEditModelName->text().trimmed();
	if (modelName.isEmpty()) {
		QMessageBox::critical(this, QString(), tr("Missing model name."));
		return false;
	}

	// check model name for allowed characters
	const std::string allowedChars = "-.,";
	for (int i=0; i<modelName.size(); ++i) {
		// check if character is an accepted char
		QChar ch = modelName[i];
		if (ch >= 'A' && ch <= 'Z') continue;
		if (ch >= 'a' && ch <= 'z') continue;
		if (ch >= '0' && ch <= '9') continue;
		// check any other acceptable chars
		if (allowedChars.find(ch.toLatin1()) != std::string::npos) continue;
		QMessageBox::critical(this, QString(), tr("Model name contains invalid characters."));
		return false;
	}

	// check leading 0
	if (modelName[0] >= '0' && modelName[0] <= '9') {
		QMessageBox::critical(this, QString(), tr("Model name must not start with a number character."));
		return false;
	}

	if (m_ui->lineEditTargetDirectory->filename().trimmed().isEmpty()) {
		QMessageBox::critical(this, QString(), tr("Missing target path name."));
		return false;
	}

	return true;
}


void NandradFMUGeneratorWidget::updateVariableLists() {
	// Test-Init project and then read input/output value refs

	QStringList commandLineArgs;
	commandLineArgs.append("--test-init");

//	bool success = startProcess(m_nandradSolverExecutable, commandLineArgs, QString::fromStdString(m_nandradFilePath.str()));

	commandLineArgs.append(QString::fromStdString(m_nandradFilePath.str()));

	QString solverExecutable = m_nandradSolverExecutable;

	QProcess proc(this);
	proc.setProgram(solverExecutable);
	proc.setArguments(commandLineArgs);

	proc.start();
	bool success = proc.waitForFinished();

	// TODO : For extremely large simulation projects, the intialization itself may take more than 30 seconds, so
	//        we may add a progress indicator dialog

	if (!success) {
		QMessageBox::critical(this, QString(), tr("Could not run solver '%1'").arg(solverExecutable));
		return;
	}

	QString nandradProjectFilePath = QString::fromStdString(m_nandradFilePath.str());
	// now parse the variable lists
	IBK::Path varDir(nandradProjectFilePath.toStdString());
	varDir = varDir.withoutExtension() / "var";

	m_availableInputVariables.clear();
	QString inputVarsFile = QString::fromStdString( (varDir / "input_reference_list.txt").str() );
	if (!parseVariableList(inputVarsFile, m_availableInputVariables))
		return;

	m_availableOutputVariables.clear();
	QString outputVarsFile = QString::fromStdString( (varDir / "output_reference_list.txt").str() );
	if (!parseVariableList(outputVarsFile, m_availableOutputVariables))
		return;

	// now we set units and descriptions in input variables that match output variables
	for (NANDRAD::FMIVariableDefinition & var : m_availableInputVariables) {
		// lookup matching output variable by name
		for (std::vector<NANDRAD::FMIVariableDefinition>::const_iterator it = m_availableOutputVariables.begin();
			 it != m_availableOutputVariables.end(); ++it)
		{
			if (var.m_varName == it->m_varName) {
				var.m_unit = it->m_unit;
				var.m_fmiVarDescription = it->m_fmiVarDescription;
				break;
			}
		}
	}

	// now update set of used value references
	m_usedValueRefs.clear();
	m_usedValueRefs.insert(42); // reserve value ref for ResultsRootDir

	// process all defined variables
	for (NANDRAD::FMIVariableDefinition & var : m_project.m_fmiDescription.m_inputVariables) {
		// check for duplicate value references
		if (m_usedValueRefs.find(var.m_fmiValueRef) != m_usedValueRefs.end()) {
			// remove invalid value reference, we will assign new IDs in the next step
			var.m_fmiValueRef = NANDRAD::INVALID_ID;
		}
		else
			m_usedValueRefs.insert(var.m_fmiValueRef);
	}
	for (NANDRAD::FMIVariableDefinition & var : m_project.m_fmiDescription.m_outputVariables) {
		// check for duplicate value references
		if (m_usedValueRefs.find(var.m_fmiValueRef) != m_usedValueRefs.end()) {
			// remove invalid value reference, we will assign new IDs in the next step
			var.m_fmiValueRef = NANDRAD::INVALID_ID;
		}
		else
			m_usedValueRefs.insert(var.m_fmiValueRef);
	}
	// determine first unused value reference
	unsigned int firstFreeValueRef = *m_usedValueRefs.rbegin()+1;
	// set unique value references to all existing variables (that had duplicates before)
	for (NANDRAD::FMIVariableDefinition & var : m_project.m_fmiDescription.m_inputVariables) {
		if (var.m_fmiValueRef == NANDRAD::INVALID_ID) {
			var.m_fmiValueRef = firstFreeValueRef;
			m_usedValueRefs.insert(firstFreeValueRef);
			++firstFreeValueRef;
		}
	}
	for (NANDRAD::FMIVariableDefinition & var : m_project.m_fmiDescription.m_outputVariables) {
		if (var.m_fmiValueRef == NANDRAD::INVALID_ID) {
			var.m_fmiValueRef = firstFreeValueRef;
			m_usedValueRefs.insert(firstFreeValueRef);
			++firstFreeValueRef;
		}
	}

	QMessageBox::information(this, tr("NANDRAD Test-init successful"),
							 tr("NANDRAD solver was started and the project was initialised, successfully. "
								"%1 FMU input-variables and %2 output variables available.")
							 .arg(m_availableInputVariables.size()).arg(m_availableOutputVariables.size()));

	updateFMUVariableTables();
}


bool NandradFMUGeneratorWidget::parseVariableList(const QString & varsFile,
												  std::vector<NANDRAD::FMIVariableDefinition> & modelVariables)
{
	QFile inputVarF(varsFile);
	if (!inputVarF.open(QFile::ReadOnly)) {
			QMessageBox::critical(this, QString(), tr("Could not read file '%1'. Re-run solver initialization!")
								  .arg(varsFile));
		return false;
	}

	QStringList vars = QString(inputVarF.readAll()).split('\n');

	//	Parse variable definitions as in the following lines:
	//
	//	Model.VentilationHeatFlux                         	1                   	1,2,3
	//	Zone.AirTemperature                               	1,2,3
	//
	// or in the output ref list file
	//
	//	Model.VentilationHeatFlux                         	1                   	2,3                 	W         	Natural ventilation/infiltration heat flux
	//	Zone.AirTemperature                               	1,2,3               	                    	C         	Room air temperature.

	// we process all but first line
	for (int j=1; j<vars.count(); ++j) {
		if (vars[j].trimmed().isEmpty())
			continue; // skip (trailing) empty lines)
		// Note: vars[j] must not be trimmed before calling split, since we may have several trailing \t which are important!
		QStringList tokens = vars[j].split('\t');
		if (tokens.count() < 3) {
			QMessageBox::critical(this, QString(), tr("Invalid data in file '%1'. Re-run solver initialization!")
				.arg(varsFile));
			return false;
		}

		// extract all the data we need from the strings
		QStringList varNameTokens = tokens[0].trimmed().split(".");
		if (varNameTokens.count() != 2) {
			QMessageBox::critical(this, QString(), tr("Invalid data in file '%1'. Malformed variable name '%2'. Re-run solver initialization!")
				.arg(varsFile).arg(tokens[0]));
			return false;
		}
		QString objTypeName = varNameTokens[0];			// "Zone"
		QString nandradVarName = varNameTokens[1];		// "AirTemperature"
		QString unit;
		if (tokens.count() > 3) {
			unit = tokens[3].trimmed();
			try {
				// convert to base SI unit, except for some commonly used units without conversion factor to base unit
				if (unit != "W" &&
					unit != "W/m2" &&
					unit != "W/m3")
				{
					IBK::Unit u(unit.toStdString());
					unit = QString::fromStdString(u.base_unit().name());
				}
			}
			catch (...) {
				QMessageBox::critical(this, QString(), tr("Invalid data in file '%1'. Unrecognized unit '%2'. Re-run solver initialization!")
					.arg(varsFile).arg(unit));
			}
		}
		QString description;
		if (tokens.count() > 4)
			description = tokens[4].trimmed();


		// split object IDs and vector-value IDs
		std::vector<unsigned int>	m_objectIDs;
		std::vector<unsigned int>	m_vectorIndexes;
		QString idString = tokens[1].trimmed();
		if (idString.isEmpty()) {
			QMessageBox::critical(this, QString(), tr("Invalid data in file '%1'. Object ID required for variable '%2'. Re-run solver initialization!")
				.arg(varsFile).arg(tokens[0]));
			return false;
		}
		QStringList ids = idString.split(",");
		for (QString idstr : ids)
			m_objectIDs.push_back( idstr.toUInt());


		idString = tokens[2].trimmed();
		if (!idString.isEmpty()) { // empty column with vector indexes is ok for scalar results
			QStringList ids = idString.split(",");
			for (QString idstr : ids)
				m_vectorIndexes.push_back( idstr.toUInt());
		}

		// generate a variable for each combination of object ID and vector reference
		for (unsigned int objID : m_objectIDs) {

			if (m_vectorIndexes.empty()) {
				NANDRAD::FMIVariableDefinition varDef;
				varDef.m_varName = tokens[0].trimmed().toStdString(); // "Zone.AirTemperature"
				// compose a variable name
				varDef.m_fmiVarName = QString("%1(%2).%3")
						.arg(objTypeName).arg(objID).arg(nandradVarName)
						.toStdString();
				varDef.m_objectID = objID;
				varDef.m_vectorIndex = NANDRAD::INVALID_ID;
				varDef.m_fmiTypeName = ""; // TODO : how to determine the correct type?
				varDef.m_unit = unit.toStdString();
				varDef.m_fmiVarDescription = description.toStdString();
				varDef.m_fmiValueRef = NANDRAD::INVALID_ID; // will be set from either existing var in project or when configured

				modelVariables.push_back(varDef);
			}
			else {
				for (unsigned int vecIdx : m_vectorIndexes) {
					NANDRAD::FMIVariableDefinition varDef;
					varDef.m_varName = tokens[0].trimmed().toStdString(); // "Zone.AirTemperature"
					varDef.m_fmiVarName = QString("%1(%2).%3(%4)")
							.arg(objTypeName).arg(objID).arg(nandradVarName).arg(vecIdx)
							.toStdString();
					varDef.m_objectID = objID;
					varDef.m_vectorIndex = vecIdx;
					varDef.m_fmiTypeName = ""; // TODO : how to determine the correct type?
					varDef.m_unit = unit.toStdString();
					varDef.m_fmiVarDescription = description.toStdString();
					varDef.m_fmiValueRef = NANDRAD::INVALID_ID; // will be set from either existing var in project or when configured

					modelVariables.push_back(varDef);
				}

			}
		}
	}
	return true;
}


void NandradFMUGeneratorWidget::updateFMUVariableTables() {
	// we first process all variables already defined in the project, separately for inputs and ouputs
	std::vector<NANDRAD::FMIVariableDefinition> invalidInputVars;
	for (NANDRAD::FMIVariableDefinition & var : m_project.m_fmiDescription.m_inputVariables) {
		// lookup variable in available variables
		std::vector<NANDRAD::FMIVariableDefinition>::iterator it = m_availableInputVariables.begin();
		for (; it != m_availableInputVariables.end(); ++it) {
			if (var.m_varName == it->m_varName &&
				var.m_objectID == it->m_objectID &&
				var.m_vectorIndex == it->m_vectorIndex)
			{
				var.m_unit = it->m_unit;
				var.m_fmiVarDescription = it->m_fmiVarDescription;
				break;
			}
		}
		// not found?
		if (it == m_availableInputVariables.end())
			invalidInputVars.push_back(var); // remember as invalid input var definition
		else
			it->m_fmiValueRef = var.m_fmiValueRef; // setting a valid value ref marks this variable as used and valid
	}

	std::vector<NANDRAD::FMIVariableDefinition> invalidOutputVars;
	for (NANDRAD::FMIVariableDefinition & var : m_project.m_fmiDescription.m_outputVariables) {
		// lookup variable in available variables
		std::vector<NANDRAD::FMIVariableDefinition>::iterator it = m_availableOutputVariables.begin();
		for (; it != m_availableOutputVariables.end(); ++it) {
			if (var.m_varName == it->m_varName &&
				var.m_objectID == it->m_objectID &&
				var.m_vectorIndex == it->m_vectorIndex)
			{
				var.m_unit = it->m_unit;
				var.m_fmiVarDescription = it->m_fmiVarDescription;
				break;
			}
		}
		// not found?
		if (it == m_availableOutputVariables.end())
			invalidOutputVars.push_back(var); // remember as invalid input var definition
		else
			it->m_fmiValueRef = var.m_fmiValueRef; // setting a valid value ref marks this variable as used and valid
	}

	// now populate the tables
	populateTable(m_ui->tableWidgetInputVars, m_availableInputVariables, invalidInputVars);
	populateTable(m_ui->tableWidgetOutputVars, m_availableOutputVariables, invalidOutputVars);

	if (m_ui->tableWidgetInputVars->rowCount() != 0) {
		m_ui->tableWidgetInputVars->selectRow(0);
		m_ui->tableWidgetInputVars->scrollToItem(m_ui->tableWidgetInputVars->currentItem());
	}
	else
		m_ui->tableWidgetInputVars->selectRow(-1);

	if (m_ui->tableWidgetOutputVars->rowCount() != 0) {
		m_ui->tableWidgetOutputVars->selectRow(0);
		m_ui->tableWidgetOutputVars->scrollToItem(m_ui->tableWidgetOutputVars->currentItem());
	}
	else
		m_ui->tableWidgetOutputVars->selectRow(-1);
}


void NandradFMUGeneratorWidget::populateTable(QTableWidget * table,
											  const std::vector<NANDRAD::FMIVariableDefinition> & availableVars,
											  const std::vector<NANDRAD::FMIVariableDefinition> & invalidVars)
{
	table->setRowCount(0);
	table->setSortingEnabled(false); // disable sorting while we add rows
	// first add the invalid variables
	for (const NANDRAD::FMIVariableDefinition & var : invalidVars)
		appendVariableEntry(table, var, false);
	// then add the valid variables
	for (const NANDRAD::FMIVariableDefinition & var : availableVars)
		appendVariableEntry(table, var, true);

	table->setSortingEnabled(true); // re-enable sorting
	table->resizeColumnsToContents();
}



void NandradFMUGeneratorWidget::appendVariableEntry(QTableWidget * tableWidget,
													const NANDRAD::FMIVariableDefinition & var, bool valid)
{
	tableWidget->blockSignals(true);

	// add new row
	int row = tableWidget->rowCount();
	tableWidget->setRowCount(row+1);

	QFont itemFont(tableWidget->font());
	QColor itemColor(Qt::black);
	if (!valid)
		itemColor = QColor("#a00000");
	else {
		if (var.m_fmiValueRef == NANDRAD::INVALID_ID) {
			itemFont.setItalic(true);
			itemColor = QColor(Qt::gray);
		}
		else {
			itemFont.setBold(true);
		}
	}

	QTableWidgetItem * item = new QTableWidgetItem(QString::fromStdString(var.m_varName));
	item->setFlags(Qt::ItemIsEnabled | Qt::ItemIsSelectable);
	item->setFont(itemFont);
	item->setTextColor(itemColor);
	item->setData(Qt::UserRole, valid);
	item->setData(Qt::UserRole+1, var.m_fmiValueRef);
	tableWidget->setItem(row, 0, item);


	item = new QTableWidgetItem(QString("%1").arg(var.m_objectID));
	item->setFlags(Qt::ItemIsEnabled | Qt::ItemIsSelectable);
	item->setFont(itemFont);
	item->setTextColor(itemColor);
	tableWidget->setItem(row, 1, item);

	item = new QTableWidgetItem(QString("%1").arg(var.m_vectorIndex));
	if (var.m_vectorIndex == NANDRAD::INVALID_ID)
		item->setText(""); // no -1 display
	item->setFlags(Qt::ItemIsEnabled | Qt::ItemIsSelectable);
	item->setFont(itemFont);
	item->setTextColor(itemColor);
	tableWidget->setItem(row, 2, item);

	item = new QTableWidgetItem(QString::fromStdString(var.m_unit));
	item->setFlags(Qt::ItemIsEnabled | Qt::ItemIsSelectable);
	item->setFont(itemFont);
	item->setTextColor(itemColor);
	tableWidget->setItem(row, 3, item);

	item = new QTableWidgetItem(QString::fromStdString(var.m_fmiVarName));
	item->setFlags(Qt::ItemIsEnabled | Qt::ItemIsSelectable);
	item->setFont(itemFont);
	item->setTextColor(itemColor);
	tableWidget->setItem(row, 4, item);

	item = new QTableWidgetItem();
	if (var.m_fmiValueRef == NANDRAD::INVALID_ID)
		item->setText("---");
	else
		item->setText(QString("%1").arg(var.m_fmiValueRef));
	item->setFlags(Qt::ItemIsEnabled | Qt::ItemIsSelectable);
	item->setFont(itemFont);
	item->setTextColor(itemColor);
	tableWidget->setItem(row, 5, item);

	item = new QTableWidgetItem(QString::fromStdString(var.m_fmiTypeName));
	item->setFlags(Qt::ItemIsEnabled | Qt::ItemIsSelectable);
	item->setFont(itemFont);
	item->setTextColor(itemColor);
	tableWidget->setItem(row, 6, item);

	item = new QTableWidgetItem(QString::fromStdString(var.m_fmiVarDescription));
	item->setFlags(Qt::ItemIsEnabled | Qt::ItemIsSelectable);
	item->setFont(itemFont);
	item->setTextColor(itemColor);
	tableWidget->setItem(row, 7, item);

	tableWidget->blockSignals(false);
}


bool  NandradFMUGeneratorWidget::generate() {
	FUNCID(NandradFMUGeneratorWidget::generate);

	QString fmuModelName = m_ui->lineEditModelName->text().trimmed();

	// generation process:
	// 1. create directory structure
	// 2. write modelDescription.xml
	// 3. copy dll/shared library files
	// 4. copy resources:
	//    - referenced climate data files/tsv-files (adjust file path to be local)
	//    - write project file
	//    - NANDRAD FMI logo image

	// zip directory structure

	// get target directory
	QString targetPath = m_ui->lineEditFMUPath->text();
	QDir baseDir = QtExt::Directories::tmpDir() + "/" + QFileInfo(targetPath).baseName();

	IBK::IBK_Message( IBK::FormatString("Composing FMU in temporary directory '%1'\n").arg(baseDir.absolutePath().toStdString()),
					  IBK::MSG_PROGRESS, FUNC_ID, IBK::VL_INFO);
	// we create the following directory structure:
	// targetPath = /home/ghorwin/fmuexport/TestModel1.fmu
	// modelName = TestModel1
	//
	// zip-dir      = /<tmppath>/TestModel1
	//                /<tmppath>/TestModel1/modelDescription.xml
	//                /<tmppath>/TestModel1/Model.png
	//                /<tmppath>/TestModel1/binaries/...
	//                /<tmppath>/TestModel1/binaries/win64/TestModel1.dll
	//                /<tmppath>/TestModel1/binaries/win64/*.dll
	//                /<tmppath>/TestModel1/binaries/linux64/TestModel1.so
	//                /<tmppath>/TestModel1/binaries/darwin64/TestModel1.dylib
	//                /<tmppath>/TestModel1/resources/TestModel1.d6p
	//                /<tmppath>/TestModel1/resources/*
	// and we zip the directory such that /modelDescription.xml is in the root of the zip archive

	// remove generation directory if existing
	if (baseDir.exists()) {
		IBK::IBK_Message("Removing existing FMU export directory.", IBK::MSG_PROGRESS, FUNC_ID, IBK::VL_INFO);
		QtExt::Directories::removeDirRecursively(baseDir.absolutePath());
	}
	// first create base directory
	baseDir.mkdir(baseDir.path());

	// now create subdirectories
	baseDir.mkdir("resources");

	NANDRAD::Project p = m_project;
	QString copyPath = baseDir.absoluteFilePath("resources");

	// if we have a target path, copy the referenced climate data file to the new location and modify the path
	IBK::Path resourcePath(copyPath.toStdString());
	IBK::Path fullClimatePath = p.m_location.m_climateFilePath.withReplacedPlaceholders(p.m_placeholders);
	if (!fullClimatePath.isFile()) {
		if (m_silent) {
			IBK_Message(IBK::FormatString("The referenced climate data file '%1' does not exist. Please select a climate data file!")
					.arg(fullClimatePath.str()), IBK::MSG_ERROR, FUNC_ID);
		}
		else {
			QMessageBox::critical(this, tr("FMU Export Error"),
				tr("The referenced climate data file '%1' does not exist. Please select a climate data file!")
					.arg(QString::fromStdString(fullClimatePath.str())) );
		}
		return false;
	}
	// target file path
	std::string targetFName = fullClimatePath.filename().str();
	targetFName = IBK::replace_string(targetFName, " ", "_");
	IBK::Path targetClimatePath = resourcePath / targetFName;
	IBK::IBK_Message( IBK::FormatString("Copying climate data file '%1' to '<fmu>/resources'\n").arg(fullClimatePath.filename()),
					  IBK::MSG_PROGRESS, FUNC_ID, IBK::VL_INFO);
	if (!IBK::Path::copy(fullClimatePath, targetClimatePath))
		QMessageBox::critical(this, tr("FMU Export Error"),
			tr("Cannot copy the referenced climate data file '%1' to target directory '%2'.")
				.arg(QString::fromStdString(fullClimatePath.str()))
				.arg(QString::fromStdString(resourcePath.str())) );
	// modify reference in project file
	p.m_location.m_climateFilePath = "${Project Directory}/" + targetFName;

	// now all referenced files are stored alongside the project
	// remove not needed Database placeholder from placeholders list (but keep all custom placeholders!)
	auto it = p.m_placeholders.find("Database");
	if (it != p.m_placeholders.end())
		p.m_placeholders.erase(it);

	// now write the project into the export directory, it will always be called "project.nandrad"
	p.writeXML(resourcePath / "Project.nandrad");
	IBK::IBK_Message( IBK::FormatString("Creating 'Project.nandrad' in '<fmu>/resources'\n"),
					  IBK::MSG_PROGRESS, FUNC_ID, IBK::VL_INFO);

	// generate the modelDescription.xml file

	// load template and replace variables
	IBK::Path fPath(":/modelDescription.xml.template");
	QFile f(fPath.c_str());
	f.open(QFile::ReadOnly);
	QTextStream strm(&f);

	QString modelDesc = strm.readAll();

	// ${MODELNAME}
	modelDesc.replace("${MODELNAME}", fmuModelName);

	// ${NANDRAD_VERSION}
	modelDesc.replace("${NANDRAD_VERSION}", NANDRAD::LONG_VERSION);

	// ${DATETIME} - 2018-08-01T12:49:19Z
	QDateTime t=QDateTime::currentDateTime();
	QString dt = t.toString(Qt::ISODate);
	modelDesc.replace("${DATETIME}", dt);

	// ${SIMDURATION} in seconds
	modelDesc.replace("${SIMDURATION}", QString("%1").arg(m_project.m_simulationParameter.m_interval.endTime(), 0, 'g', 10));

	// generate variable and modelStructure section

	QString modelVariables;
	QString modelStructure;

	const char * const INPUT_VAR_TEMPLATE =
			"		<!-- Index of variable = \"${INDEX}\" -->\n"
			"		<ScalarVariable\n"
			"			name=\"${NAME}\"\n"
			"			valueReference=\"${VALUEREF}\"\n"
			"			variability=\"continuous\"\n"
			"			causality=\"input\">\n"
			"			<Real start=\"${STARTVALUE}\" unit=\"${REALVARUNIT}\"/>\n"
			"		</ScalarVariable>\n"
			"\n";

	const char * const OUTPUT_VAR_TEMPLATE =
			"		<!-- Index of variable = \"${INDEX}\" -->\n"
			"		<ScalarVariable\n"
			"			name=\"${NAME}\"\n"
			"			valueReference=\"${VALUEREF}\"\n"
			"			variability=\"continuous\"\n"
			"			causality=\"output\"\n"
			"			initial=\"calculated\">\n"
			"			<Real unit=\"${REALVARUNIT}\"/>\n"
			"		</ScalarVariable>\n"
			"\n";

	// process all variables
	QSet<QString> units;

	int index=1;
	for (std::vector<NANDRAD::FMIVariableDefinition>::const_iterator
		 varIt = m_project.m_fmiDescription.m_inputVariables.begin();
		 varIt != m_project.m_fmiDescription.m_inputVariables.end();
		 ++varIt, ++index)
	{
		const NANDRAD::FMIVariableDefinition & varDef = *varIt;
		QString varDesc;
		varDesc = INPUT_VAR_TEMPLATE;
		varDesc.replace("${INDEX}", QString("%1").arg(index));
		varDesc.replace("${NAME}", varDef.m_fmiVarName.c_str());
		varDesc.replace("${VALUEREF}", QString("%1").arg(varIt->m_fmiValueRef));
		varDesc.replace("${STARTVALUE}", QString::number(varIt->m_fmiStartValue));
		varDesc.replace("${REALVARUNIT}", varDef.m_unit.c_str());
		units.insert(varDef.m_unit.c_str());
		modelVariables += varDesc;
	}

	for (std::vector<NANDRAD::FMIVariableDefinition>::const_iterator
		 varIt = m_project.m_fmiDescription.m_outputVariables.begin();
		 varIt != m_project.m_fmiDescription.m_outputVariables.end();
		 ++varIt, ++index)
	{
		const NANDRAD::FMIVariableDefinition & varDef = *varIt;
		QString varDesc;
		varDesc = OUTPUT_VAR_TEMPLATE;
		varDesc.replace("${INDEX}", QString("%1").arg(index));
		varDesc.replace("${NAME}", varDef.m_fmiVarName.c_str());
		varDesc.replace("${VALUEREF}", QString("%1").arg(varIt->m_fmiValueRef));
		varDesc.replace("${STARTVALUE}", QString::number(varIt->m_fmiStartValue));
		varDesc.replace("${REALVARUNIT}", varDef.m_unit.c_str());
		units.insert(varDef.m_unit.c_str());
		modelVariables += varDesc;
		modelStructure += QString(" 			<Unknown index=\"%1\"/>\n").arg(index);
	}

	// ${MODELVARIABLES}
	modelDesc.replace("${MODELVARIABLES}", modelVariables);

	// compose unit definitions section
//		<UnitDefinitions>
//			<Unit name="C"/>
//			<Unit name="W/m2"/>
//		</UnitDefinitions>

	QString unitDefs;
	if (!units.isEmpty()) {
		unitDefs += "	<UnitDefinitions>\n";
		for (QString u : units) {
			unitDefs += "		<Unit name=\"" + u + "\"/>\n";
		}
		unitDefs += "	</UnitDefinitions>\n";
	}

	modelDesc.replace("${UNIT_DEFINITIONS}", unitDefs);

	// ${MODEL_STRUCTURE_OUTPUTS} -
	// 			<Unknown index="1"/>
	//			<Unknown index="2"/>
	modelDesc.replace("${MODEL_STRUCTURE_OUTPUTS}", modelStructure);

	// finally write the file
	IBK::IBK_Message( IBK::FormatString("Creating '<fmu>/modelDescription.xml'\n"),
					  IBK::MSG_PROGRESS, FUNC_ID, IBK::VL_INFO);
	QFile of(baseDir.absoluteFilePath("modelDescription.xml"));
	of.open(QFile::WriteOnly);
	of.write(modelDesc.toUtf8());
	of.close();

//	// create thumbnail image and copy into FMU
//	QString thumbPath = saveThumbNail();
//	QFile::copy(thumbPath, baseDir.absoluteFilePath("model.png"));


	bool success = true;

	baseDir.mkdir("binaries");
	baseDir.mkdir("binaries/linux64");
	baseDir.mkdir("binaries/win64");
	baseDir.mkdir("binaries/darwin64");

	// copy the binaries

	// linux
	QString fmuLibFile = m_installDir + "/libNandradSolverFMI.so";
	if (QFile(fmuLibFile).exists()) {
		QString targetPath = "binaries/linux64/" + fmuModelName + ".so";
		IBK::IBK_Message( IBK::FormatString("Copying Linux FMU lib '%1' to '%2'\n").arg(fmuLibFile.toStdString()).arg(targetPath.toStdString()),
						  IBK::MSG_PROGRESS, FUNC_ID, IBK::VL_INFO);
		QFile::copy(fmuLibFile, baseDir.absoluteFilePath(targetPath));
	}
	else {
		IBK::IBK_Message( IBK::FormatString("FMU lib file (linux64) '%1' not installed.\n").arg(fmuLibFile.toStdString()),
						  IBK::MSG_PROGRESS, FUNC_ID, IBK::VL_INFO);
	}

	// macos
	fmuLibFile = m_installDir + "/libNandradSolverFMI.dylib";
	if (QFile(fmuLibFile).exists()) {
		QString targetPath = "binaries/darwin64/" + fmuModelName + ".dylib";
		IBK::IBK_Message( IBK::FormatString("Copying MacOS FMU lib '%1' to '%2'\n").arg(fmuLibFile.toStdString()).arg(targetPath.toStdString()),
						  IBK::MSG_PROGRESS, FUNC_ID, IBK::VL_INFO);
		QFile::copy(fmuLibFile, baseDir.absoluteFilePath(targetPath));
	}
	else {
		IBK::IBK_Message( IBK::FormatString("FMU lib file (darwin64) '%1' not installed.\n").arg(fmuLibFile.toStdString()),
						  IBK::MSG_PROGRESS, FUNC_ID, IBK::VL_INFO);
	}

	// win64
	fmuLibFile = m_installDir + "/NandradSolverFMI.dll";
	if (QFile(fmuLibFile).exists()) {
		// TODO : Improve output for dll copy operations
		IBK::IBK_Message( IBK::FormatString("Copying Win64 FMU lib '%1'\n").arg(fmuLibFile.toStdString()),
						  IBK::MSG_PROGRESS, FUNC_ID, IBK::VL_INFO);
		QString binTargetPath = baseDir.absoluteFilePath("binaries/win64/");
		QFile::copy(fmuLibFile, binTargetPath + "/" + fmuModelName + ".dll");

		QStringList copyFiles;
		copyFiles << m_installDir + "/msvcp140.dll"
				  << m_installDir + "/vcomp140.dll"
				  << m_installDir + "/vcruntime140.dll";
		for (int i=0; i<copyFiles.count(); ++i) {
			if (!QFile::exists(copyFiles[i])) {
				IBK::IBK_Message( IBK::FormatString("Missing file '%1' to copy into FMU archive.\n").arg(copyFiles[i].toStdString()),
								  IBK::MSG_PROGRESS, FUNC_ID, IBK::VL_INFO);
			}
			else {
				QFile::copy(copyFiles[i], binTargetPath + "/" + QFileInfo(copyFiles[i]).fileName());
			}
		}
	}
	else {
		IBK::IBK_Message( IBK::FormatString("FMU lib file (Win64) '%1' not installed.\n").arg(fmuLibFile.toStdString()),
						  IBK::MSG_PROGRESS, FUNC_ID, IBK::VL_INFO);
	}

	if (success) {

		// zip up the archive
		IBK::IBK_Message( IBK::FormatString("Compressing folder and creating FMU '%1'.\n").arg(targetPath.toStdString()),
						  IBK::MSG_PROGRESS, FUNC_ID, IBK::VL_INFO);
		success = JlCompress::compressDir(targetPath, baseDir.absolutePath());
		if (!success) {
			if (m_silent) {
				IBK::IBK_Message(IBK::FormatString("Error compressing the FMU archive (maybe invalid target path or "
												   "invalid characters used?)."), IBK::MSG_ERROR, FUNC_ID);
			}
			else {
				QMessageBox::critical(this, tr("FMU Export Error"), tr("Error compressing the FMU archive (maybe invalid target path or invalid characters used?)."));
			}
			return false;
		}
	}

	// remove temporary directory structure
	QtExt::Directories::removeDirRecursively(baseDir.absolutePath());

	if (success) {
		if (!m_silent)
			QMessageBox::information(this, tr("FMU Export complete"), tr("FMU '%1' created.").arg(targetPath));
		return true;
	}
	else
		return false;
}





// **** static functions ****

struct VarInfo {
	VarInfo() = default;
	VarInfo(QString description, std::string unit, std::string fmuVarType) :
		m_description(description), m_unit(unit), m_fmuVarType(fmuVarType)
	{
	}

	QString			m_description;
	std::string		m_unit;
	std::string		m_fmuVarType;
};

static std::map<std::string, VarInfo> varInfo;

void NandradFMUGeneratorWidget::variableInfo(const std::string & fullVarName, QString & description, std::string & unit, std::string & fmuType) {
	// populate map on first call
	if (varInfo.empty()) {
		varInfo["Zone.AirTemperature"] = VarInfo(tr("Zone well-mixed air temperature"), "K", "Temperature");
		varInfo["Zone.WindowSolarRadiationFluxSum"] = VarInfo(tr("Sum of all short wave radiation fluxes across all windows of a zone (positive into zone)"), "W", "HeatFlux");
		varInfo["ConstructionInstance.FluxHeatConductionA"] = VarInfo(tr("Heat conduction flux across interface A (into construction)"), "W", "HeatFlux");
		varInfo["ConstructionInstance.FluxHeatConductionB"] = VarInfo(tr("Heat conduction flux across interface B (into construction)"), "W", "HeatFlux");
		varInfo["ConstructionInstance.FluxShortWaveRadiationA"] = VarInfo(tr("Short wave radiation flux across interface A (into construction)"), "W", "HeatFlux");
		varInfo["ConstructionInstance.FluxShortWaveRadiationB"] = VarInfo(tr("Short wave radiation flux across interface B (into construction)"), "W", "HeatFlux");
		varInfo["Location.Temperature"] = VarInfo(tr("Outside temperature"), "K", "Temperature");
	}

	const auto & it = varInfo.find(fullVarName);
	if (it != varInfo.end()) {
		description = it->second.m_description;
		unit = it->second.m_unit;
		fmuType = it->second.m_fmuVarType;
	}
}


<|MERGE_RESOLUTION|>--- conflicted
+++ resolved
@@ -16,19 +16,12 @@
 #include <IBK_messages.h>
 
 #ifdef Q_OS_WIN
-<<<<<<< HEAD
-	#include <Windows.h>
-	#undef min				// undefine the min from minwindef.h
-#endif
-
-=======
 #undef UNICODE
 #ifndef NOMINMAX
 #define NOMINMAX
 #endif
 #include <Windows.h>
 #endif
->>>>>>> fad44f36
 
 const char * const ORGANIZATION = "IBK";
 const char * const PROGRAM_NAME = "NANDRADFMUGenerator";
