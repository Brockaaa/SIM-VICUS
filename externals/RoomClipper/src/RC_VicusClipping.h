--- conflicted
+++ resolved
@@ -44,10 +44,7 @@
 class VicusClipper {
 public:
 
-<<<<<<< HEAD
 	/*! C'tor. */
-=======
->>>>>>> 864a230c
 	VicusClipper(const std::vector<VICUS::Building> &buildings, const std::vector<VICUS::ComponentInstance> &cis,
 				 double normalDeviationInDeg, double maxDistanceOfSurfaces, unsigned int lastUnusedID, bool onlySelected = false):
 		m_vicusBuildings(buildings),
@@ -86,17 +83,10 @@
 	void clipSurfaces(Notification *notify);
 
 	/*! Component Instances are beeing created by cutting all produced surfaces by clipper lib. */
-<<<<<<< HEAD
 	void createComponentInstances(Notification * notify, bool createConnections = true, bool replaceAllComponentInstances = false);
 
 	/*! Finds the corresponding component instance of specified surface by id. */
 	unsigned int findComponentInstanceForSurface(const VICUS::Surface &s, bool coupledSurface = false, bool replaceComponentInstance = false);
-=======
-	void createComponentInstances(Notification * notify, bool createConnections = true);
-
-	/*! Finds the corresponding component instance of specified surface by id. */
-	unsigned int findComponentInstanceForSurface(const VICUS::Surface &s, bool coupledSurface = false);
->>>>>>> 864a230c
 
 	/*! Generates a unique name for every Surface
 		Surf01 is cut into 3 pieces --> name will be Surf01 [1] Surf01 [2] Surf01 [3]
@@ -106,19 +96,11 @@
 	/*! Sets the Standard constructions. */
 	void setStandardConstruction(PredefinedComponentType pdcType, unsigned int id);
 
-<<<<<<< HEAD
 	/*! Returns all clipped vicus buildings. */
 	const std::vector<VICUS::Building> vicusBuildings() const;
 
 	/*! Returns all clipped vicus component instances. */
 	const std::vector<VICUS::ComponentInstance> *vicusCompInstances() const;
-=======
-	const std::vector<VICUS::Building> vicusBuildings() const;
-
-	const std::vector<VICUS::ComponentInstance> *vicusCompInstances() const;
-
-	const std::vector<VICUS::Building> vicusBuildingsClipped() const;
->>>>>>> 864a230c
 
 	/*! Returns all clipped vicus buildings. */
 	void setPrj(const VICUS::Project &newPrj);
@@ -130,12 +112,6 @@
 	/*! Returns the containing Clipping Surface with VICUS Surface from m_clippingSurfaces. */
 	ClippingSurface & findClippingSurface(unsigned int id, const std::vector<VICUS::Building> &buildings);
 
-<<<<<<< HEAD
-=======
-	/*! Returns the containing Clipping Surface with VICUS Surface from m_clippingSurfaces. */
-	ClippingSurface & findClippingSurface(unsigned int id, const std::vector<VICUS::Building> &buildings);
-
->>>>>>> 864a230c
 	const VICUS::Surface &findVicusSurface(unsigned int id, const std::vector<VICUS::Building> &buildings);
 
 	/*! Performs the Clipping of the surfaces 'surf' and 'otherSurf' and returns intersection and difference polygons. */
@@ -195,11 +171,7 @@
 	*/
 	std::map<unsigned int, std::set<unsigned int>>	m_surfaceConnections;
 
-<<<<<<< HEAD
 	unsigned int									m_nextVicusId;				///< last unused id in vicus project
-=======
-	unsigned int									m_nextVicusId;              ///< last unused id in vicus project
->>>>>>> 864a230c
 
 	std::map<unsigned int, unsigned int>			m_compInstOriginSurfId;		///< key is new created surface id, value is old surface ci id
 
