/*	The RoomClipper data model library.

	Copyright (c) 2012-today, Institut für Bauklimatik, TU Dresden, Germany

	Primary authors:
	  Stephan Hirth     <stephan.hirth -[at]- tu-dresden.de>
	  Dirk Weiß         <dirk.weis     -[at]- tu-dresden.de>

	This library is part of SIM-VICUS (https://github.com/ghorwin/SIM-VICUS)

	This library is free software: you can redistribute it and/or modify
	it under the terms of the GNU General Public License as published by
	the Free Software Foundation, either version 3 of the License, or
	(at your option) any later version.

	This library is distributed in the hope that it will be useful,
	but WITHOUT ANY WARRANTY; without even the implied warranty of
	MERCHANTABILITY or FITNESS FOR A PARTICULAR PURPOSE.  See the
	GNU General Public License for more details.
*/

#include <VICUS_Object.h>

#include <IBKMK_3DCalculations.h>
#include "IBKMK_2DCalculations.h"
#include "IBKMK_3DCalculations.h"

#include "IBKMK_2DCalculations.h"
#include "RC_VicusClipping.h"
#include "RC_ClippingSurface.h"
#include "RC_Constants.h"


namespace RC {

void VicusClipper::addClipperPolygons(const std::vector<ClippingPolygon> &polysTemp, std::vector<ClippingPolygon> &polys) {
	for (const ClippingPolygon &polyTemp : polysTemp) {
		bool foundPolygon = false;
		for (const ClippingPolygon &poly : polys) {
			if(polyTemp == poly) {
				foundPolygon = true;
				break;
			}
		}
		if(!foundPolygon) {
			if(!polyTemp.m_polygon.isValid()) {
				continue;
			}
			if(polyTemp.m_polygon.area() > MIN_AREA)
				polys.push_back(polyTemp);
		}
	}
}


void insertChildSurfaces(std::set<const VICUS::Surface*> &surfaces, const VICUS::Surface &s, bool onlySelected, std::set<unsigned int> *surfaceIds = nullptr) {
<<<<<<< HEAD
	for(const VICUS::Surface &cs : s.childSurfaces()) {
=======
	for (const VICUS::Surface &cs : s.childSurfaces()) {
>>>>>>> d639e65c

		if(surfaceIds != nullptr)
			surfaceIds->insert(cs.m_id);

		bool selected = true;
		if(onlySelected && !cs.m_selected)
			selected = false;

		if(selected)
			surfaces.insert(&cs);

		insertChildSurfaces(surfaces, cs, onlySelected, surfaceIds);
	}
}


void VicusClipper::findParallelSurfaces(Notification *notify) {
	FUNCID(VicusClipper::findParallelSurfaces);

	// the stop watch object and progress counter are used only in a critical section
	m_stopWatch.start();
	notify->notify(0);

	std::set<const VICUS::Surface*>	surfaces;

	for (const VICUS::Building &b : m_vicusBuildings) {
		for (const VICUS::BuildingLevel &bl : b.m_buildingLevels) {
			for (const VICUS::Room &r : bl.m_rooms) {
				for (const VICUS::Surface &s : r.m_surfaces) {
					if(m_onlySelected && !s.m_selected)
						continue;

					surfaces.insert(const_cast<VICUS::Surface*>(&s));

					insertChildSurfaces(surfaces, s, m_onlySelected);
				}
			}
		}
	}

	std::set<unsigned int> alreadyCoupledSurfaces;
	for (const VICUS::ComponentInstance &ci : m_vicusCompInstances) {
		if(ci.m_idSideASurface != VICUS::INVALID_ID && ci.m_idSideBSurface != VICUS::INVALID_ID) {
			alreadyCoupledSurfaces.insert(ci.m_idSideASurface);
			alreadyCoupledSurfaces.insert(ci.m_idSideBSurface);
		}
	}

	unsigned int Count = surfaces.size() * surfaces.size();
	unsigned int currentCount = 0;

	for (const VICUS::Surface *s1 : surfaces){

		for (const VICUS::ComponentInstance &ci : m_vicusCompInstances) {
			if (ci.m_idSideASurface == s1->m_id)
				m_compInstOriginSurfId[s1->m_id] = ci.m_idComponent;
			if (ci.m_idSideBSurface == s1->m_id)
				m_compInstOriginSurfId[s1->m_id] = ci.m_idComponent;
		}


		// Skip already coupled surfaces
		if(alreadyCoupledSurfaces.find(s1->m_id) != alreadyCoupledSurfaces.end())
			continue;

		for (const VICUS::Surface *s2 : surfaces){

			++currentCount;
			// only notify every second or so
			if (!notify->m_aborted && m_stopWatch.difference() > STOPWATCH_INTERVAL) {
				notify->notify(0.25 * double(currentCount+1) / Count);
				m_stopWatch.start();
			}

			if (notify->m_aborted)
				throw IBK::Exception("Clipping canceled.", FUNC_ID);

			// Skip already coupled surfaces
			if(alreadyCoupledSurfaces.find(s2->m_id) != alreadyCoupledSurfaces.end())
				continue;

			// skip same surfaces
			if(s1 == s2)
				continue;

			const VICUS::Surface &surf1 = *s1;
			const VICUS::Surface &surf2 = *s2;

			if(surf1.m_parent->m_id == surf2.m_parent->m_id)
				continue; // only surfaces of different rooms are clipped

			// skip already handled surfaces
			if(m_surfaceConnections.find(surf1.m_id) != m_surfaceConnections.end())
				if(m_surfaceConnections[surf1.m_id].find(surf2.m_id) != m_surfaceConnections[surf1.m_id].end())
					continue;

			// calculation of normal deviation
			double angle = IBKMK::angleBetweenVectorsDeg(-1 * surf1.geometry().normal(), surf2.geometry().normal());

			// check if deviation is inside limits
			if(angle > m_normalDeviationInDeg)
				continue;

			// save parallel surfaces
			ClippingSurface &cs = findClippingSurface(surf1.m_id, m_vicusBuildings);
			cs.m_clippingObjects.push_back(ClippingObject(surf2.m_id, surf2, 999) );

			//
			ClippingSurface &cs2 = findClippingSurface(surf2.m_id, m_vicusBuildings);
			cs2.m_clippingObjects.push_back(ClippingObject(surf1.m_id, surf1, 999) );

			// qDebug() << s1->m_id << ": " << s1->m_displayName << " | " << s2->m_id << ": "<< s2->m_displayName ;

			m_surfaceConnections[surf1.m_id].insert(surf2.m_id);
			m_surfaceConnections[surf2.m_id].insert(surf1.m_id);


		}

		IBK::IBK_Message(IBK::FormatString("Found connections for '%1 | %2'")
						 .arg(s1->m_parent->m_displayName.toStdString())
						 .arg(s1->m_displayName.toStdString()), IBK::MSG_PROGRESS);
	}
}


void VicusClipper::findSurfacesInRange(Notification *notify) {
	FUNCID(VicusClipper::findSurfacesInRange);

	// the stop watch object and progress counter are used only in a critical section
	m_stopWatch.start();

	unsigned int Count = m_surfaceConnections.size();
	unsigned int currentCount = 0;

	for (std::map<unsigned int, std::set<unsigned int>>::iterator it = m_surfaceConnections.begin();
		it != m_surfaceConnections.end(); ++it){

		++currentCount;
		// only notify every second or so
		if (!notify->m_aborted && m_stopWatch.difference() > STOPWATCH_INTERVAL) {
			notify->notify(0.25 + 0.25 * double(currentCount+1) / Count);
			m_stopWatch.start();
		}

		if (notify->m_aborted)
			throw IBK::Exception("Clipping canceled.", FUNC_ID);

		// look for clipping surface
		ClippingSurface &cs = findClippingSurface(it->first, m_vicusBuildings);
		const VICUS::Surface &s1 = cs.m_vicusSurface;

		unsigned int surfCounter = 0;

		std::vector<ClippingObject> newClippingObjects;
		for (unsigned int id2 : it->second){

			const VICUS::Surface &surf2 = findVicusSurface(id2, m_vicusBuildings);

			// get our co object
			unsigned int idx2 = 0 ;
			for (;idx2<cs.m_clippingObjects.size(); ++idx2) {
				if(surf2.m_id == cs.m_clippingObjects[idx2].m_vicusId)
					break;
			}
			ClippingObject &co = cs.m_clippingObjects[idx2];
			const VICUS::Surface &s2 = co.m_vicusSurface;

			// clipping object is for normalized directional vectors equal the distance of the two points
			IBKMK::Vector3D rayEndPoint;
			IBKMK::lineToPointDistance( s1.geometry().offset(), s1.geometry().normal().normalized(),
										s2.geometry().offset(), co.m_distance, rayEndPoint);
			if(co.m_distance > m_maxDistanceOfSurfaces + EPSILON || co.m_distance < 0)
				continue;

			newClippingObjects.push_back(co);

			++surfCounter;
		}
		std::sort(newClippingObjects.begin(), newClippingObjects.end());
		// swap old clipping objects with newly sorted and in range surfaces
		cs.m_clippingObjects.swap(newClippingObjects);

		IBK::IBK_Message(IBK::FormatString("Found %1 surfaces in range of surface '%3 | %2'")
						 .arg(surfCounter, 4)
						 .arg(s1.m_displayName.toStdString())
						 .arg(s1.m_parent->m_displayName.toStdString()), IBK::MSG_PROGRESS);
	}
}


void VicusClipper::addSurfaceToClippingPolygons(const VICUS::Surface &surf, std::vector<ClippingPolygon> &clippingPolygons) {
	if(surf.childSurfaces().empty())
		clippingPolygons.push_back(surf.geometry().polygon2D());
	else {
		std::vector<IBKMK::Polygon2D> holes;
		for (const VICUS::PlaneGeometry::Hole &h : surf.geometry().holes()) {
			if(h.m_isChildSurface)
				holes.push_back(h.m_holeGeometry);
		}
		clippingPolygons.push_back(ClippingPolygon(surf.geometry().polygon2D(), holes));
	}
}

const std::vector<VICUS::SubSurfaceComponentInstance>* VicusClipper::vicusSubSurfCompInstances() const {
	return &m_vicusSubSurfCompInstances;
}


void VicusClipper::setPrj(const VICUS::Project &newPrj) {
	m_prj = newPrj;
}

void VicusClipper::setStandardConstruction(PredefinedComponentType pdcType, unsigned int id) {
	m_predefinedComponents[pdcType]	= id;
}

const std::vector<VICUS::ComponentInstance>* VicusClipper::vicusCompInstances() const {
	return &m_vicusCompInstances;
}

const std::vector<VICUS::Building> VicusClipper::vicusBuildings() const {
	return m_vicusBuildings;
}

void saveChildOrigin(std::map<unsigned int, unsigned int> &compInstOriginSurfId, const VICUS::Surface &s) {
	for (const VICUS::Surface &cs : s.childSurfaces()) {
		if(cs.m_componentInstance == nullptr)
			continue; // skip invalid comp instances
		compInstOriginSurfId[cs.m_id] = cs.m_componentInstance->m_idComponent;
		saveChildOrigin(compInstOriginSurfId, cs);
	}
}


void saveChildOrigin(std::map<unsigned int, unsigned int> &compInstOriginSurfId, const VICUS::Surface &s) {
	for (const VICUS::Surface &cs : s.childSurfaces()) {
		compInstOriginSurfId[cs.m_id] = cs.m_componentInstance->m_idComponent;
		saveChildOrigin(compInstOriginSurfId, cs);
	}
}


void VicusClipper::clipSurfaces(Notification * notify) {
	FUNCID(VicusClipper::clipSurfaces);

	// the stop watch object and progress counter are used only in a critical section
	m_stopWatch.start();

	unsigned int connectionCount = m_surfaceConnections.size();
	unsigned int currentConnectionCount = 0;

	for (std::map<unsigned int, std::set<unsigned int>>::const_iterator it = m_surfaceConnections.begin();
		it != m_surfaceConnections.end(); ++it){

		// only notify every second or so
		if (!notify->m_aborted && m_stopWatch.difference() > STOPWATCH_INTERVAL) {
			notify->notify(0.5 + 0.25*double(currentConnectionCount+1) / connectionCount);
			m_stopWatch.start();
		}

		if (notify->m_aborted)
			throw IBK::Exception("Clipping canceled.", FUNC_ID);

		++currentConnectionCount;

		// look for clipping surface
		ClippingSurface &cs = findClippingSurface(it->first, m_vicusBuildings);

		// original surface & 1 Copy
		VICUS::Surface originSurf = cs.m_vicusSurface;
		VICUS::Surface originSurfCopy = originSurf;

		// Store original id of surface
		unsigned int surfOriginId = originSurf.m_id;

		// Hold data of orifinal surface
		const IBKMK::Vector3D &localX = originSurfCopy.geometry().localX();
		const IBKMK::Vector3D &localY = originSurfCopy.geometry().localY();
		const IBKMK::Vector3D &offset = originSurfCopy.geometry().offset();

		// Hold display name
		QString displayName = originSurf.m_displayName;

		// Pointer to current room
		VICUS::Room *r = dynamic_cast<VICUS::Room*>(originSurf.m_parent);

		if(r == nullptr) {
			continue;
		}

		// init all cutting objects
		std::vector<ClippingPolygon> mainDiffs, mainIntersections, clippingPolygons;
		addSurfaceToClippingPolygons(originSurf, clippingPolygons);

		// we need the connection to the construction instance, save it!
		if(cs.m_clippingObjects.empty()){
			if(originSurf.m_componentInstance == nullptr)
				continue;
			m_compInstOriginSurfId[originSurfCopy.m_id] = originSurf.m_componentInstance->m_idComponent;
			continue;
		}

		// delete original surfaces
		unsigned int eraseIdx = 0;
		for (;eraseIdx<r->m_surfaces.size(); ++eraseIdx){
			if(r->m_surfaces[eraseIdx].m_id == originSurf.m_id)
				break;
		}

		// Erase origin surface
		r->m_surfaces.erase(r->m_surfaces.begin()+eraseIdx);
		r->updateParents();

		// Store room surface count
		unsigned int roomSurfaceCount = r->m_surfaces.size();

		// Temporarily store all original sub-surfaces
		std::vector<VICUS::SubSurface> originalSubSurfaces = originSurf.subSurfaces();

		// Iterate through all found possible clipping objects
		for (ClippingObject &co : cs.m_clippingObjects){
			const VICUS::Surface &s2 = co.m_vicusSurface;
			IBKMK::Polygon2D hole;

			// calculate new projection points onto our main polygon plane (clipper works 2D)
			std::vector<IBKMK::Vector2D> vertexes(s2.geometry().polygon2D().vertexes().size());

			for (unsigned int i=0; i<vertexes.size(); ++i){

				// If we have no surface vertexes, we skip it
				if(s2.geometry().polygon3D().vertexes().empty())
					continue;

				const IBKMK::Vector3D &p = s2.geometry().polygon3D().vertexes()[i];
				IBKMK::Vector3D pNew = p-co.m_distance*originSurf.geometry().normal();

				try {
					IBKMK::planeCoordinates(offset, localX, localY,
											pNew, vertexes[i].m_x, vertexes[i].m_y);

				}  catch (...) {
					continue;
				}
			}

			std::vector<ClippingPolygon> mainDiffsTemp, mainIntersectionsTemp;
			unsigned int maxSize = clippingPolygons.size();
			for (unsigned int i=0; i<maxSize; ++i){
				// do clipping with clipper lib
				doClipperClipping(clippingPolygons.back(), ClippingPolygon(vertexes), mainDiffsTemp, mainIntersectionsTemp);
				clippingPolygons.pop_back();

				addClipperPolygons(mainDiffsTemp, mainDiffs);
				addClipperPolygons(mainIntersectionsTemp, mainIntersections);
			}

			// main intersection saving
			for (ClippingPolygon &poly : mainIntersections) {

				if(!poly.m_polygon.isValid())
					continue;

				IBK::IBK_Message(IBK::FormatString("Surface '%1 | %2' is beeing clipped by surface '%3 | %4'")
								 .arg(originSurf.m_parent->m_displayName.toStdString())
								 .arg(originSurf.m_displayName.toStdString())
								 .arg(s2.m_parent->m_displayName.toStdString())
								 .arg(s2.m_displayName.toStdString()), IBK::MSG_PROGRESS);

				try {
					originSurf.m_id = ++m_nextVicusId;
					originSurf.m_displayName = generateUniqueName(displayName);

					// calculate new offset 3D
					IBKMK::Vector3D newOffset3D = offset	+ localX * poly.m_polygon.vertexes()[0].m_x
							+ localY * poly.m_polygon.vertexes()[0].m_y;

					// calculate new ofsset 2D
					IBKMK::Vector2D newOffset2D = poly.m_polygon.vertexes()[0];

					// move our points
					for (const IBKMK::Vector2D &v : poly.m_polygon.vertexes())
						const_cast<IBKMK::Vector2D &>(v) -= newOffset2D;

					// update VICUS Surface with new geometry
					const_cast<IBKMK::Polygon2D&>(originSurf.geometry().polygon2D()).setVertexes(poly.m_polygon.vertexes());
					IBKMK::Polygon3D poly3D = originSurf.geometry().polygon3D();
					poly3D.setTranslation(newOffset3D);
					originSurf.setPolygon3D(poly3D);		// now marked dirty = true

					const IBKMK::Vector3D &offset = poly3D.offset();
					const IBKMK::Vector3D &localX = poly3D.localX();
					const IBKMK::Vector3D &localY = poly3D.localY();

					/// ============================================================
					/// We have to check if the child is inside our new intersection
					///
					///
					///
					/// ============================================================
					std::vector<VICUS::Surface> newChilds;
					for (const VICUS::Surface &cs : originSurf.childSurfaces()) {
						const IBKMK::Polygon3D &polyChild = cs.polygon3D();
						bool inPoly = true;

						for (const IBKMK::Vector3D &v3D : polyChild.vertexes()) {
							IBKMK::Vector2D v2D;
							if (!IBKMK::planeCoordinates(offset, localX, localY, v3D, v2D.m_x, v2D.m_y))
								continue;

							if (IBKMK::pointInPolygon(poly3D.polyline().vertexes(), v2D) == -1) {
								inPoly = false;
								break;
							}
						}

						if(inPoly)
							newChilds.push_back(cs);
					}

					// Remove original window
					originSurf.setChildAndSubSurfaces(std::vector<VICUS::SubSurface>(), newChilds);

				}
				catch (IBK::Exception &ex) {
					IBK::IBK_Message(IBK::FormatString("Surface '%1 | %2' is broken after clipping, using the original surface geometry.")
									 .arg(originSurf.m_parent->m_displayName.toStdString())
									 .arg(originSurf.m_displayName.toStdString()), IBK::MSG_ERROR);
					originSurf = originSurfCopy;
				}

				r->m_surfaces.push_back(originSurf);

				// save id origin
				if(surfOriginId != VICUS::INVALID_ID && originSurf.m_componentInstance != nullptr)
					m_compInstOriginSurfId[originSurf.m_id] = originSurf.m_componentInstance->m_idComponent;

				r->updateParents();
			}

			// check diff for valid ...

			std::vector<unsigned int>	erasePos;

			for (unsigned int idx = 0; idx<mainDiffs.size(); ++idx){
				ClippingPolygon &diffPoly = mainDiffs[idx];
				if(diffPoly.m_polygon.vertexes().empty()){
					erasePos.insert(erasePos.begin(), idx);
					continue;
				}
				clippingPolygons.push_back(diffPoly);
			}

			for (unsigned int idx : erasePos)
				mainDiffs.erase(mainDiffs.begin() + idx);


			if(mainDiffs.empty())
				break;

			mainIntersections.clear();
			mainDiffs.clear();
		}

		/// All polygons that could not be cutted are remaining as rests.
		/// So if we cut polygons with windows, we have to project them back
		/// And we also have to check if the windows remain inside the surfaces.
		for (ClippingPolygon &poly : clippingPolygons) {

			if(!poly.m_polygon.isValid())
				continue;

			// now we have an polygon, which is identical to the new clipping polygon -> so we take the old one
			if(clippingPolygons.size() == 1 && poly.m_holePolygons.empty() && r->m_surfaces.size() == roomSurfaceCount){
				r->m_surfaces.push_back(originSurfCopy);
				r->updateParents();
				if(originSurf.m_componentInstance != nullptr)
					m_compInstOriginSurfId[originSurfCopy.m_id] = originSurf.m_componentInstance->m_idComponent;
				continue;
			}

			originSurf.m_id = ++m_nextVicusId;

			// Only add [1] if we do have more then 1 clipping polygons
			originSurf.m_displayName = generateUniqueName(displayName);

			// calculate new offset 3D
			IBKMK::Vector3D newOffset3D = offset	+ localX * poly.m_polygon.vertexes()[0].m_x
													+ localY * poly.m_polygon.vertexes()[0].m_y;
			// calculate new ofsset 2D
			IBKMK::Vector2D newOffset2D = poly.m_polygon.vertexes()[0];

			// move our points
			for (const IBKMK::Vector2D &v : poly.m_polygon.vertexes())
				const_cast<IBKMK::Vector2D &>(v) -= newOffset2D;

			// update VICUS Surface with new geometry
			const_cast<IBKMK::Polygon2D&>(originSurf.geometry().polygon2D()).setVertexes(poly.m_polygon.vertexes());
			IBKMK::Polygon3D poly3D = originSurf.geometry().polygon3D();
			poly3D.setTranslation(newOffset3D);
			originSurf.setPolygon3D(poly3D);		// now marked dirty = true


			// =================================
			// CRAZY HOLE ACTION INCOMING
			// Now we start to handle all holes
			// =================================
			std::vector<VICUS::Surface> childSurfaces /*= originSurf.childSurfaces()*/; // Do not store holes.
<<<<<<< HEAD

			// Reset all child and sub-surfaces
			originSurf.setChildAndSubSurfaces(originSurfCopy.subSurfaces(), std::vector<VICUS::Surface>());

=======

			// Reset all child and sub-surfaces
			originSurf.setChildAndSubSurfaces(originSurfCopy.subSurfaces(), std::vector<VICUS::Surface>());

>>>>>>> d639e65c
			// Convert all holes
			if(poly.m_haveRealHole && poly.m_holePolygons.size() > 0) {

				std::vector<VICUS::Polygon2D> holes(poly.m_holePolygons.size());

				for (unsigned int i=0; i<poly.m_holePolygons.size(); ++i) {
					IBKMK::Polygon2D &holePoly = poly.m_holePolygons[i];
					std::vector<IBKMK::Vector3D> vertexes(holePoly.vertexes().size());

					std::vector<IBKMK::Vector2D> holePoints(holePoly.vertexes().size());
					for (unsigned int j=0; j<holePoly.vertexes().size(); ++j) {
						const IBKMK::Vector2D &v2d = holePoly.vertexes()[j];

						vertexes[j] = offset + localX * v2d.m_x
								+ localY * v2d.m_y;

						IBKMK::planeCoordinates(newOffset3D, originSurf.geometry().localX(),
												originSurf.geometry().localY(), vertexes[j], holePoints[j].m_x, holePoints[j].m_y);
					}

					VICUS::Surface childSurf = originSurf;
					childSurf.setPolygon3D(vertexes);
					childSurf.m_id = ++m_nextVicusId;
					childSurf.m_displayName = QString("%1 - Child Surface [%2]").arg(originSurf.m_displayName ).arg(i);

					IBKMK::Vector3D normalDiff = childSurf.geometry().normal() + originSurf.geometry().normal();
					if(normalDiff.magnitudeSquared() < 1)
						childSurf.flip();

					childSurfaces.push_back(childSurf);
				}
			}

			/// ==================================================================================================================
			/// Update sub-surfaces
			/// ------------------------------------------------------------------------------------------------------------------
			/// If we have outside surface with windows and partially covered surfaces, that have been connected by the clipper
			/// We have to move the windows to the difference (rest) surfaces. Since connecting surfaces are not allowed right now
			/// to contain windows.
			/// ==================================================================================================================

			// We copy our sub-surfaces
			std::vector<VICUS::SubSurface> subs;
			if(!originSurfCopy.subSurfaces().empty()) {

				// Cache original surface data
				const IBKMK::Vector3D &originLocalX = originSurfCopy.geometry().localX();
				const IBKMK::Vector3D &originLocalY = originSurfCopy.geometry().localY();
				const IBKMK::Vector3D &originOffset = originSurfCopy.geometry().offset();

				// Update geometry
				originSurf.geometry().isValid();

				// For better usage
				const IBKMK::Vector3D &localX = originSurf.geometry().localX();
				const IBKMK::Vector3D &localY = originSurf.geometry().localY();
				const IBKMK::Vector3D &offset = originSurf.geometry().offset();

				// Now we should update all sub-surfaces
				for (unsigned int idxSub=0; idxSub<originSurfCopy.subSurfaces().size(); ++idxSub) {
					VICUS::SubSurface sub = originSurfCopy.subSurfaces()[idxSub]; // copy

					std::vector<IBKMK::Vector2D> points(sub.m_polygon2D.vertexes().size());

					for (unsigned int i=0; i<sub.m_polygon2D.vertexes().size(); ++i) {

						IBKMK::Vector3D v3D = originOffset + originLocalX * sub.m_polygon2D.vertexes()[i].m_x
								+ originLocalY * sub.m_polygon2D.vertexes()[i].m_y;

						IBKMK::planeCoordinates(offset, localX, localY, v3D, points[i].m_x, points[i].m_y);
					}

					bool pointsInPolygon = true;
					// We also have to check if all points are inside the polygon
					for (const IBKMK::Vector2D &v2D : points) {
						if (IBKMK::pointInPolygon(originSurf.geometry().polygon2D().vertexes(), v2D) == -1) {
							pointsInPolygon = false;
							break;
						}
					}

					if(pointsInPolygon) {
						sub.m_polygon2D = points;
						subs.push_back(sub);
					}
				}
			}
			// Update all child and sub-surfaces
			originSurf.setChildAndSubSurfaces(subs, childSurfaces);

			originSurf.updateParents();

			// Add back holes to data structure
			r->m_surfaces.push_back(originSurf);

			// save id origin
			if(surfOriginId != VICUS::INVALID_ID && originSurf.m_componentInstance != nullptr)
				m_compInstOriginSurfId[originSurf.m_id] = originSurf.m_componentInstance->m_idComponent;

			// Save Child origin
			saveChildOrigin(m_compInstOriginSurfId, originSurf);

			r->updateParents();
		}
	}
}


unsigned int VicusClipper::findComponentInstanceForSurface(const VICUS::Surface &s, bool coupledSurface){
	for (unsigned int i=0; i<m_vicusCompInstances.size(); ++i){
		VICUS::ComponentInstance& ci = m_vicusCompInstances[i];
		if(ci.m_idSideASurface == s.m_id){
			return ci.m_idComponent;
		}
	}

	// Search for standard components
	double angleZ = IBKMK::angleBetweenVectorsDeg(s.geometry().normal(), IBKMK::Vector3D(0,0,1));

	if (coupledSurface) {
		if (angleZ < 45 || angleZ > 315)
			return m_predefinedComponents[PredefinedComponentType::PDC_Ceiling];
		else if (angleZ > 45 && angleZ < 135)
			return m_predefinedComponents[PredefinedComponentType::PDC_InteriorWall];
		else if (angleZ > 135 && angleZ < 225)
			return m_predefinedComponents[PredefinedComponentType::PDC_Ceiling];
	}
	else {
		if (angleZ < 45 || angleZ > 315)
			return m_predefinedComponents[PredefinedComponentType::PDC_Roof];
		else if (angleZ > 45 && angleZ < 135)
			return m_predefinedComponents[PredefinedComponentType::PDC_ExteriorWall];
		else if (angleZ > 135 && angleZ < 225)
			return m_predefinedComponents[PredefinedComponentType::PDC_Floor];
	}

	return VICUS::INVALID_ID;
}


QString VicusClipper::generateUniqueName(QString name) {
	int idx1 = name.lastIndexOf("[");
	int idx2 = name.lastIndexOf("]");

	if(idx1 != -1 && idx2 != -1) {
		QString strIdx = name.mid(idx1+1, idx2-idx1-1);
		bool ok;
		strIdx.toUInt(&ok);
		if(!ok)
			idx1 = -1;
	}

	QString baseName = name.left(idx1-1);

	if(m_nameMap.find(baseName) != m_nameMap.end())
		m_nameMap[baseName]++;
	else {
		m_nameMap[baseName] = 1;
		return QString("%1").arg(baseName);
	}


	return QString("%1 (%2)").arg(baseName).arg(m_nameMap[baseName]);
}


void VicusClipper::createComponentInstances(Notification *notify, bool createConnections) {
	FUNCID(VicusClipper::createComponentInstances);

	std::set<const VICUS::Surface *>	surfaces;

	// vector of new construction instances
	std::vector<VICUS::ComponentInstance>	cis;
	std::set<unsigned int>					surfaceIds;
	std::set<unsigned int>					subSurfaceIds;
	unsigned int &nextId = ++m_nextVicusId;

	// list all surfaces in a set
	for (const VICUS::Building &b : m_vicusBuildings){
		for (const VICUS::BuildingLevel &bl : b.m_buildingLevels){
			for (const VICUS::Room &r : bl.m_rooms){
				for (const VICUS::Surface &s : r.m_surfaces){
					surfaceIds.insert(s.m_id);

					bool selected = true;
					if(m_onlySelected && !s.m_selected)
						selected = false;

					if(selected)
						surfaces.insert(&s);
					insertChildSurfaces(surfaces, s, m_onlySelected, &surfaceIds);
<<<<<<< HEAD
=======

					for (const VICUS::SubSurface &sub : s.subSurfaces())
						subSurfaceIds.insert(sub.m_id);
>>>>>>> d639e65c
				}
			}
		}
	}

	if(m_onlySelected) {
		for (unsigned int i=0; i<m_vicusCompInstances.size(); ++i) {
			VICUS::ComponentInstance &ci = m_vicusCompInstances[i];

			if(ci.m_idSideASurface != VICUS::INVALID_ID &&
					surfaceIds.find(ci.m_idSideASurface) == surfaceIds.end())
				continue;

			if(ci.m_idSideBSurface != VICUS::INVALID_ID &&
					surfaceIds.find(ci.m_idSideBSurface) == surfaceIds.end())
				continue;

			bool foundSurf = false;
			for (const VICUS::Surface *s : surfaces) {
				// We need to store untouched cis
				if(ci.m_idSideASurface == s->m_id || ci.m_idSideBSurface == s->m_id) {
					foundSurf = true;
					break;
				}
			}
			if(!foundSurf) {
				ci.m_id = ++nextId;

#ifdef DETAILED_INFO
				qDebug() << "Component instance #" << ci.m_id << " has been readded with surface A #" << ci.m_idSideASurface << " and surface B #" << ci.m_idSideBSurface;
#endif

				cis.push_back(ci);
			}
		}
	}


	// set for already handled surfaces
	std::set<unsigned int>					handledSurfaces;

	// the stop watch object and progress counter are used only in a critical section
	m_stopWatch.start();

	unsigned int Count = surfaces.size();
	unsigned int currentCount = 0;

	for (const VICUS::Surface * surfA : surfaces){

		++currentCount;
		// only notify every second or so
		if (!notify->m_aborted && m_stopWatch.difference() > STOPWATCH_INTERVAL) {
			notify->notify(0.75 + 0.25 * double(currentCount+1) / Count);
			m_stopWatch.start();
		}

		if (notify->m_aborted)
			throw IBK::Exception("Clipping canceled.", FUNC_ID);

		if(handledSurfaces.find(surfA->m_id) != handledSurfaces.end())
			continue;

#ifdef DETAILED_INFO
		qDebug() << "-----------------------------";
#endif

		bool foundOriginCompInstance = false;
		unsigned int compId;
		if (m_compInstOriginSurfId.find(surfA->m_id) == m_compInstOriginSurfId.end())
			compId = findComponentInstanceForSurface(*surfA);
		else {
			compId = m_compInstOriginSurfId[surfA->m_id];
			foundOriginCompInstance = true;
		}

		VICUS::ComponentInstance ci(++nextId, compId, surfA->m_id, VICUS::INVALID_ID);

		// get old construction instance properties and replace old id
		if(m_compInstOriginSurfId.find(surfA->m_id) == m_compInstOriginSurfId.end()){
			for (const VICUS::ComponentInstance &ciObj : m_vicusCompInstances){
				unsigned int idA = ciObj.m_idSideASurface;
				unsigned int idB = ciObj.m_idSideBSurface;

				if(idA != surfA->m_id && idB != surfA->m_id)
					continue;

				if(idA != VICUS::INVALID_ID && m_compInstOriginSurfId.find(idA) != m_compInstOriginSurfId.end()) {
					handledSurfaces.insert(idA);
					ci.m_idSideASurface = idA;
				}

				if(idB != VICUS::INVALID_ID && m_compInstOriginSurfId.find(idB) != m_compInstOriginSurfId.end()) {
					handledSurfaces.insert(idB);
					ci.m_idSideASurface = idB;
				}

				break;
			}
		}

		// We only couple surfaces when we want to create new connections
		if(createConnections)
			for (const VICUS::Surface * surfB : surfaces){

				// do some checks so that we have no nullptr, already handled, adiabatic surfaces, etc...
				if(surfA == surfB || surfA == nullptr || surfB == nullptr)
					continue;

				// Skip plain or broken surfaces
				if(surfA->m_parent == nullptr || surfB->m_parent == nullptr)
					continue;

				// Skip surfaces in the same room
				if(surfA->m_parent == surfB->m_parent)
					continue;

				// Skip all already handled surfaces
				if(handledSurfaces.find(surfA->m_id) != handledSurfaces.end() ||
						handledSurfaces.find(surfB->m_id) != handledSurfaces.end())
					continue;

				double surfaceRatio = 0;
				try {
					double areaA = surfA->geometry().area(2);
					double areaB = surfB->geometry().area(2);

					surfaceRatio = std::abs(1 - areaA/areaB);
				}
				catch(IBK::Exception &ex) {
					IBK::IBK_Message(IBK::FormatString("Polygon '%1' broken. Trying to heal it.")
									 .arg(surfA->m_displayName.toStdString()), IBK::MSG_ERROR, FUNC_ID);

					const_cast<VICUS::Polygon3D&>(surfA->geometry().polygon3D()).setVertexes(surfA->geometry().polygon3D().rawVertexes());
					const_cast<VICUS::Polygon3D&>(surfB->geometry().polygon3D()).setVertexes(surfB->geometry().polygon3D().rawVertexes());

					if(!surfA->geometry().isValid() && !surfB->geometry().isValid())
						continue;

					double areaA = surfA->geometry().area(2);
					double areaB = surfB->geometry().area(2);

					surfaceRatio = std::abs(1 - areaA/areaB);
				}

				// check area of both surfaces
				// Areas should not deviate more than 5%
				if(surfaceRatio > 0.05)
					continue;

				// convert 3D points of surface B into 2D plane of surface A
				VICUS::Surface * s1 = const_cast<VICUS::Surface*>(surfA);
				VICUS::Surface * s2 = const_cast<VICUS::Surface*>(surfB);

				const IBKMK::Vector3D &localX = s1->geometry().localX();
				const IBKMK::Vector3D &localY = s1->geometry().localY();
				const IBKMK::Vector3D &offset = s1->geometry().offset();
				double distance = 0;

				// calculate distance of these two surfaces
				// clipping object is for normalized directional vectors equal the distance of the two points
				IBKMK::Vector3D rayEndPoint;
				IBKMK::lineToPointDistance( s1->geometry().offset(), s1->geometry().normal().normalized(),
											s2->geometry().offset(), distance, rayEndPoint);

				// Skip surfaces outside of the range
				if(distance > m_maxDistanceOfSurfaces + EPSILON || distance < 0 - EPSILON)
					continue;

				std::vector<IBKMK::Vector2D> vertexes(s2->geometry().polygon2D().vertexes().size());
				for (unsigned int i=0; i<vertexes.size(); ++i){

					if(s2->geometry().polygon3D().vertexes().empty())
						continue;

					const IBKMK::Vector3D &p = s2->geometry().polygon3D().vertexes()[i];
					// qDebug() << "Point outside plane x: " << p.m_x << "y: " << p.m_y << "z: " << p.m_z;
					IBKMK::Vector3D pNew = p-distance*s1->geometry().normal();
					// qDebug() << "Point inside plane x: " << pNew.m_x << "y: " << pNew.m_y << "z: " << pNew.m_z;
					// project points onto the plane
					try {
						IBKMK::planeCoordinates(offset, localX, localY,
												pNew, vertexes[i].m_x, vertexes[i].m_y);

					}  catch (...) {
						continue;
					}
				}

				std::vector<ClippingPolygon> diffs, intersections;

				doClipperClipping(ClippingPolygon(s1->geometry().polygon2D().vertexes()),
								  ClippingPolygon(vertexes), diffs, intersections);


				if(intersections.size() == 1 &&
						intersections[0].m_polygon.isValid() &&
						IBK::nearly_equal<1>(intersections[0].m_polygon.area(), surfA->geometry().area())){

					// find old components
					if(!foundOriginCompInstance) {
						compId = findComponentInstanceForSurface(*surfA, true);
					}

					// if both ids are invalid take invalid
					// qDebug() << "Fläche " << surfA->m_displayName << " wird mit Fläche " << surfB->m_displayName<< " gekoppelt.";

					IBK::FormatString roomString = IBK::FormatString("'%1 | %2'")
														 .arg(s1->m_displayName.toStdString())
														 .arg(s1->m_parent->m_displayName.toStdString());

					IBK::IBK_Message(IBK::FormatString("%1 %2 <-> %3 %4")
									 .arg(s1->m_parent->m_displayName.toStdString(), 20, std::ios_base::left)
									 .arg(s1->m_displayName.toStdString(), 20, std::ios_base::left)
									 .arg(s2->m_parent->m_displayName.toStdString(), 20, std::ios_base::left)
									 .arg(s2->m_displayName.toStdString(), 20, std::ios_base::left), IBK::MSG_PROGRESS);


					VICUS::Surface *sA = s1;
					VICUS::Surface *sB = s2;

					// Check that ceiling is always pointing upwards (Side A on top and Side B on bottom)
					double angleZ2 = IBKMK::angleBetweenVectorsDeg(s2->geometry().normal(), IBKMK::Vector3D(0,0,1));
					if (angleZ2 < 45 || angleZ2 > 315) {
						sA = s2;
						sB = s1;
					}

					// build new component
					ci = VICUS::ComponentInstance(++nextId, compId, sA->m_id, sB->m_id);
					//handledSurfaces.insert(s1->m_id);
					handledSurfaces.insert(s2->m_id);
					break;
				}
			}
		if(handledSurfaces.find(surfA->m_id) == handledSurfaces.end()) {
			cis.push_back(ci);
			handledSurfaces.insert(surfA->m_id);

#ifdef DETAILED_INFO
		qDebug() << "Surface '" << surfA->m_displayName << "' contains component #" << ci.m_idComponent << " after connection.";
#endif
		}
	}

	// Now stirp all completly broken cis
	// Remove old component instance connection
	std::vector<unsigned int> idxs;
	for (unsigned int i=0; i<cis.size(); ++i) {
		VICUS::ComponentInstance &ci = cis[i];
		if(ci.m_idSideASurface == VICUS::INVALID_ID && ci.m_idSideBSurface == VICUS::INVALID_ID)
			idxs.push_back(i);
	}
	for (unsigned int idx=idxs.size(); idx>0; --idx){
		cis.erase(cis.begin()+idxs[idx]);
	}

	// vector of new construction instances
	std::vector<VICUS::SubSurfaceComponentInstance>	subCis;
	for (unsigned int i=0; i<m_prj.m_subSurfaceComponentInstances.size(); ++i) {
		VICUS::SubSurfaceComponentInstance &subCi = m_prj.m_subSurfaceComponentInstances[i];
		if (subSurfaceIds.find(subCi.m_idSideASurface) != subSurfaceIds.end() ||
				subSurfaceIds.find(subCi.m_idSideBSurface) != subSurfaceIds.end())
			subCis.push_back(subCi);
	}

	m_vicusCompInstances.swap(cis);
	m_vicusSubSurfCompInstances.swap(subCis);

	notify->notify(1);
}


ClippingSurface & VicusClipper::findClippingSurface(unsigned int id, const std::vector<VICUS::Building> &buildings) {
	unsigned int idx = 0 ;
	bool found = false;
	for (;idx<m_clippingSurfaces.size(); ++idx) {
		if(id == m_clippingSurfaces[idx].m_vicusId) {
			found = true;
			break;
		}
	}
	if (!found) {
		const VICUS::Surface &s = findVicusSurface(id, buildings);
		m_clippingSurfaces.push_back(ClippingSurface(id, s));
		return m_clippingSurfaces.back();
	}

	return m_clippingSurfaces[idx];
}


void findChildSurfaces(unsigned int id, const VICUS::Surface &s, const VICUS::Surface* &surf) {
	for (const VICUS::Surface &cs : s.childSurfaces()) {
		if (id == cs.m_id) {
			surf = &cs;
			break;
		}
		findChildSurfaces(id, cs, surf);
	}
}


const VICUS::Surface &VicusClipper::findVicusSurface(unsigned int id, const std::vector<VICUS::Building> &buildings) {
	const VICUS::Surface *surf = nullptr;
	for (const VICUS::Building & b : buildings) {
		for (const VICUS::BuildingLevel & bl : b.m_buildingLevels) {
			for (const VICUS::Room & r : bl.m_rooms) {
				for (const VICUS::Surface & s : r.m_surfaces) {
					if(s.m_id == id) {
						surf = &s;
						break;
					}
					findChildSurfaces(id, s, surf);
				}
			}
		}
	}
	Q_ASSERT(surf != nullptr);
	return *surf;
}


ClipperLib::Path VicusClipper::convertVec2DToClipperPath(const std::vector<IBKMK::Vector2D> &vertexes){

	ClipperLib::Path path;
	for (const IBKMK::Vector2D &p : vertexes){
		// qDebug() << "Point x: " << p.m_x << " | y: " << p.m_y;
		path << ClipperLib::IntPoint(static_cast<long long>(p.m_x * SCALE_FACTOR),
									 static_cast<long long>(p.m_y * SCALE_FACTOR));
	}

	return path;
}


std::vector<IBKMK::Vector2D> VicusClipper::convertClipperPathToVec2D(const ClipperLib::Path &path){
	std::vector<IBKMK::Vector2D>  poly;
	for (const ClipperLib::IntPoint &p : path)
		poly.push_back(IBKMK::Vector2D((double)p.X / SCALE_FACTOR, (double)p.Y / SCALE_FACTOR));

	return poly;
}


bool VicusClipper::isSamePolygon(const ClipperLib::Path &diff, const ClipperLib::Path &intersection){

	if(diff.size() != intersection.size() || diff.size()<3)
		return false;


	// find startpoint diff[0] in intersection polyline
	const ClipperLib::IntPoint &pDiff = diff[0];
	bool foundSamePoint = false;
	unsigned int idxStartDiff = 0;
	for (; idxStartDiff < intersection.size(); ++idxStartDiff){
		const ClipperLib::IntPoint &pInter = intersection[idxStartDiff];
		// check for same point
		if(pDiff == pInter){
			foundSamePoint = true;
			break;
		}
	}

	if(!foundSamePoint)
		return false;

	// check spinning direction of the two polylines
	if(diff[1] == intersection[(idxStartDiff + 1)%intersection.size()]){
		// same turning
		for (unsigned int i=2; i<diff.size(); ++i){
			const ClipperLib::IntPoint &pDiff = diff[i];
			const ClipperLib::IntPoint &pInter = intersection[(idxStartDiff + i)%intersection.size()];
			// check for same point
			if(pDiff != pInter)
				return false;
		}
	}
	else if(diff[1] == intersection[(idxStartDiff + intersection.size() -1)%intersection.size()]){
		// opposite direction
		for (unsigned int i=2; i<diff.size(); ++i){
			const ClipperLib::IntPoint &pDiff = diff[i];
			const ClipperLib::IntPoint &pInter = intersection[(idxStartDiff + intersection.size() - i)%intersection.size()];
			// check for same point
			if(pDiff != pInter)
				return false;
		}
	}
	else
		// we did not find similar points --> go out
		return false;

	return true;
}


bool VicusClipper::isIntersectionAnHole(const ClipperLib::Path &pathIntersection, const ClipperLib::PolyNodes &diffs){

	for (unsigned int i1=0; i1<diffs.size(); ++i1){
		ClipperLib::PolyNode *pn1 = diffs[i1];
		bool isPn1Hole = pn1->IsHole();
		if(isPn1Hole && isSamePolygon(pathIntersection, pn1->Contour))
			return true;
		if(isIntersectionAnHole(pathIntersection, pn1->Childs))
			return true;
	}
	return false;
}


void VicusClipper::doClipperClipping(const ClippingPolygon &surf,
									 const ClippingPolygon &otherSurf,
									 std::vector<ClippingPolygon> &mainDiffs,
									 std::vector<ClippingPolygon> &mainIntersections,
									 bool /*normalInterpolation*/) {

	ClipperLib::Paths	mainPoly(1+surf.m_holePolygons.size());
	ClipperLib::Path	&polyClp = mainPoly[0];
	//ClipperLib::Path	&holeClp = mainPoly.back();

	ClipperLib::PolyTree polyTreeResultsIntersection;
	ClipperLib::PolyTree polyTreeResultsDiffs;

	Q_ASSERT(!surf.m_polygon.vertexes().empty());

	// Init PolyNode
	ClipperLib::PolyNode pnMain;
	pnMain.Contour = convertVec2DToClipperPath(surf.m_polygon.vertexes());

	polyClp = convertVec2DToClipperPath(surf.m_polygon.vertexes());

	if(surf.m_haveRealHole) {
		// set up hole polygon
		for (unsigned int idxHole = 0; idxHole < surf.m_holePolygons.size(); ++idxHole) {
			const IBKMK::Polygon2D &holePoly = surf.m_holePolygons[idxHole];
			qDebug() << "Adding hole with Index " << idxHole << " to Clipper data structure";
			mainPoly[1+idxHole] = convertVec2DToClipperPath(holePoly.vertexes());
			// Init PolyNode
			ClipperLib::PolyNode pnHole;
			pnHole.Contour = convertVec2DToClipperPath(holePoly.vertexes());
			pnMain.Childs.push_back(&pnHole);
		}
	}


	// set up clipper lib paths
	ClipperLib::Paths	otherPoly(2);
	ClipperLib::Path	&otherPolyClp = otherPoly[0];
	ClipperLib::Path	&otherHoleClp = otherPoly.back();

	// set up second polygon for clipper
	otherPolyClp = convertVec2DToClipperPath(otherSurf.m_polygon.vertexes());

	// Init PolyNode
	ClipperLib::PolyNode pnOtherMain;
	pnOtherMain.Contour = otherPolyClp;

	if(otherSurf.m_haveRealHole) {
		// set up hole polygon
		for (unsigned int idxHole = 0; idxHole < otherSurf.m_holePolygons.size(); ++idxHole) {
			const IBKMK::Polygon2D &holePoly = otherSurf.m_holePolygons[idxHole];
			qDebug() << "Adding hole with Index " << idxHole << " to Clipper data structure";

			otherHoleClp = convertVec2DToClipperPath(holePoly.vertexes());

			// Init PolyNode
			ClipperLib::PolyNode pnHole;
			pnHole.Contour = convertVec2DToClipperPath(holePoly.vertexes());
			pnMain.Childs.push_back(&pnHole);
		}
	}

	if(otherSurf.m_holePolygons.empty())
		otherPoly.pop_back();

	// init clipper object
	ClipperLib::Clipper clp;


	// add clipper lib paths with geometry from surfaces
	clp.AddPaths(mainPoly, ClipperLib::ptSubject, true);
	clp.AddPaths(otherPoly, ClipperLib::ptClip, true);

	// do finally all CLIPPINGS in CLIPPER LIB
	ClipperLib::Paths solutionIntersection, solutionDiff;
	clp.Execute(ClipperLib::ctIntersection, polyTreeResultsIntersection, ClipperLib::pftEvenOdd, ClipperLib::pftEvenOdd);
	clp.Execute(ClipperLib::ctDifference, polyTreeResultsDiffs, ClipperLib::pftEvenOdd, ClipperLib::pftEvenOdd);

	/*
		In den Intersections sind dann nur Elemente die keine Löcher sind.
		Zu Prüfen ist der Fall Loch auf Loch.
	*/

	// Convert back PolyTree
	for (unsigned int i=0; i<polyTreeResultsIntersection.Childs.size(); ++i) {
		// convert all interscetion polygons
		// for (unsigned int i=0; i<solutionIntersection.size(); ++i) {
		ClipperLib::PolyNode *childNode = polyTreeResultsIntersection.Childs[i];
		const ClipperLib::Path &path = childNode->Contour;

		if(isIntersectionAnHole(path, polyTreeResultsDiffs.Childs))
			continue;

		// Add back main intersection
		mainIntersections.push_back(ClippingPolygon());
		IBKMK::Polygon2D &poly = mainIntersections.back().m_polygon;

		if(poly.isValid())
			mainIntersections.back().m_area = poly.area();

		// Convert back polygon points
		poly.setVertexes(convertClipperPathToVec2D(path));

		// Should not be an hole
		Q_ASSERT(!childNode->IsHole());
	}

	// Convert back PolyTree
	for (unsigned int i=0; i<polyTreeResultsDiffs.Childs.size(); ++i) {
		// convert all interscetion polygons
		// for (unsigned int i=0; i<solutionIntersection.size(); ++i) {
		ClipperLib::PolyNode *childNode = polyTreeResultsDiffs.Childs[i];
		// const ClipperLib::Path &path = childNode->Contour;

		// Done to retain valid polygons for VICUS
		ClipperLib::Paths paths;
		ClipperLib::SimplifyPolygon(childNode->Contour, paths);

		for (const ClipperLib::Path &path : paths) {

			// Add back main intersection
			mainDiffs.push_back(ClippingPolygon());
			IBKMK::Polygon2D &poly = mainDiffs.back().m_polygon;

			// Convert back points
			poly.setVertexes(convertClipperPathToVec2D(path));

			// ToDo Stephan ist das richtig wenn das aktuelle diff-poly keine punkte hat dann einfach dieses zu überspringen
			// kann dann das nächste polygon ein loch von diesem sein?
			if(poly.vertexes().empty()){
				mainDiffs.pop_back();
				continue;
			}

			if(poly.isValid())
				mainDiffs.back().m_area = poly.area();

			for (ClipperLib::PolyNode *secondChild : childNode->Childs){
				if(!secondChild->IsHole())
					continue;
				IBKMK::Polygon2D polyHole;

				polyHole.setVertexes(convertClipperPathToVec2D(secondChild->Contour));
				mainDiffs.back().m_holePolygons.push_back(polyHole);
			}
		}
		// Should not be an hole
		Q_ASSERT(!childNode->IsHole());
	}
}
}<|MERGE_RESOLUTION|>--- conflicted
+++ resolved
@@ -25,7 +25,6 @@
 #include "IBKMK_2DCalculations.h"
 #include "IBKMK_3DCalculations.h"
 
-#include "IBKMK_2DCalculations.h"
 #include "RC_VicusClipping.h"
 #include "RC_ClippingSurface.h"
 #include "RC_Constants.h"
@@ -54,11 +53,7 @@
 
 
 void insertChildSurfaces(std::set<const VICUS::Surface*> &surfaces, const VICUS::Surface &s, bool onlySelected, std::set<unsigned int> *surfaceIds = nullptr) {
-<<<<<<< HEAD
-	for(const VICUS::Surface &cs : s.childSurfaces()) {
-=======
 	for (const VICUS::Surface &cs : s.childSurfaces()) {
->>>>>>> d639e65c
 
 		if(surfaceIds != nullptr)
 			surfaceIds->insert(cs.m_id);
@@ -288,14 +283,6 @@
 	for (const VICUS::Surface &cs : s.childSurfaces()) {
 		if(cs.m_componentInstance == nullptr)
 			continue; // skip invalid comp instances
-		compInstOriginSurfId[cs.m_id] = cs.m_componentInstance->m_idComponent;
-		saveChildOrigin(compInstOriginSurfId, cs);
-	}
-}
-
-
-void saveChildOrigin(std::map<unsigned int, unsigned int> &compInstOriginSurfId, const VICUS::Surface &s) {
-	for (const VICUS::Surface &cs : s.childSurfaces()) {
 		compInstOriginSurfId[cs.m_id] = cs.m_componentInstance->m_idComponent;
 		saveChildOrigin(compInstOriginSurfId, cs);
 	}
@@ -567,17 +554,10 @@
 			// Now we start to handle all holes
 			// =================================
 			std::vector<VICUS::Surface> childSurfaces /*= originSurf.childSurfaces()*/; // Do not store holes.
-<<<<<<< HEAD
 
 			// Reset all child and sub-surfaces
 			originSurf.setChildAndSubSurfaces(originSurfCopy.subSurfaces(), std::vector<VICUS::Surface>());
 
-=======
-
-			// Reset all child and sub-surfaces
-			originSurf.setChildAndSubSurfaces(originSurfCopy.subSurfaces(), std::vector<VICUS::Surface>());
-
->>>>>>> d639e65c
 			// Convert all holes
 			if(poly.m_haveRealHole && poly.m_holePolygons.size() > 0) {
 
@@ -769,12 +749,9 @@
 					if(selected)
 						surfaces.insert(&s);
 					insertChildSurfaces(surfaces, s, m_onlySelected, &surfaceIds);
-<<<<<<< HEAD
-=======
 
 					for (const VICUS::SubSurface &sub : s.subSurfaces())
 						subSurfaceIds.insert(sub.m_id);
->>>>>>> d639e65c
 				}
 			}
 		}
