/*	The NANDRAD data model library.

	Copyright (c) 2012-today, Institut für Bauklimatik, TU Dresden, Germany

	Primary authors:
	  Andreas Nicolai  <andreas.nicolai -[at]- tu-dresden.de>
	  Anne Paepcke     <anne.paepcke -[at]- tu-dresden.de>

	This library is part of SIM-VICUS (https://github.com/ghorwin/SIM-VICUS)

	This library is free software: you can redistribute it and/or modify
	it under the terms of the GNU General Public License as published by
	the Free Software Foundation, either version 3 of the License, or
	(at your option) any later version.

	This library is distributed in the hope that it will be useful,
	but WITHOUT ANY WARRANTY; without even the implied warranty of
	MERCHANTABILITY or FITNESS FOR A PARTICULAR PURPOSE.  See the
	GNU General Public License for more details.
*/

#include "NANDRAD_HydraulicNetworkElement.h"

#include <algorithm>

#include <IBK_messages.h>

#include "NANDRAD_HydraulicNetwork.h"
#include "NANDRAD_KeywordList.h"
#include "NANDRAD_Project.h"


namespace NANDRAD {

HydraulicNetworkElement::HydraulicNetworkElement(unsigned int id, unsigned int inletNodeId, unsigned int outletNodeId,
						unsigned int componentId, unsigned int pipeID, double length) :
	m_id(id),
	m_inletNodeId(inletNodeId),
	m_outletNodeId(outletNodeId),
	m_componentId(componentId),
	m_pipePropertiesId(pipeID)
{
	KeywordList::setParameter(m_para, "HydraulicNetworkElement::para_t", P_Length, length);
}


void HydraulicNetworkElement::checkParameters(const HydraulicNetwork & nw, const Project & prj)
{
	FUNCID(HydraulicNetworkElement::checkParameters);

	// retrieve network component
	std::vector<HydraulicNetworkComponent>::const_iterator coit =
			std::find(nw.m_components.begin(), nw.m_components.end(), m_componentId);
	if (coit == nw.m_components.end()) {
		throw IBK::Exception(IBK::FormatString("HydraulicNetworkComponent with id #%1 does not exist.")
							 .arg(m_componentId), FUNC_ID);
	}
	// set reference
	m_component = &(*coit);

	// search for all hydraulic parameters
	switch (m_component->m_modelType) {
		case HydraulicNetworkComponent::MT_SimplePipe:
		case HydraulicNetworkComponent::MT_DynamicPipe : {
			// retrieve pipe properties
			if(m_pipePropertiesId == INVALID_ID) {
				throw IBK::Exception("Missing ID reference 'PipePropertiesId'!", FUNC_ID);
			}
			// invalid id
			std::vector<HydraulicNetworkPipeProperties>::const_iterator pit =
					std::find(nw.m_pipeProperties.begin(), nw.m_pipeProperties.end(), m_pipePropertiesId);
			if (pit == nw.m_pipeProperties.end()) {
				throw IBK::Exception(IBK::FormatString("Pipe property definition (HydraulicNetworkPipeProperties) with id #%1 does not exist.")
									 .arg(m_pipePropertiesId), FUNC_ID);
			}
			// set reference
			m_pipeProperties = &(*pit);

			// all pipes need parameter Length
			m_para[P_Length].checkedValue("Length", "m", "m", 0, false, std::numeric_limits<double>::max(), true,
										   "Length must be > 0 m.");

			// check number of parallel pipes, and if missing, default to 1
			if (m_intPara[IP_NumberParallelPipes].name.empty())
				m_intPara[IP_NumberParallelPipes].set("NumberParallelPipes", 1);
			if (m_intPara[IP_NumberParallelPipes].value <= 0)
				throw IBK::Exception("Parameter 'NumberParallelPipes' must be > 0!", FUNC_ID);
		}
		break;

		case HydraulicNetworkComponent::MT_ConstantPressurePump:
		case HydraulicNetworkComponent::MT_HeatExchanger:
		case HydraulicNetworkComponent::MT_ControlledValve:
			case HydraulicNetworkComponent::MT_HeatPumpIdealCarnot:
			// nothing to check for
		break;

		case HydraulicNetworkComponent::NUM_MT:
			throw IBK::Exception("Invalid network component model type!", FUNC_ID);
	}

	// *** Heat Exchange Parameter compatibility checks ***

	// check if given heat exchange type is supported for this component, but only for ThermoHydraulic networks
	if (nw.m_modelType == NANDRAD::HydraulicNetwork::MT_ThermalHydraulicNetwork) {
		std::vector<HydraulicNetworkHeatExchange::ModelType> hxTypes = HydraulicNetworkHeatExchange::availableHeatExchangeTypes(m_component->m_modelType);
		if (std::find(hxTypes.begin(), hxTypes.end(), m_heatExchange.m_modelType) == hxTypes.end()) {
			if (m_heatExchange.m_modelType == HydraulicNetworkHeatExchange::NUM_T)
				throw IBK::Exception(IBK::FormatString("Heat exchange type required for component '%1'!")
									 .arg(KeywordList::Keyword("HydraulicNetworkComponent::ModelType", m_component->m_modelType)), FUNC_ID);
			else
				throw IBK::Exception(IBK::FormatString("Invalid type of heat exchange '%1' for component '%2'!")
									 .arg(KeywordList::Keyword("HydraulicNetworkHeatExchange::ModelType", m_heatExchange.m_modelType))
									 .arg(KeywordList::Keyword("HydraulicNetworkComponent::ModelType", m_component->m_modelType)), FUNC_ID);
		}

		// check for valid heat exchange parameters
		m_heatExchange.checkParameters(prj.m_placeholders, prj.m_zones, prj.m_constructionInstances);
	}
	else if (m_heatExchange.m_modelType != HydraulicNetworkHeatExchange::NUM_T) {
		IBK::IBK_Message("HydraulicNetworkHeatExchange parameter in element #%1 has no effect for HydraulicNetwork calculation.", IBK::MSG_WARNING, FUNC_ID, IBK::VL_STANDARD);
	}


	// *** Flow Controller Parameter compatibility checks ***

	if (m_controlElementId != NANDRAD::INVALID_ID) {
		// first check if referenced controller exists
		auto ctit  = std::find(nw.m_controlElements.begin(), nw.m_controlElements.end(), m_controlElementId);
		if (ctit == nw.m_controlElements.end()) {
			throw IBK::Exception(IBK::FormatString("ControlElement with id #%1 does not exist.")
								 .arg(m_controlElementId), FUNC_ID);
		}
		// set pointer to control element
		m_controlElement = &(*ctit);

<<<<<<< HEAD
		// for temperature difference we enforce heat exchange type 'HeatLossSpline' or 'HeatLossSplineCondenser'
		if(ctit->m_controlledProperty == NANDRAD::HydraulicNetworkControlElement::CP_TemperatureDifference) {
			// wrong component
			switch(m_component->m_modelType ) {
				case NANDRAD::HydraulicNetworkComponent::MT_HeatExchanger:
				case NANDRAD::HydraulicNetworkComponent::MT_HeatPumpIdealCarnot:
					break;
				default:
					throw IBK::Exception("HydraulicNetworkControlElement with type 'TemperatureDifference' is only suppported for "
										 "HydraulicNetworkComponent 'HeatExchanger' or 'HeatPumpIdealCarnot'!", FUNC_ID);
			}
			// wrong heat exchange type
			switch(m_heatExchange.m_modelType ) {
				case NANDRAD::HydraulicNetworkHeatExchange::T_HeatLossSpline:
				case NANDRAD::HydraulicNetworkHeatExchange::T_HeatLossSplineCondenser:
=======
		// get avaiable controlledProperties
		std::vector<NANDRAD::HydraulicNetworkControlElement::ControlledProperty> availableProps =
				NANDRAD::HydraulicNetworkControlElement::availableControlledProperties(m_component->m_modelType);

		// check if given controlledProperty is allowed
		if (std::find(availableProps.begin(), availableProps.end(), m_controlElement->m_controlledProperty) == availableProps.end()) {
				throw IBK::Exception(IBK::FormatString("Given ControlledProperty '%1' is not allowed for component '%2' with id #%3!")
									 .arg(KeywordList::Keyword("HydraulicNetworkControlElement::ControlledProperty", m_controlElement->m_controlledProperty))
									 .arg(KeywordList::Keyword("HydraulicNetworkComponent::ModelType", m_component->m_modelType))
									 .arg(m_componentId), FUNC_ID);
		}


		// check if it can be combined with given heat exchange type
		switch (m_component->m_modelType){
			// simple pipe can only be controlled when there is heat exchange with construction layer or zone
			case NANDRAD::HydraulicNetworkComponent::MT_SimplePipe:{
				if ( !(	m_heatExchange.m_modelType == NANDRAD::HydraulicNetworkHeatExchange::T_TemperatureConstructionLayer
				|| m_heatExchange.m_modelType == NANDRAD::HydraulicNetworkHeatExchange::T_TemperatureZone)){
					throw IBK::Exception(IBK::FormatString("Given ControlledProperty '%1' is not allowed in combination with "
														   "'%2' for component '%3' with id #%4!")
										 .arg(KeywordList::Keyword("HydraulicNetworkControlElement::ControlledProperty", m_controlElement->m_controlledProperty))
										 .arg(KeywordList::Keyword("HydraulicNetworkHeatExchange::ModelType", m_heatExchange.m_modelType))
										 .arg(KeywordList::Keyword("HydraulicNetworkComponent::ModelType", m_component->m_modelType))
										 .arg(m_componentId), FUNC_ID);
				}
			} break;
			// no sepcial requirements for the other models. The availble heat exchange types they have can all be combined
			// with available controlled properties
			case NANDRAD::HydraulicNetworkComponent::MT_DynamicPipe:
			case NANDRAD::HydraulicNetworkComponent::MT_HeatExchanger:
			case NANDRAD::HydraulicNetworkComponent::MT_ControlledValve:
			case NANDRAD::HydraulicNetworkComponent::MT_HeatPumpIdealCarnot:
			case NANDRAD::HydraulicNetworkComponent::MT_ConstantPressurePump:
>>>>>>> 0607e89a
				break;
		}
		else if(ctit->m_controlledProperty == NANDRAD::HydraulicNetworkControlElement::CP_ThermostatValue) {
			// thermostat control is only allowed for pipes with temperature dependend heat exchange
			switch(m_component->m_modelType ) {
				case NANDRAD::HydraulicNetworkComponent::MT_SimplePipe:
				case NANDRAD::HydraulicNetworkComponent::MT_DynamicPipe:
					break;
				default:
					throw IBK::Exception("HydraulicNetworkControlElement with type 'ThermostatValue' is only supported for "
									 "HydraulicNetworkComponent 'SimplePipe' and 'DynamicPipe'!", FUNC_ID);
			}
			// wrong heat exchange type
			switch(m_heatExchange.m_modelType ) {
				case NANDRAD::HydraulicNetworkHeatExchange::T_TemperatureConstant:
				case NANDRAD::HydraulicNetworkHeatExchange::T_TemperatureConstructionLayer:
				case NANDRAD::HydraulicNetworkHeatExchange::T_TemperatureFMUInterface:
				case NANDRAD::HydraulicNetworkHeatExchange::T_TemperatureSpline:
				case NANDRAD::HydraulicNetworkHeatExchange::T_TemperatureZone:
				break;
				default:
					throw IBK::Exception(IBK::FormatString("Only HeatExchangeType 'Temperature' "
														   "is allowed in combination with HydraulicNetworkController property "
														   "'ThermostatValue'!"), FUNC_ID);
			}
		}
	}

}


} // namespace NANDRAD<|MERGE_RESOLUTION|>--- conflicted
+++ resolved
@@ -134,23 +134,6 @@
 		// set pointer to control element
 		m_controlElement = &(*ctit);
 
-<<<<<<< HEAD
-		// for temperature difference we enforce heat exchange type 'HeatLossSpline' or 'HeatLossSplineCondenser'
-		if(ctit->m_controlledProperty == NANDRAD::HydraulicNetworkControlElement::CP_TemperatureDifference) {
-			// wrong component
-			switch(m_component->m_modelType ) {
-				case NANDRAD::HydraulicNetworkComponent::MT_HeatExchanger:
-				case NANDRAD::HydraulicNetworkComponent::MT_HeatPumpIdealCarnot:
-					break;
-				default:
-					throw IBK::Exception("HydraulicNetworkControlElement with type 'TemperatureDifference' is only suppported for "
-										 "HydraulicNetworkComponent 'HeatExchanger' or 'HeatPumpIdealCarnot'!", FUNC_ID);
-			}
-			// wrong heat exchange type
-			switch(m_heatExchange.m_modelType ) {
-				case NANDRAD::HydraulicNetworkHeatExchange::T_HeatLossSpline:
-				case NANDRAD::HydraulicNetworkHeatExchange::T_HeatLossSplineCondenser:
-=======
 		// get avaiable controlledProperties
 		std::vector<NANDRAD::HydraulicNetworkControlElement::ControlledProperty> availableProps =
 				NANDRAD::HydraulicNetworkControlElement::availableControlledProperties(m_component->m_modelType);
@@ -161,32 +144,6 @@
 									 .arg(KeywordList::Keyword("HydraulicNetworkControlElement::ControlledProperty", m_controlElement->m_controlledProperty))
 									 .arg(KeywordList::Keyword("HydraulicNetworkComponent::ModelType", m_component->m_modelType))
 									 .arg(m_componentId), FUNC_ID);
-		}
-
-
-		// check if it can be combined with given heat exchange type
-		switch (m_component->m_modelType){
-			// simple pipe can only be controlled when there is heat exchange with construction layer or zone
-			case NANDRAD::HydraulicNetworkComponent::MT_SimplePipe:{
-				if ( !(	m_heatExchange.m_modelType == NANDRAD::HydraulicNetworkHeatExchange::T_TemperatureConstructionLayer
-				|| m_heatExchange.m_modelType == NANDRAD::HydraulicNetworkHeatExchange::T_TemperatureZone)){
-					throw IBK::Exception(IBK::FormatString("Given ControlledProperty '%1' is not allowed in combination with "
-														   "'%2' for component '%3' with id #%4!")
-										 .arg(KeywordList::Keyword("HydraulicNetworkControlElement::ControlledProperty", m_controlElement->m_controlledProperty))
-										 .arg(KeywordList::Keyword("HydraulicNetworkHeatExchange::ModelType", m_heatExchange.m_modelType))
-										 .arg(KeywordList::Keyword("HydraulicNetworkComponent::ModelType", m_component->m_modelType))
-										 .arg(m_componentId), FUNC_ID);
-				}
-			} break;
-			// no sepcial requirements for the other models. The availble heat exchange types they have can all be combined
-			// with available controlled properties
-			case NANDRAD::HydraulicNetworkComponent::MT_DynamicPipe:
-			case NANDRAD::HydraulicNetworkComponent::MT_HeatExchanger:
-			case NANDRAD::HydraulicNetworkComponent::MT_ControlledValve:
-			case NANDRAD::HydraulicNetworkComponent::MT_HeatPumpIdealCarnot:
-			case NANDRAD::HydraulicNetworkComponent::MT_ConstantPressurePump:
->>>>>>> 0607e89a
-				break;
 		}
 		else if(ctit->m_controlledProperty == NANDRAD::HydraulicNetworkControlElement::CP_ThermostatValue) {
 			// thermostat control is only allowed for pipes with temperature dependend heat exchange
@@ -202,7 +159,6 @@
 			switch(m_heatExchange.m_modelType ) {
 				case NANDRAD::HydraulicNetworkHeatExchange::T_TemperatureConstant:
 				case NANDRAD::HydraulicNetworkHeatExchange::T_TemperatureConstructionLayer:
-				case NANDRAD::HydraulicNetworkHeatExchange::T_TemperatureFMUInterface:
 				case NANDRAD::HydraulicNetworkHeatExchange::T_TemperatureSpline:
 				case NANDRAD::HydraulicNetworkHeatExchange::T_TemperatureZone:
 				break;
