/*	The NANDRAD data model library.

	Copyright (c) 2012-today, Institut für Bauklimatik, TU Dresden, Germany

	Primary authors:
	  Andreas Nicolai  <andreas.nicolai -[at]- tu-dresden.de>
	  Anne Paepcke     <anne.paepcke -[at]- tu-dresden.de>

	This library is part of SIM-VICUS (https://github.com/ghorwin/SIM-VICUS)

	This library is free software: you can redistribute it and/or modify
	it under the terms of the GNU General Public License as published by
	the Free Software Foundation, either version 3 of the License, or
	(at your option) any later version.

	This library is distributed in the hope that it will be useful,
	but WITHOUT ANY WARRANTY; without even the implied warranty of
	MERCHANTABILITY or FITNESS FOR A PARTICULAR PURPOSE.  See the
	GNU General Public License for more details.
*/

#include "NANDRAD_HydraulicNetworkComponent.h"

#include <algorithm>

#include "NANDRAD_HydraulicNetwork.h"
#include "NANDRAD_KeywordList.h"


namespace NANDRAD {

bool HydraulicNetworkComponent::operator!=(const HydraulicNetworkComponent &other) const {

	if (m_id != other.m_id)									return true;
	if (m_displayName != other.m_displayName)				return true;

	if (!sameParametersAs(other))							return true;

	return false;
}


bool HydraulicNetworkComponent::sameParametersAs(const HydraulicNetworkComponent & other) const {
	for (unsigned n=0; n<NUM_P; ++n){
		if (m_para[n] != other.m_para[n])
			return false;
	}
	if (m_modelType != other.m_modelType)					return false;
	return true;
}


void HydraulicNetworkComponent::checkParameters(int networkModelType) {
	FUNCID(HydraulicNetworkComponent::checkParameters);

	try {

		// get all necessary parameters of current model type
		std::vector<unsigned int> para = requiredParameter(m_modelType, networkModelType);
		// check the parameters
		for (unsigned int i: para){
			checkModelParameter(m_para[i], i);
		}

		// check data table
		if (m_modelType == MT_HeatPumpRealSourceSide){
			if (m_polynomCoefficients.m_values["QdotCondensator"].size() != 6)
				throw IBK::Exception("There must be exactly 6 values in QdotCondensator", FUNC_ID);
			if (m_polynomCoefficients.m_values["Pel"].size() != 6)
				throw IBK::Exception("There must be exactly 6 values in Pel", FUNC_ID);
		}

		// check optional parameters, if given
		if (!m_para[P_FractionOfMotorInefficienciesToFluidStream].name.empty())
			checkModelParameter(m_para[P_FractionOfMotorInefficienciesToFluidStream], P_FractionOfMotorInefficienciesToFluidStream);
		else
			m_para[P_FractionOfMotorInefficienciesToFluidStream].value = 1; // set default value

		// for MT_SupplyTemperatureAdapter, initialize zeta and diameter with defaults
		if (m_modelType == MT_IdealHeaterCooler) {
			m_para[P_HydraulicDiameter].value=1;
			m_para[P_PressureLossCoefficient].value=0;
		}
	}
	catch (IBK::Exception & ex) {
		throw IBK::Exception(ex, IBK::FormatString("Missing/invalid parameters for component '%1' (#%2) of type %3.")
			.arg(m_displayName).arg(m_id)
			.arg(KeywordList::Keyword("HydraulicNetworkComponent::ModelType", m_modelType)), FUNC_ID);
	}
}


std::vector<unsigned int> HydraulicNetworkComponent::requiredParameter(const HydraulicNetworkComponent::ModelType modelType,
																	   int networkModelType)
{
	HydraulicNetwork::ModelType netModelType = (HydraulicNetwork::ModelType) networkModelType;

	// Hydraulic network with constant temperature
	if (netModelType == HydraulicNetwork::MT_HydraulicNetwork){
		switch (modelType) {
			case MT_ConstantPressurePump:
				return {P_PressureHead};
			case MT_ConstantMassFluxPump :
				return {P_MassFlux};
			case MT_HeatPumpIdealCarnotSupplySide:
			case MT_HeatPumpIdealCarnotSourceSide:
			case MT_HeatPumpRealSourceSide:
				return {P_PressureLossCoefficient, P_HydraulicDiameter};
			case MT_HeatExchanger:
				return {P_PressureLossCoefficient, P_HydraulicDiameter};
			case MT_DynamicPipe:
				return {P_PipeMaxDiscretizationWidth};
			case MT_SimplePipe:
				return {};
			case MT_ControlledValve:
				return {P_PressureLossCoefficient, P_HydraulicDiameter};
			case MT_ControlledPump:
			case MT_IdealHeaterCooler: // no parameters needed
			case NUM_MT:
				return {};
		}
	}
	// Thermo-Hydraulic network with heat exchange
	else {
		switch (modelType) {
			case MT_ConstantPressurePump:
				return {P_PressureHead, P_PumpEfficiency, P_Volume}; // Note: P_FractionOfMotorInefficienciesToFluidStream is optional and defaults to 1
			case MT_ConstantMassFluxPump :
				return {P_MassFlux, P_PumpEfficiency, P_Volume};
			case MT_ControlledPump:
				return {P_PumpEfficiency, P_Volume}; // Note: P_FractionOfMotorInefficienciesToFluidStream is optional and defaults to 1
			case MT_HeatPumpIdealCarnotSupplySide:
			case MT_HeatPumpIdealCarnotSourceSide:
				return {P_PressureLossCoefficient, P_HydraulicDiameter, P_Volume, P_CarnotEfficiency, P_MaximumHeatingPower};
			case MT_HeatExchanger:
				return {P_PressureLossCoefficient, P_HydraulicDiameter, P_Volume};
			case MT_DynamicPipe:
				return {P_PipeMaxDiscretizationWidth};
			case MT_SimplePipe:
				return {};
			case MT_ControlledValve:
				return {P_PressureLossCoefficient, P_HydraulicDiameter, P_Volume};
<<<<<<< HEAD
			case MT_IdealHeaterCooler: // no parameters needed
=======
			case MT_HeatPumpRealSourceSide:
				return {P_PressureLossCoefficient, P_HydraulicDiameter, P_Volume};
			case MT_SupplyTemperatureAdapter: // no parameters needed
>>>>>>> eaa63605
			case NUM_MT: ;
		}
	}
	return {};
}


void HydraulicNetworkComponent::checkModelParameter(const IBK::Parameter &para, const unsigned int numPara) {
	const char * enumName = "HydraulicNetworkComponent::para_t";
	const char * name = KeywordList::Keyword(enumName, (int)numPara);
	const char * unit = KeywordList::Unit(enumName, (int)numPara);

	switch (numPara) {
		// value must be >0
		case P_HydraulicDiameter:
		case P_PressureLossCoefficient:
		case P_Volume:
		case P_MaximumHeatingPower:
		case P_PipeMaxDiscretizationWidth:{
			para.checkedValue(name, unit, unit, 0, false, std::numeric_limits<double>::max(), true, nullptr);
			break;
		}
		// value must be >0 and <1
		case P_CarnotEfficiency:
		case P_PumpEfficiency:
		case P_FractionOfMotorInefficienciesToFluidStream: {
			para.checkedValue(name, unit, unit, 0, false, 1.0, true, nullptr);
			break;
		}
		// value can be negative
		case P_PressureHead: {
			para.checkedValue(name, unit, unit, std::numeric_limits<double>::lowest(), true,
							  std::numeric_limits<double>::max(), true, nullptr);
			break;
		}
	}
}



} // namespace NANDRAD<|MERGE_RESOLUTION|>--- conflicted
+++ resolved
@@ -140,13 +140,10 @@
 				return {};
 			case MT_ControlledValve:
 				return {P_PressureLossCoefficient, P_HydraulicDiameter, P_Volume};
-<<<<<<< HEAD
-			case MT_IdealHeaterCooler: // no parameters needed
-=======
 			case MT_HeatPumpRealSourceSide:
 				return {P_PressureLossCoefficient, P_HydraulicDiameter, P_Volume};
+			case MT_IdealHeaterCooler: // no parameters needed
 			case MT_SupplyTemperatureAdapter: // no parameters needed
->>>>>>> eaa63605
 			case NUM_MT: ;
 		}
 	}
