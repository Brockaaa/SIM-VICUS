/*	The NANDRAD data model library.

	Copyright (c) 2012-today, Institut für Bauklimatik, TU Dresden, Germany

	Primary authors:
	  Andreas Nicolai  <andreas.nicolai -[at]- tu-dresden.de>
	  Anne Paepcke     <anne.paepcke -[at]- tu-dresden.de>

	This library is part of SIM-VICUS (https://github.com/ghorwin/SIM-VICUS)

	This library is free software: you can redistribute it and/or modify
	it under the terms of the GNU General Public License as published by
	the Free Software Foundation, either version 3 of the License, or
	(at your option) any later version.

	This library is distributed in the hope that it will be useful,
	but WITHOUT ANY WARRANTY; without even the implied warranty of
	MERCHANTABILITY or FITNESS FOR A PARTICULAR PURPOSE.  See the
	GNU General Public License for more details.
*/

#include "NANDRAD_Zone.h"
#include "NANDRAD_KeywordList.h"

#include <IBK_messages.h>

#include <tinyxml.h>

<<<<<<< HEAD
=======

>>>>>>> 68abe0a2
namespace NANDRAD {

void Zone::checkParameters() const {
	FUNCID(Zone::checkParameters);

	switch (m_type) {
		// require parameter 'Temperature' for Zone attribute 'Constant'
		case ZT_Constant : {
			m_para[P_Temperature].checkedValue("Temperature", "K", "K", 173.15, false, std::numeric_limits<double>::max(), false,
											   "Parameter 'Temperature' must be > -100 C.");
		} break;

		case ZT_Scheduled : {
			// no parameters needed
		} break;

		case ZT_Active : {
			m_para[P_Volume].checkedValue( "Volume", "m3", "m3", 0, false, std::numeric_limits<double>::max(), false,
										   "Volume must be > 0 m3!");

			m_para[P_Area].checkedValue("Area", "m2", "m2", 0, true, std::numeric_limits<double>::max(), true,
										"Zone area must be >= 0 W/m2!");

			// warn if temperature parameter is given in active zone
			if (!m_para[P_Temperature].name.empty())
				IBK::IBK_Message("Temperature parameter in active zone ignored. Using global default initial temperature "
								 "from simulation parameters.", IBK::MSG_WARNING, FUNC_ID, IBK::VL_STANDARD);

			// optional parameters
			if (!m_para[P_HeatCapacity].name.empty())
				m_para[P_HeatCapacity].checkedValue( "HeatCapacity", "J/K", "J/K", 0, true, std::numeric_limits<double>::max(), false,
											   "Heat capacity must be >= 0 J/K!");

		} break;

		case ZT_Ground : {
			// TODO : check parameters
		} break;

		case NUM_ZT : ; // just to make compiler happy
	}

<<<<<<< HEAD

}

void Zone::readXML(const TiXmlElement * element) {
	FUNCID("[Zone::readXML]");

	readXMLPrivate(element);

	try {
		// read parameters
		const TiXmlElement * c;
		// read sub-elements
		for ( c = element->FirstChildElement(); c; c = c->NextSiblingElement()) {
			// determine data based on element name
			std::string cname = c->Value();

			if (cname == "ViewFactors") {
				std::string content = c->GetText();

				std::vector<std::string> viewFactorTripels;

				IBK::explode(content, viewFactorTripels, ';', false);

				for(std::string tripel : viewFactorTripels){
					std::vector<std::string> tokens;
					IBK::explode(tripel, tokens, ':', false);

					std::vector<std::string> ids;
					IBK::explode(tokens[0], ids, ' ', true);

					if(tokens.size() != 2 || ids.size() != 2){
						throw IBK::Exception(IBK::FormatString(XML_READ_ERROR).arg(c->Row()).arg(
							IBK::FormatString("Wrong ViewFactor format!")
							),FUNC_ID);
					}
					double viewFactor = IBK::string2val<double>(tokens[1]);
					viewFactorPair idPair(IBK::string2val<unsigned int>(ids[0]),
										IBK::string2val<unsigned int>(ids[1]));
					m_viewFactors.push_back(std::make_pair
						(idPair, viewFactor));
				}
			}
		}
	}
	catch (IBK::Exception & ex) {
		throw IBK::Exception( ex, IBK::FormatString("Error reading 'Zone' element."), FUNC_ID);
	}
	catch (std::exception & ex2) {
		throw IBK::Exception( IBK::FormatString("%1\nError reading 'Zone' element.").arg(ex2.what()), FUNC_ID);
	}
}

=======
	// if we have view factors, avoid self-references
	for (const std::pair<viewFactorPair, double> & vf : m_viewFactors) {
		if (vf.first.first == vf.first.second)
			throw IBK::Exception(IBK::FormatString("Zone #%1 has invalid view factors (self-reference).").arg(m_id), FUNC_ID);
	}
}


void Zone::readXML(const TiXmlElement * element) {
	FUNCID("[Zone::readXML]");

	try {
		// read parameters
		const TiXmlElement * c;
		// read sub-elements
		for ( c = element->FirstChildElement(); c; ) {
			const TiXmlElement * nextC = c->NextSiblingElement();
			// determine data based on element name
			std::string cname = c->Value();

			if (cname == "ViewFactors") {
				std::string viewFactorString;
				std::stringstream str(c->GetText());

				// get first line
				while(std::getline(str,viewFactorString,'\n')) {
					IBK::trim(viewFactorString);
					if(viewFactorString.empty())
						continue;
					std::vector<std::string> tokens;
					IBK::explode(viewFactorString, tokens, ' ', true);
					// alterantively search for tab string
					if(tokens.size() != 3)
						IBK::explode(viewFactorString, tokens, '\t', true);
					if (tokens.size() != 3)
						throw IBK::Exception(IBK::FormatString(XML_READ_ERROR).arg(c->Row()).arg(
							IBK::FormatString("Wrong ViewFactor format!")
							),FUNC_ID);

					viewFactorPair idPair(IBK::string2val<unsigned int>(tokens[0]),
										IBK::string2val<unsigned int>(tokens[1]));
					m_viewFactors.push_back(std::make_pair
						(idPair, IBK::string2val<double>(tokens[2])) );
				}
				// remove processed tag ViewVactors from elements
				const_cast<TiXmlElement *>(element)->RemoveChild(const_cast<TiXmlElement *>(c));
			}
			c = nextC;
		}
	}
	catch (IBK::Exception & ex) {
		throw IBK::Exception( ex, IBK::FormatString("Error reading 'Zone' element."), FUNC_ID);
	}
	catch (std::exception & ex2) {
		throw IBK::Exception( IBK::FormatString("%1\nError reading 'Zone' element.").arg(ex2.what()), FUNC_ID);
	}

	// now auto-generated code
	readXMLPrivate(element);
}


>>>>>>> 68abe0a2
TiXmlElement * Zone::writeXML(TiXmlElement * parent) const {

	TiXmlElement * e = writeXMLPrivate(parent);

	// write view factors
<<<<<<< HEAD
	if(!m_viewFactors.empty() ) {
		std::string str = "";
		for(unsigned int i = 0; i < m_viewFactors.size(); ++i) {
			str += IBK::val2string<unsigned int>(m_viewFactors[i].first.first) +" " +
					IBK::val2string<unsigned int>(m_viewFactors[i].first.second) + ":" +
					IBK::val2string<double>(m_viewFactors[i].second) + ";";
		}
		std::vector<std::string> tokens;
		IBK::explode(str, tokens, ';', false);


		TiXmlElement * viewFactors = new TiXmlElement("ViewFactors");
		viewFactors->LinkEndChild(new TiXmlText(str.c_str()));
		e->LinkEndChild(viewFactors);
=======
	if (!m_viewFactors.empty() ) {
		std::string str("\n");
		for (unsigned int i = 0; i < m_viewFactors.size(); ++i) {
			str += IBK::val2string<unsigned int>(m_viewFactors[i].first.first) + std::string(" ") +
					IBK::val2string<unsigned int>(m_viewFactors[i].first.second) + std::string(" ") +
					IBK::val2string<double>(m_viewFactors[i].second) + std::string("\n");
		}
		TiXmlElement::appendSingleAttributeElement(e, "ViewFactors", nullptr, std::string(), str);
>>>>>>> 68abe0a2
	}
	return e;
}


} // namespace NANDRAD
<|MERGE_RESOLUTION|>--- conflicted
+++ resolved
@@ -1,227 +1,151 @@
-/*	The NANDRAD data model library.
-
-	Copyright (c) 2012-today, Institut für Bauklimatik, TU Dresden, Germany
-
-	Primary authors:
-	  Andreas Nicolai  <andreas.nicolai -[at]- tu-dresden.de>
-	  Anne Paepcke     <anne.paepcke -[at]- tu-dresden.de>
-
-	This library is part of SIM-VICUS (https://github.com/ghorwin/SIM-VICUS)
-
-	This library is free software: you can redistribute it and/or modify
-	it under the terms of the GNU General Public License as published by
-	the Free Software Foundation, either version 3 of the License, or
-	(at your option) any later version.
-
-	This library is distributed in the hope that it will be useful,
-	but WITHOUT ANY WARRANTY; without even the implied warranty of
-	MERCHANTABILITY or FITNESS FOR A PARTICULAR PURPOSE.  See the
-	GNU General Public License for more details.
-*/
-
-#include "NANDRAD_Zone.h"
-#include "NANDRAD_KeywordList.h"
-
-#include <IBK_messages.h>
-
-#include <tinyxml.h>
-
-<<<<<<< HEAD
-=======
-
->>>>>>> 68abe0a2
-namespace NANDRAD {
-
-void Zone::checkParameters() const {
-	FUNCID(Zone::checkParameters);
-
-	switch (m_type) {
-		// require parameter 'Temperature' for Zone attribute 'Constant'
-		case ZT_Constant : {
-			m_para[P_Temperature].checkedValue("Temperature", "K", "K", 173.15, false, std::numeric_limits<double>::max(), false,
-											   "Parameter 'Temperature' must be > -100 C.");
-		} break;
-
-		case ZT_Scheduled : {
-			// no parameters needed
-		} break;
-
-		case ZT_Active : {
-			m_para[P_Volume].checkedValue( "Volume", "m3", "m3", 0, false, std::numeric_limits<double>::max(), false,
-										   "Volume must be > 0 m3!");
-
-			m_para[P_Area].checkedValue("Area", "m2", "m2", 0, true, std::numeric_limits<double>::max(), true,
-										"Zone area must be >= 0 W/m2!");
-
-			// warn if temperature parameter is given in active zone
-			if (!m_para[P_Temperature].name.empty())
-				IBK::IBK_Message("Temperature parameter in active zone ignored. Using global default initial temperature "
-								 "from simulation parameters.", IBK::MSG_WARNING, FUNC_ID, IBK::VL_STANDARD);
-
-			// optional parameters
-			if (!m_para[P_HeatCapacity].name.empty())
-				m_para[P_HeatCapacity].checkedValue( "HeatCapacity", "J/K", "J/K", 0, true, std::numeric_limits<double>::max(), false,
-											   "Heat capacity must be >= 0 J/K!");
-
-		} break;
-
-		case ZT_Ground : {
-			// TODO : check parameters
-		} break;
-
-		case NUM_ZT : ; // just to make compiler happy
-	}
-
-<<<<<<< HEAD
-
-}
-
-void Zone::readXML(const TiXmlElement * element) {
-	FUNCID("[Zone::readXML]");
-
-	readXMLPrivate(element);
-
-	try {
-		// read parameters
-		const TiXmlElement * c;
-		// read sub-elements
-		for ( c = element->FirstChildElement(); c; c = c->NextSiblingElement()) {
-			// determine data based on element name
-			std::string cname = c->Value();
-
-			if (cname == "ViewFactors") {
-				std::string content = c->GetText();
-
-				std::vector<std::string> viewFactorTripels;
-
-				IBK::explode(content, viewFactorTripels, ';', false);
-
-				for(std::string tripel : viewFactorTripels){
-					std::vector<std::string> tokens;
-					IBK::explode(tripel, tokens, ':', false);
-
-					std::vector<std::string> ids;
-					IBK::explode(tokens[0], ids, ' ', true);
-
-					if(tokens.size() != 2 || ids.size() != 2){
-						throw IBK::Exception(IBK::FormatString(XML_READ_ERROR).arg(c->Row()).arg(
-							IBK::FormatString("Wrong ViewFactor format!")
-							),FUNC_ID);
-					}
-					double viewFactor = IBK::string2val<double>(tokens[1]);
-					viewFactorPair idPair(IBK::string2val<unsigned int>(ids[0]),
-										IBK::string2val<unsigned int>(ids[1]));
-					m_viewFactors.push_back(std::make_pair
-						(idPair, viewFactor));
-				}
-			}
-		}
-	}
-	catch (IBK::Exception & ex) {
-		throw IBK::Exception( ex, IBK::FormatString("Error reading 'Zone' element."), FUNC_ID);
-	}
-	catch (std::exception & ex2) {
-		throw IBK::Exception( IBK::FormatString("%1\nError reading 'Zone' element.").arg(ex2.what()), FUNC_ID);
-	}
-}
-
-=======
-	// if we have view factors, avoid self-references
-	for (const std::pair<viewFactorPair, double> & vf : m_viewFactors) {
-		if (vf.first.first == vf.first.second)
-			throw IBK::Exception(IBK::FormatString("Zone #%1 has invalid view factors (self-reference).").arg(m_id), FUNC_ID);
-	}
-}
-
-
-void Zone::readXML(const TiXmlElement * element) {
-	FUNCID("[Zone::readXML]");
-
-	try {
-		// read parameters
-		const TiXmlElement * c;
-		// read sub-elements
-		for ( c = element->FirstChildElement(); c; ) {
-			const TiXmlElement * nextC = c->NextSiblingElement();
-			// determine data based on element name
-			std::string cname = c->Value();
-
-			if (cname == "ViewFactors") {
-				std::string viewFactorString;
-				std::stringstream str(c->GetText());
-
-				// get first line
-				while(std::getline(str,viewFactorString,'\n')) {
-					IBK::trim(viewFactorString);
-					if(viewFactorString.empty())
-						continue;
-					std::vector<std::string> tokens;
-					IBK::explode(viewFactorString, tokens, ' ', true);
-					// alterantively search for tab string
-					if(tokens.size() != 3)
-						IBK::explode(viewFactorString, tokens, '\t', true);
-					if (tokens.size() != 3)
-						throw IBK::Exception(IBK::FormatString(XML_READ_ERROR).arg(c->Row()).arg(
-							IBK::FormatString("Wrong ViewFactor format!")
-							),FUNC_ID);
-
-					viewFactorPair idPair(IBK::string2val<unsigned int>(tokens[0]),
-										IBK::string2val<unsigned int>(tokens[1]));
-					m_viewFactors.push_back(std::make_pair
-						(idPair, IBK::string2val<double>(tokens[2])) );
-				}
-				// remove processed tag ViewVactors from elements
-				const_cast<TiXmlElement *>(element)->RemoveChild(const_cast<TiXmlElement *>(c));
-			}
-			c = nextC;
-		}
-	}
-	catch (IBK::Exception & ex) {
-		throw IBK::Exception( ex, IBK::FormatString("Error reading 'Zone' element."), FUNC_ID);
-	}
-	catch (std::exception & ex2) {
-		throw IBK::Exception( IBK::FormatString("%1\nError reading 'Zone' element.").arg(ex2.what()), FUNC_ID);
-	}
-
-	// now auto-generated code
-	readXMLPrivate(element);
-}
-
-
->>>>>>> 68abe0a2
-TiXmlElement * Zone::writeXML(TiXmlElement * parent) const {
-
-	TiXmlElement * e = writeXMLPrivate(parent);
-
-	// write view factors
-<<<<<<< HEAD
-	if(!m_viewFactors.empty() ) {
-		std::string str = "";
-		for(unsigned int i = 0; i < m_viewFactors.size(); ++i) {
-			str += IBK::val2string<unsigned int>(m_viewFactors[i].first.first) +" " +
-					IBK::val2string<unsigned int>(m_viewFactors[i].first.second) + ":" +
-					IBK::val2string<double>(m_viewFactors[i].second) + ";";
-		}
-		std::vector<std::string> tokens;
-		IBK::explode(str, tokens, ';', false);
-
-
-		TiXmlElement * viewFactors = new TiXmlElement("ViewFactors");
-		viewFactors->LinkEndChild(new TiXmlText(str.c_str()));
-		e->LinkEndChild(viewFactors);
-=======
-	if (!m_viewFactors.empty() ) {
-		std::string str("\n");
-		for (unsigned int i = 0; i < m_viewFactors.size(); ++i) {
-			str += IBK::val2string<unsigned int>(m_viewFactors[i].first.first) + std::string(" ") +
-					IBK::val2string<unsigned int>(m_viewFactors[i].first.second) + std::string(" ") +
-					IBK::val2string<double>(m_viewFactors[i].second) + std::string("\n");
-		}
-		TiXmlElement::appendSingleAttributeElement(e, "ViewFactors", nullptr, std::string(), str);
->>>>>>> 68abe0a2
-	}
-	return e;
-}
-
-
-} // namespace NANDRAD
+/*	The NANDRAD data model library.
+
+	Copyright (c) 2012-today, Institut für Bauklimatik, TU Dresden, Germany
+
+	Primary authors:
+	  Andreas Nicolai  <andreas.nicolai -[at]- tu-dresden.de>
+	  Anne Paepcke     <anne.paepcke -[at]- tu-dresden.de>
+
+	This library is part of SIM-VICUS (https://github.com/ghorwin/SIM-VICUS)
+
+	This library is free software: you can redistribute it and/or modify
+	it under the terms of the GNU General Public License as published by
+	the Free Software Foundation, either version 3 of the License, or
+	(at your option) any later version.
+
+	This library is distributed in the hope that it will be useful,
+	but WITHOUT ANY WARRANTY; without even the implied warranty of
+	MERCHANTABILITY or FITNESS FOR A PARTICULAR PURPOSE.  See the
+	GNU General Public License for more details.
+*/
+
+#include "NANDRAD_Zone.h"
+
+#include "NANDRAD_KeywordList.h"
+#include <IBK_messages.h>
+
+#include <tinyxml.h>
+
+namespace NANDRAD {
+
+void Zone::checkParameters() const {
+	FUNCID(Zone::checkParameters);
+
+	switch (m_type) {
+		// require parameter 'Temperature' for Zone attribute 'Constant'
+		case ZT_Constant : {
+			m_para[P_Temperature].checkedValue("Temperature", "K", "K", 173.15, false, std::numeric_limits<double>::max(), false,
+											   "Parameter 'Temperature' must be > -100 C.");
+		} break;
+
+		case ZT_Scheduled : {
+			// no parameters needed
+		} break;
+
+		case ZT_Active : {
+			m_para[P_Volume].checkedValue( "Volume", "m3", "m3", 0, false, std::numeric_limits<double>::max(), false,
+										   "Volume must be > 0 m3!");
+
+			m_para[P_Area].checkedValue("Area", "m2", "m2", 0, true, std::numeric_limits<double>::max(), true,
+										"Zone area must be >= 0 W/m2!");
+
+			// warn if temperature parameter is given in active zone
+			if (!m_para[P_Temperature].name.empty())
+				IBK::IBK_Message("Temperature parameter in active zone ignored. Using global default initial temperature "
+								 "from simulation parameters.", IBK::MSG_WARNING, FUNC_ID, IBK::VL_STANDARD);
+
+			// optional parameters
+			if (!m_para[P_HeatCapacity].name.empty())
+				m_para[P_HeatCapacity].checkedValue( "HeatCapacity", "J/K", "J/K", 0, true, std::numeric_limits<double>::max(), false,
+											   "Heat capacity must be >= 0 J/K!");
+
+		} break;
+
+		case ZT_Ground : {
+			// TODO : check parameters
+		} break;
+
+		case NUM_ZT : ; // just to make compiler happy
+	}
+
+
+}
+
+void Zone::readXML(const TiXmlElement * element) {
+	FUNCID("[Zone::readXML]");
+
+	// readXMLPrivate(element);
+
+	try {
+		// read parameters
+		const TiXmlElement * c;
+		// read sub-elements
+		for ( c = element->FirstChildElement(); c; c = c->NextSiblingElement()) {
+			// determine data based on element name
+			std::string cname = c->Value();
+
+			if (cname == "ViewFactors") {
+				std::string content = c->GetText();
+
+				std::vector<std::string> viewFactorTripels;
+
+				IBK::explode(content, viewFactorTripels, ';', false);
+
+				for(std::string tripel : viewFactorTripels){
+					std::vector<std::string> tokens;
+					IBK::explode(tripel, tokens, ':', false);
+
+					std::vector<std::string> ids;
+					IBK::explode(tokens[0], ids, ' ', true);
+
+					if(tokens.size() != 2 || ids.size() != 2){
+						throw IBK::Exception(IBK::FormatString(XML_READ_ERROR).arg(c->Row()).arg(
+							IBK::FormatString("Wrong ViewFactor format!")
+							),FUNC_ID);
+					}
+					double viewFactor = IBK::string2val<double>(tokens[1]);
+					viewFactorPair idPair(IBK::string2val<unsigned int>(ids[0]),
+										IBK::string2val<unsigned int>(ids[1]));
+					m_viewFactors.push_back(std::make_pair
+						(idPair, viewFactor));
+				}
+			}
+		}
+	}
+	catch (IBK::Exception & ex) {
+		throw IBK::Exception( ex, IBK::FormatString("Error reading 'Zone' element."), FUNC_ID);
+	}
+	catch (std::exception & ex2) {
+		throw IBK::Exception( IBK::FormatString("%1\nError reading 'Zone' element.").arg(ex2.what()), FUNC_ID);
+	}
+
+	// now auto-generated code
+	readXMLPrivate(element);
+}
+
+
+TiXmlElement * Zone::writeXML(TiXmlElement * parent) const {
+
+	TiXmlElement * e = writeXMLPrivate(parent);
+
+	// write view factors
+	if(!m_viewFactors.empty() ) {
+		std::string str = "";
+		for(unsigned int i = 0; i < m_viewFactors.size(); ++i) {
+			str += IBK::val2string<unsigned int>(m_viewFactors[i].first.first) +" " +
+					IBK::val2string<unsigned int>(m_viewFactors[i].first.second) + ":" +
+					IBK::val2string<double>(m_viewFactors[i].second) + ";";
+		}
+		std::vector<std::string> tokens;
+		IBK::explode(str, tokens, ';', false);
+
+
+		TiXmlElement * viewFactors = new TiXmlElement("ViewFactors");
+		viewFactors->LinkEndChild(new TiXmlText(str.c_str()));
+		e->LinkEndChild(viewFactors);
+	}
+	return e;
+}
+
+
+} // namespace NANDRAD