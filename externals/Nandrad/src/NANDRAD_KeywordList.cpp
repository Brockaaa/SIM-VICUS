/*	The NANDRAD data model library.

	Copyright (c) 2012-today, Institut für Bauklimatik, TU Dresden, Germany

	Primary authors:
	  Andreas Nicolai  <andreas.nicolai -[at]- tu-dresden.de>
	  Anne Paepcke     <anne.paepcke -[at]- tu-dresden.de>

	This library is part of SIM-VICUS (https://github.com/ghorwin/SIM-VICUS)

	This library is free software; you can redistribute it and/or
	modify it under the terms of the GNU Lesser General Public
	License as published by the Free Software Foundation; either
	version 3 of the License, or (at your option) any later version.

	This library is distributed in the hope that it will be useful,
	but WITHOUT ANY WARRANTY; without even the implied warranty of
	MERCHANTABILITY or FITNESS FOR A PARTICULAR PURPOSE.  See the GNU
	Lesser General Public License for more details.
*/

#include "NANDRAD_KeywordList.h"

#include <map>
#include <limits>
#include <iostream>

#include <IBK_FormatString.h>
#include <IBK_Exception.h>


namespace NANDRAD {
	/*! Holds the string to print as error when an invalid keyword is encountered. */
	const char * const INVALID_KEYWORD_INDEX_STRING = "KEYWORD_ERROR_STRING: Invalid type index";

	/*! Holds a list of all enum types/categories. */
	const char * const ENUM_TYPES[84] = {
		"ConstructionInstance::para_t",
		"DailyCycle::interpolation_t",
		"EmbeddedObject::para_t",
		"EmbeddedObject::objectType_t",
		"HVACControlModel::modelType_t",
		"HVACControlModel::OperatingMode",
		"HydraulicFluid::para_t",
		"HydraulicNetwork::ModelType",
		"HydraulicNetwork::para_t",
		"HydraulicNetworkComponent::ModelType",
		"HydraulicNetworkComponent::para_t",
		"HydraulicNetworkControlElement::modelType_t",
		"HydraulicNetworkControlElement::ControlledProperty",
		"HydraulicNetworkControlElement::ControllerType",
		"HydraulicNetworkControlElement::para_t",
		"HydraulicNetworkControlElement::References",
		"HydraulicNetworkElement::para_t",
		"HydraulicNetworkElement::intPara_t",
		"HydraulicNetworkHeatExchange::ModelType",
		"HydraulicNetworkHeatExchange::para_t",
		"HydraulicNetworkHeatExchange::splinePara_t",
		"HydraulicNetworkHeatExchange::References",
		"HydraulicNetworkPipeProperties::para_t",
		"IdealHeatingCoolingModel::para_t",
		"IdealPipeRegisterModel::modelType_t",
		"IdealPipeRegisterModel::para_t",
		"IdealPipeRegisterModel::intPara_t",
		"IdealSurfaceHeatingCoolingModel::para_t",
		"InterfaceAirFlow::splinePara_t",
		"InterfaceAirFlow::modelType_t",
		"InterfaceHeatConduction::modelType_t",
		"InterfaceHeatConduction::para_t",
		"InterfaceLongWaveEmission::modelType_t",
		"InterfaceLongWaveEmission::para_t",
		"InterfaceSolarAbsorption::modelType_t",
		"InterfaceSolarAbsorption::para_t",
		"InterfaceVaporDiffusion::para_t",
		"InterfaceVaporDiffusion::modelType_t",
		"InternalLoadsModel::modelType_t",
		"InternalLoadsModel::para_t",
		"Interval::para_t",
		"KeywordList::MyParameters",
		"LinearSplineParameter::interpolationMethod_t",
		"LinearSplineParameter::wrapMethod_t",
		"Location::para_t",
		"Location::flag_t",
		"Material::para_t",
		"ModelInputReference::referenceType_t",
		"NaturalVentilationModel::modelType_t",
		"NaturalVentilationModel::para_t",
		"OutputDefinition::timeType_t",
		"Schedule::ScheduledDayType",
		"Schedules::day_t",
		"Schedules::flag_t",
		"SerializationTest::test_t",
		"SerializationTest::intPara_t",
		"SerializationTest::splinePara_t",
		"SerializationTest::ReferencedIDTypes",
		"ShadingControlModel::para_t",
		"SimulationParameter::para_t",
		"SimulationParameter::intPara_t",
		"SimulationParameter::flag_t",
		"SolarLoadsDistributionModel::distribution_t",
		"SolarLoadsDistributionModel::para_t",
		"SolverParameter::para_t",
		"SolverParameter::intPara_t",
		"SolverParameter::flag_t",
		"SolverParameter::integrator_t",
		"SolverParameter::lesSolver_t",
		"SolverParameter::precond_t",
		"Thermostat::modelType_t",
		"Thermostat::para_t",
		"Thermostat::TemperatureType",
		"Thermostat::ControllerType",
		"WindowGlazingLayer::type_t",
		"WindowGlazingLayer::para_t",
		"WindowGlazingLayer::splinePara_t",
		"WindowGlazingSystem::modelType_t",
		"WindowGlazingSystem::para_t",
		"WindowGlazingSystem::splinePara_t",
		"WindowShading::modelType_t",
		"WindowShading::para_t",
		"Zone::type_t",
		"Zone::para_t"
	};

	/*! Converts a category string to respective enumeration value. */
	int enum2index(const std::string & enumtype) {
		for (int i=0; i<84; ++i) {
			if (enumtype == ENUM_TYPES[i]) return i;
		}
		//std::cerr << "Unknown enumeration type '" << enumtype<< "'." << std::endl;
		return -1;
	}
	

	/*! Returns a keyword string for a given category (typenum) and type number t. */
	const char * theKeyword(int typenum, int t) {
		switch (typenum) {
			// ConstructionInstance::para_t
			case 0 :
			switch (t) {
				case 0 : return "Orientation";
				case 1 : return "Inclination";
				case 2 : return "Area";
			} break;
			// DailyCycle::interpolation_t
			case 1 :
			switch (t) {
				case 0 : return "Constant";
				case 1 : return "Linear";
			} break;
			// EmbeddedObject::para_t
			case 2 :
			switch (t) {
				case 0 : return "Area";
			} break;
			// EmbeddedObject::objectType_t
			case 3 :
			switch (t) {
				case 0 : return "Window";
				case 1 : return "Door";
				case 2 : return "Hole";
			} break;
			// HVACControlModel::modelType_t
			case 4 :
			switch (t) {
				case 0 : return "Heating";
			} break;
			// HVACControlModel::OperatingMode
			case 5 :
			switch (t) {
				case 0 : return "Parallel";
			} break;
			// HydraulicFluid::para_t
			case 6 :
			switch (t) {
				case 0 : return "Density";
				case 1 : return "HeatCapacity";
				case 2 : return "Conductivity";
			} break;
			// HydraulicNetwork::ModelType
			case 7 :
			switch (t) {
				case 0 : return "HydraulicNetwork";
				case 1 : return "ThermalHydraulicNetwork";
			} break;
			// HydraulicNetwork::para_t
			case 8 :
			switch (t) {
				case 0 : return "DefaultFluidTemperature";
				case 1 : return "InitialFluidTemperature";
				case 2 : return "ReferencePressure";
			} break;
			// HydraulicNetworkComponent::ModelType
			case 9 :
			switch (t) {
				case 0 : return "SimplePipe";
				case 1 : return "DynamicPipe";
				case 2 : return "ConstantPressurePump";
				case 3 : return "ConstantMassFluxPump";
				case 4 : return "ControlledPump";
				case 5 : return "HeatExchanger";
				case 6 : return "HeatPumpIdealCarnotSourceSide";
				case 7 : return "HeatPumpIdealCarnotSupplySide";
<<<<<<< HEAD
				case 8 : return "ControlledValve";
				case 9 : return "IdealHeaterCooler";
=======
				case 8 : return "HeatPumpRealSourceSide";
				case 9 : return "ControlledValve";
				case 10 : return "SupplyTemperatureAdapter";
>>>>>>> eaa63605
			} break;
			// HydraulicNetworkComponent::para_t
			case 10 :
			switch (t) {
				case 0 : return "HydraulicDiameter";
				case 1 : return "PressureLossCoefficient";
				case 2 : return "PressureHead";
				case 3 : return "MassFlux";
				case 4 : return "PumpEfficiency";
				case 5 : return "FractionOfMotorInefficienciesToFluidStream";
				case 6 : return "Volume";
				case 7 : return "PipeMaxDiscretizationWidth";
				case 8 : return "CarnotEfficiency";
				case 9 : return "MaximumHeatingPower";
			} break;
			// HydraulicNetworkControlElement::modelType_t
			case 11 :
			switch (t) {
				case 0 : return "Constant";
				case 1 : return "Scheduled";
			} break;
			// HydraulicNetworkControlElement::ControlledProperty
			case 12 :
			switch (t) {
				case 0 : return "TemperatureDifference";
				case 1 : return "TemperatureDifferenceOfFollowingElement";
				case 2 : return "ThermostatValue";
				case 3 : return "MassFlux";
			} break;
			// HydraulicNetworkControlElement::ControllerType
			case 13 :
			switch (t) {
				case 0 : return "PController";
				case 1 : return "PIController";
			} break;
			// HydraulicNetworkControlElement::para_t
			case 14 :
			switch (t) {
				case 0 : return "Kp";
				case 1 : return "Ki";
				case 2 : return "Kd";
				case 3 : return "TemperatureDifferenceSetpoint";
				case 4 : return "MassFluxSetpoint";
			} break;
			// HydraulicNetworkControlElement::References
			case 15 :
			switch (t) {
				case 0 : return "ThermostatZoneId";
			} break;
			// HydraulicNetworkElement::para_t
			case 16 :
			switch (t) {
				case 0 : return "Length";
			} break;
			// HydraulicNetworkElement::intPara_t
			case 17 :
			switch (t) {
				case 0 : return "NumberParallelPipes";
			} break;
			// HydraulicNetworkHeatExchange::ModelType
			case 18 :
			switch (t) {
				case 0 : return "TemperatureConstant";
				case 1 : return "TemperatureSpline";
				case 2 : return "TemperatureSplineEvaporator";
				case 3 : return "TemperatureZone";
				case 4 : return "TemperatureConstructionLayer";
				case 5 : return "HeatLossConstant";
				case 6 : return "HeatLossSpline";
				case 7 : return "HeatLossSplineCondenser";
			} break;
			// HydraulicNetworkHeatExchange::para_t
			case 19 :
			switch (t) {
				case 0 : return "Temperature";
				case 1 : return "HeatLoss";
				case 2 : return "ExternalHeatTransferCoefficient";
			} break;
			// HydraulicNetworkHeatExchange::splinePara_t
			case 20 :
			switch (t) {
				case 0 : return "Temperature";
				case 1 : return "HeatLoss";
			} break;
			// HydraulicNetworkHeatExchange::References
			case 21 :
			switch (t) {
				case 0 : return "ZoneId";
				case 1 : return "ConstructionInstanceId";
			} break;
			// HydraulicNetworkPipeProperties::para_t
			case 22 :
			switch (t) {
				case 0 : return "PipeRoughness";
				case 1 : return "PipeInnerDiameter";
				case 2 : return "PipeOuterDiameter";
				case 3 : return "UValuePipeWall";
			} break;
			// IdealHeatingCoolingModel::para_t
			case 23 :
			switch (t) {
				case 0 : return "MaxHeatingPowerPerArea";
				case 1 : return "MaxCoolingPowerPerArea";
				case 2 : return "Kp";
				case 3 : return "Ki";
			} break;
			// IdealPipeRegisterModel::modelType_t
			case 24 :
			switch (t) {
				case 0 : return "Constant";
				case 1 : return "Scheduled";
			} break;
			// IdealPipeRegisterModel::para_t
			case 25 :
			switch (t) {
				case 0 : return "SupplyTemperature";
				case 1 : return "MaxMassFlux";
				case 2 : return "PipeLength";
				case 3 : return "PipeInnerDiameter";
				case 4 : return "UValuePipeWall";
			} break;
			// IdealPipeRegisterModel::intPara_t
			case 26 :
			switch (t) {
				case 0 : return "NumberParallelPipes";
			} break;
			// IdealSurfaceHeatingCoolingModel::para_t
			case 27 :
			switch (t) {
				case 0 : return "MaxHeatingPowerPerArea";
				case 1 : return "MaxCoolingPowerPerArea";
			} break;
			// InterfaceAirFlow::splinePara_t
			case 28 :
			switch (t) {
				case 0 : return "PressureCoefficient";
			} break;
			// InterfaceAirFlow::modelType_t
			case 29 :
			switch (t) {
				case 0 : return "WindFlow";
			} break;
			// InterfaceHeatConduction::modelType_t
			case 30 :
			switch (t) {
				case 0 : return "Constant";
				case 1 : return "None";
			} break;
			// InterfaceHeatConduction::para_t
			case 31 :
			switch (t) {
				case 0 : return "HeatTransferCoefficient";
			} break;
			// InterfaceLongWaveEmission::modelType_t
			case 32 :
			switch (t) {
				case 0 : return "Constant";
				case 1 : return "None";
			} break;
			// InterfaceLongWaveEmission::para_t
			case 33 :
			switch (t) {
				case 0 : return "Emissivity";
			} break;
			// InterfaceSolarAbsorption::modelType_t
			case 34 :
			switch (t) {
				case 0 : return "Constant";
				case 1 : return "None";
			} break;
			// InterfaceSolarAbsorption::para_t
			case 35 :
			switch (t) {
				case 0 : return "AbsorptionCoefficient";
			} break;
			// InterfaceVaporDiffusion::para_t
			case 36 :
			switch (t) {
				case 0 : return "VaporTransferCoefficient";
			} break;
			// InterfaceVaporDiffusion::modelType_t
			case 37 :
			switch (t) {
				case 0 : return "Constant";
			} break;
			// InternalLoadsModel::modelType_t
			case 38 :
			switch (t) {
				case 0 : return "Constant";
				case 1 : return "Scheduled";
			} break;
			// InternalLoadsModel::para_t
			case 39 :
			switch (t) {
				case 0 : return "EquipmentRadiationFraction";
				case 1 : return "PersonRadiationFraction";
				case 2 : return "LightingRadiationFraction";
				case 3 : return "EquipmentHeatLoadPerArea";
				case 4 : return "PersonHeatLoadPerArea";
				case 5 : return "LightingHeatLoadPerArea";
			} break;
			// Interval::para_t
			case 40 :
			switch (t) {
				case 0 : return "Start";
				case 1 : return "End";
				case 2 : return "StepSize";
			} break;
			// KeywordList::MyParameters
			case 41 :
			switch (t) {
				case 0 : return "Temperature";
				case 1 : return "Mass";
			} break;
			// LinearSplineParameter::interpolationMethod_t
			case 42 :
			switch (t) {
				case 0 : return "constant";
				case 1 : return "linear";
			} break;
			// LinearSplineParameter::wrapMethod_t
			case 43 :
			switch (t) {
				case 0 : return "continuous";
				case 1 : return "cyclic";
			} break;
			// Location::para_t
			case 44 :
			switch (t) {
				case 0 : return "Latitude";
				case 1 : return "Longitude";
				case 2 : return "Albedo";
				case 3 : return "Altitude";
			} break;
			// Location::flag_t
			case 45 :
			switch (t) {
				case 0 : return "PerezDiffuseRadiationModel";
				case 1 : return "ContinuousShadingFactorData";
			} break;
			// Material::para_t
			case 46 :
			switch (t) {
				case 0 : return "Density";
				case 1 : return "HeatCapacity";
				case 2 : return "Conductivity";
			} break;
			// ModelInputReference::referenceType_t
			case 47 :
			switch (t) {
				case 0 : return "Location";
				case 1 : return "Zone";
				case 2 : return "ConstructionInstance";
				case 3 : return "EmbeddedObject";
				case 4 : return "Schedule";
				case 5 : return "Model";
				case 6 : return "Network";
				case 7 : return "NetworkElement";
			} break;
			// NaturalVentilationModel::modelType_t
			case 48 :
			switch (t) {
				case 0 : return "Constant";
				case 1 : return "Scheduled";
				case 2 : return "ScheduledWithBaseACR";
			} break;
			// NaturalVentilationModel::para_t
			case 49 :
			switch (t) {
				case 0 : return "VentilationRate";
				case 1 : return "MaximumRoomAirTemperatureACRLimit";
				case 2 : return "MinimumRoomAirTemperatureACRLimit";
				case 3 : return "MaximumEnviromentAirTemperatureACRLimit";
				case 4 : return "MinimumEnviromentAirTemperatureACRLimit";
				case 5 : return "DeltaTemperatureACRLimit";
				case 6 : return "WindSpeedACRLimit";
			} break;
			// OutputDefinition::timeType_t
			case 50 :
			switch (t) {
				case 0 : return "None";
				case 1 : return "Mean";
				case 2 : return "Integral";
			} break;
			// Schedule::ScheduledDayType
			case 51 :
			switch (t) {
				case 0 : return "AllDays";
				case 1 : return "WeekDay";
				case 2 : return "WeekEnd";
				case 3 : return "Monday";
				case 4 : return "Tuesday";
				case 5 : return "Wednesday";
				case 6 : return "Thursday";
				case 7 : return "Friday";
				case 8 : return "Saturday";
				case 9 : return "Sunday";
				case 10 : return "Holiday";
			} break;
			// Schedules::day_t
			case 52 :
			switch (t) {
				case 0 : return "Mon";
				case 1 : return "Tue";
				case 2 : return "Wed";
				case 3 : return "Thu";
				case 4 : return "Fri";
				case 5 : return "Sat";
				case 6 : return "Sun";
			} break;
			// Schedules::flag_t
			case 53 :
			switch (t) {
				case 0 : return "EnableCyclicSchedules";
			} break;
			// SerializationTest::test_t
			case 54 :
			switch (t) {
				case 0 : return "X1";
				case 1 : return "X2";
			} break;
			// SerializationTest::intPara_t
			case 55 :
			switch (t) {
				case 0 : return "I1";
				case 1 : return "I2";
			} break;
			// SerializationTest::splinePara_t
			case 56 :
			switch (t) {
				case 0 : return "ParameterSet1";
				case 1 : return "ParameterSet2";
			} break;
			// SerializationTest::ReferencedIDTypes
			case 57 :
			switch (t) {
				case 0 : return "SomeStove";
				case 1 : return "SomeOven";
				case 2 : return "SomeHeater";
				case 3 : return "SomeFurnace";
			} break;
			// ShadingControlModel::para_t
			case 58 :
			switch (t) {
				case 0 : return "MaxIntensity";
				case 1 : return "MinIntensity";
			} break;
			// SimulationParameter::para_t
			case 59 :
			switch (t) {
				case 0 : return "InitialTemperature";
				case 1 : return "InitialRelativeHumidity";
				case 2 : return "DomesticWaterSensitiveHeatGainFraction";
				case 3 : return "AirExchangeRateN50";
				case 4 : return "ShieldingCoefficient";
				case 5 : return "HeatingDesignAmbientTemperature";
			} break;
			// SimulationParameter::intPara_t
			case 60 :
			switch (t) {
				case 0 : return "StartYear";
			} break;
			// SimulationParameter::flag_t
			case 61 :
			switch (t) {
				case 0 : return "EnableMoistureBalance";
				case 1 : return "EnableCO2Balance";
				case 2 : return "EnableJointVentilation";
				case 3 : return "ExportClimateDataFMU";
			} break;
			// SolarLoadsDistributionModel::distribution_t
			case 62 :
			switch (t) {
				case 0 : return "AreaWeighted";
				case 1 : return "SurfaceTypeFactor";
				case 2 : return "ViewFactor";
			} break;
			// SolarLoadsDistributionModel::para_t
			case 63 :
			switch (t) {
				case 0 : return "RadiationLoadFractionZone";
				case 1 : return "RadiationLoadFractionFloor";
				case 2 : return "RadiationLoadFractionCeiling";
				case 3 : return "RadiationLoadFractionWalls";
			} break;
			// SolverParameter::para_t
			case 64 :
			switch (t) {
				case 0 : return "RelTol";
				case 1 : return "AbsTol";
				case 2 : return "MaxTimeStep";
				case 3 : return "MinTimeStep";
				case 4 : return "InitialTimeStep";
				case 5 : return "NonlinSolverConvCoeff";
				case 6 : return "IterativeSolverConvCoeff";
				case 7 : return "DiscMinDx";
				case 8 : return "DiscStretchFactor";
				case 9 : return "ViewfactorTileWidth";
				case 10 : return "SurfaceDiscretizationDensity";
				case 11 : return "ControlTemperatureTolerance";
				case 12 : return "KinsolRelTol";
				case 13 : return "KinsolAbsTol";
			} break;
			// SolverParameter::intPara_t
			case 65 :
			switch (t) {
				case 0 : return "PreILUWidth";
				case 1 : return "MaxKrylovDim";
				case 2 : return "MaxNonlinIter";
				case 3 : return "MaxOrder";
				case 4 : return "KinsolMaxNonlinIter";
				case 5 : return "DiscMaxElementsPerLayer";
			} break;
			// SolverParameter::flag_t
			case 66 :
			switch (t) {
				case 0 : return "DetectMaxTimeStep";
				case 1 : return "KinsolDisableLineSearch";
				case 2 : return "KinsolStrictNewton";
			} break;
			// SolverParameter::integrator_t
			case 67 :
			switch (t) {
				case 0 : return "CVODE";
				case 1 : return "ExplicitEuler";
				case 2 : return "ImplicitEuler";
				case 3 : return "auto";
			} break;
			// SolverParameter::lesSolver_t
			case 68 :
			switch (t) {
				case 0 : return "Dense";
				case 1 : return "KLU";
				case 2 : return "GMRES";
				case 3 : return "BiCGStab";
				case 4 : return "auto";
			} break;
			// SolverParameter::precond_t
			case 69 :
			switch (t) {
				case 0 : return "ILU";
				case 1 : return "auto";
			} break;
			// Thermostat::modelType_t
			case 70 :
			switch (t) {
				case 0 : return "Constant";
				case 1 : return "Scheduled";
			} break;
			// Thermostat::para_t
			case 71 :
			switch (t) {
				case 0 : return "HeatingSetpoint";
				case 1 : return "CoolingSetpoint";
				case 2 : return "TemperatureTolerance";
				case 3 : return "TemperatureBand";
			} break;
			// Thermostat::TemperatureType
			case 72 :
			switch (t) {
				case 0 : return "AirTemperature";
				case 1 : return "OperativeTemperature";
			} break;
			// Thermostat::ControllerType
			case 73 :
			switch (t) {
				case 0 : return "Analog";
				case 1 : return "Digital";
			} break;
			// WindowGlazingLayer::type_t
			case 74 :
			switch (t) {
				case 0 : return "Gas";
				case 1 : return "Glass";
			} break;
			// WindowGlazingLayer::para_t
			case 75 :
			switch (t) {
				case 0 : return "Thickness";
				case 1 : return "Conductivity";
				case 2 : return "MassDensity";
				case 3 : return "Height";
				case 4 : return "Width";
				case 5 : return "LongWaveEmissivityInside";
				case 6 : return "P_LongWaveEmissivityOutside";
			} break;
			// WindowGlazingLayer::splinePara_t
			case 76 :
			switch (t) {
				case 0 : return "ShortWaveTransmittance";
				case 1 : return "ShortWaveReflectanceOutside";
				case 2 : return "ShortWaveReflectanceInside";
				case 3 : return "Conductivity";
				case 4 : return "DynamicViscosity";
				case 5 : return "HeatCapacity";
			} break;
			// WindowGlazingSystem::modelType_t
			case 77 :
			switch (t) {
				case 0 : return "Simple";
				case 1 : return "Detailed";
			} break;
			// WindowGlazingSystem::para_t
			case 78 :
			switch (t) {
				case 0 : return "ThermalTransmittance";
			} break;
			// WindowGlazingSystem::splinePara_t
			case 79 :
			switch (t) {
				case 0 : return "SHGC";
			} break;
			// WindowShading::modelType_t
			case 80 :
			switch (t) {
				case 0 : return "Constant";
				case 1 : return "Precomputed";
				case 2 : return "Controlled";
			} break;
			// WindowShading::para_t
			case 81 :
			switch (t) {
				case 0 : return "ReductionFactor";
			} break;
			// Zone::type_t
			case 82 :
			switch (t) {
				case 0 : return "Constant";
				case 1 : return "Active";
				case 2 : return "Ground";
			} break;
			// Zone::para_t
			case 83 :
			switch (t) {
				case 0 : return "Temperature";
				case 1 : return "RelativeHumidity";
				case 2 : return "CO2Concentration";
				case 3 : return "Area";
				case 4 : return "Volume";
				case 5 : return "HeatCapacity";
			} break;
		} // switch
		return INVALID_KEYWORD_INDEX_STRING;
	}

	/*! Returns all keywords including deprecated for a given category (typenum) and type number (t). */
	const char * allKeywords(int typenum, int t) {
		switch (typenum) {
			// ConstructionInstance::para_t
			case 0 :
			switch (t) {
				case 0 : return "Orientation";
				case 1 : return "Inclination";
				case 2 : return "Area";
			} break;
			// DailyCycle::interpolation_t
			case 1 :
			switch (t) {
				case 0 : return "Constant";
				case 1 : return "Linear";
			} break;
			// EmbeddedObject::para_t
			case 2 :
			switch (t) {
				case 0 : return "Area";
			} break;
			// EmbeddedObject::objectType_t
			case 3 :
			switch (t) {
				case 0 : return "Window";
				case 1 : return "Door";
				case 2 : return "Hole";
			} break;
			// HVACControlModel::modelType_t
			case 4 :
			switch (t) {
				case 0 : return "Heating";
			} break;
			// HVACControlModel::OperatingMode
			case 5 :
			switch (t) {
				case 0 : return "Parallel";
			} break;
			// HydraulicFluid::para_t
			case 6 :
			switch (t) {
				case 0 : return "Density";
				case 1 : return "HeatCapacity";
				case 2 : return "Conductivity";
			} break;
			// HydraulicNetwork::ModelType
			case 7 :
			switch (t) {
				case 0 : return "HydraulicNetwork";
				case 1 : return "ThermalHydraulicNetwork";
			} break;
			// HydraulicNetwork::para_t
			case 8 :
			switch (t) {
				case 0 : return "DefaultFluidTemperature";
				case 1 : return "InitialFluidTemperature";
				case 2 : return "ReferencePressure";
			} break;
			// HydraulicNetworkComponent::ModelType
			case 9 :
			switch (t) {
				case 0 : return "SimplePipe";
				case 1 : return "DynamicPipe";
				case 2 : return "ConstantPressurePump";
				case 3 : return "ConstantMassFluxPump";
				case 4 : return "ControlledPump";
				case 5 : return "HeatExchanger";
				case 6 : return "HeatPumpIdealCarnotSourceSide";
				case 7 : return "HeatPumpIdealCarnotSupplySide";
<<<<<<< HEAD
				case 8 : return "ControlledValve";
				case 9 : return "IdealHeaterCooler";
=======
				case 8 : return "HeatPumpRealSourceSide";
				case 9 : return "ControlledValve";
				case 10 : return "SupplyTemperatureAdapter";
>>>>>>> eaa63605
			} break;
			// HydraulicNetworkComponent::para_t
			case 10 :
			switch (t) {
				case 0 : return "HydraulicDiameter";
				case 1 : return "PressureLossCoefficient";
				case 2 : return "PressureHead";
				case 3 : return "MassFlux";
				case 4 : return "PumpEfficiency";
				case 5 : return "FractionOfMotorInefficienciesToFluidStream";
				case 6 : return "Volume";
				case 7 : return "PipeMaxDiscretizationWidth";
				case 8 : return "CarnotEfficiency";
				case 9 : return "MaximumHeatingPower";
			} break;
			// HydraulicNetworkControlElement::modelType_t
			case 11 :
			switch (t) {
				case 0 : return "Constant";
				case 1 : return "Scheduled";
			} break;
			// HydraulicNetworkControlElement::ControlledProperty
			case 12 :
			switch (t) {
				case 0 : return "TemperatureDifference";
				case 1 : return "TemperatureDifferenceOfFollowingElement";
				case 2 : return "ThermostatValue";
				case 3 : return "MassFlux";
			} break;
			// HydraulicNetworkControlElement::ControllerType
			case 13 :
			switch (t) {
				case 0 : return "PController";
				case 1 : return "PIController";
			} break;
			// HydraulicNetworkControlElement::para_t
			case 14 :
			switch (t) {
				case 0 : return "Kp";
				case 1 : return "Ki";
				case 2 : return "Kd";
				case 3 : return "TemperatureDifferenceSetpoint";
				case 4 : return "MassFluxSetpoint";
			} break;
			// HydraulicNetworkControlElement::References
			case 15 :
			switch (t) {
				case 0 : return "ThermostatZoneId";
			} break;
			// HydraulicNetworkElement::para_t
			case 16 :
			switch (t) {
				case 0 : return "Length";
			} break;
			// HydraulicNetworkElement::intPara_t
			case 17 :
			switch (t) {
				case 0 : return "NumberParallelPipes";
			} break;
			// HydraulicNetworkHeatExchange::ModelType
			case 18 :
			switch (t) {
				case 0 : return "TemperatureConstant";
				case 1 : return "TemperatureSpline";
				case 2 : return "TemperatureSplineEvaporator";
				case 3 : return "TemperatureZone";
				case 4 : return "TemperatureConstructionLayer";
				case 5 : return "HeatLossConstant";
				case 6 : return "HeatLossSpline";
				case 7 : return "HeatLossSplineCondenser";
			} break;
			// HydraulicNetworkHeatExchange::para_t
			case 19 :
			switch (t) {
				case 0 : return "Temperature";
				case 1 : return "HeatLoss";
				case 2 : return "ExternalHeatTransferCoefficient";
			} break;
			// HydraulicNetworkHeatExchange::splinePara_t
			case 20 :
			switch (t) {
				case 0 : return "Temperature";
				case 1 : return "HeatLoss";
			} break;
			// HydraulicNetworkHeatExchange::References
			case 21 :
			switch (t) {
				case 0 : return "ZoneId";
				case 1 : return "ConstructionInstanceId";
			} break;
			// HydraulicNetworkPipeProperties::para_t
			case 22 :
			switch (t) {
				case 0 : return "PipeRoughness";
				case 1 : return "PipeInnerDiameter";
				case 2 : return "PipeOuterDiameter";
				case 3 : return "UValuePipeWall";
			} break;
			// IdealHeatingCoolingModel::para_t
			case 23 :
			switch (t) {
				case 0 : return "MaxHeatingPowerPerArea";
				case 1 : return "MaxCoolingPowerPerArea";
				case 2 : return "Kp";
				case 3 : return "Ki";
			} break;
			// IdealPipeRegisterModel::modelType_t
			case 24 :
			switch (t) {
				case 0 : return "Constant";
				case 1 : return "Scheduled";
			} break;
			// IdealPipeRegisterModel::para_t
			case 25 :
			switch (t) {
				case 0 : return "SupplyTemperature";
				case 1 : return "MaxMassFlux";
				case 2 : return "PipeLength";
				case 3 : return "PipeInnerDiameter";
				case 4 : return "UValuePipeWall";
			} break;
			// IdealPipeRegisterModel::intPara_t
			case 26 :
			switch (t) {
				case 0 : return "NumberParallelPipes";
			} break;
			// IdealSurfaceHeatingCoolingModel::para_t
			case 27 :
			switch (t) {
				case 0 : return "MaxHeatingPowerPerArea";
				case 1 : return "MaxCoolingPowerPerArea";
			} break;
			// InterfaceAirFlow::splinePara_t
			case 28 :
			switch (t) {
				case 0 : return "PressureCoefficient";
			} break;
			// InterfaceAirFlow::modelType_t
			case 29 :
			switch (t) {
				case 0 : return "WindFlow";
			} break;
			// InterfaceHeatConduction::modelType_t
			case 30 :
			switch (t) {
				case 0 : return "Constant";
				case 1 : return "None";
			} break;
			// InterfaceHeatConduction::para_t
			case 31 :
			switch (t) {
				case 0 : return "HeatTransferCoefficient";
			} break;
			// InterfaceLongWaveEmission::modelType_t
			case 32 :
			switch (t) {
				case 0 : return "Constant";
				case 1 : return "None";
			} break;
			// InterfaceLongWaveEmission::para_t
			case 33 :
			switch (t) {
				case 0 : return "Emissivity";
			} break;
			// InterfaceSolarAbsorption::modelType_t
			case 34 :
			switch (t) {
				case 0 : return "Constant";
				case 1 : return "None";
			} break;
			// InterfaceSolarAbsorption::para_t
			case 35 :
			switch (t) {
				case 0 : return "AbsorptionCoefficient";
			} break;
			// InterfaceVaporDiffusion::para_t
			case 36 :
			switch (t) {
				case 0 : return "VaporTransferCoefficient";
			} break;
			// InterfaceVaporDiffusion::modelType_t
			case 37 :
			switch (t) {
				case 0 : return "Constant";
			} break;
			// InternalLoadsModel::modelType_t
			case 38 :
			switch (t) {
				case 0 : return "Constant";
				case 1 : return "Scheduled";
			} break;
			// InternalLoadsModel::para_t
			case 39 :
			switch (t) {
				case 0 : return "EquipmentRadiationFraction";
				case 1 : return "PersonRadiationFraction";
				case 2 : return "LightingRadiationFraction";
				case 3 : return "EquipmentHeatLoadPerArea";
				case 4 : return "PersonHeatLoadPerArea";
				case 5 : return "LightingHeatLoadPerArea";
			} break;
			// Interval::para_t
			case 40 :
			switch (t) {
				case 0 : return "Start";
				case 1 : return "End";
				case 2 : return "StepSize";
			} break;
			// KeywordList::MyParameters
			case 41 :
			switch (t) {
				case 0 : return "Temperature";
				case 1 : return "Mass";
			} break;
			// LinearSplineParameter::interpolationMethod_t
			case 42 :
			switch (t) {
				case 0 : return "constant";
				case 1 : return "linear";
			} break;
			// LinearSplineParameter::wrapMethod_t
			case 43 :
			switch (t) {
				case 0 : return "continuous";
				case 1 : return "cyclic";
			} break;
			// Location::para_t
			case 44 :
			switch (t) {
				case 0 : return "Latitude";
				case 1 : return "Longitude";
				case 2 : return "Albedo";
				case 3 : return "Altitude";
			} break;
			// Location::flag_t
			case 45 :
			switch (t) {
				case 0 : return "PerezDiffuseRadiationModel";
				case 1 : return "ContinuousShadingFactorData";
			} break;
			// Material::para_t
			case 46 :
			switch (t) {
				case 0 : return "Density";
				case 1 : return "HeatCapacity";
				case 2 : return "Conductivity";
			} break;
			// ModelInputReference::referenceType_t
			case 47 :
			switch (t) {
				case 0 : return "Location";
				case 1 : return "Zone";
				case 2 : return "ConstructionInstance";
				case 3 : return "EmbeddedObject";
				case 4 : return "Schedule";
				case 5 : return "Model";
				case 6 : return "Network";
				case 7 : return "NetworkElement";
			} break;
			// NaturalVentilationModel::modelType_t
			case 48 :
			switch (t) {
				case 0 : return "Constant";
				case 1 : return "Scheduled";
				case 2 : return "ScheduledWithBaseACR";
			} break;
			// NaturalVentilationModel::para_t
			case 49 :
			switch (t) {
				case 0 : return "VentilationRate";
				case 1 : return "MaximumRoomAirTemperatureACRLimit";
				case 2 : return "MinimumRoomAirTemperatureACRLimit";
				case 3 : return "MaximumEnviromentAirTemperatureACRLimit";
				case 4 : return "MinimumEnviromentAirTemperatureACRLimit";
				case 5 : return "DeltaTemperatureACRLimit";
				case 6 : return "WindSpeedACRLimit";
			} break;
			// OutputDefinition::timeType_t
			case 50 :
			switch (t) {
				case 0 : return "None";
				case 1 : return "Mean";
				case 2 : return "Integral";
			} break;
			// Schedule::ScheduledDayType
			case 51 :
			switch (t) {
				case 0 : return "AllDays";
				case 1 : return "WeekDay";
				case 2 : return "WeekEnd";
				case 3 : return "Monday";
				case 4 : return "Tuesday";
				case 5 : return "Wednesday";
				case 6 : return "Thursday";
				case 7 : return "Friday";
				case 8 : return "Saturday";
				case 9 : return "Sunday";
				case 10 : return "Holiday";
			} break;
			// Schedules::day_t
			case 52 :
			switch (t) {
				case 0 : return "Mon";
				case 1 : return "Tue";
				case 2 : return "Wed";
				case 3 : return "Thu";
				case 4 : return "Fri";
				case 5 : return "Sat";
				case 6 : return "Sun";
			} break;
			// Schedules::flag_t
			case 53 :
			switch (t) {
				case 0 : return "EnableCyclicSchedules";
			} break;
			// SerializationTest::test_t
			case 54 :
			switch (t) {
				case 0 : return "X1";
				case 1 : return "X2";
			} break;
			// SerializationTest::intPara_t
			case 55 :
			switch (t) {
				case 0 : return "I1";
				case 1 : return "I2";
			} break;
			// SerializationTest::splinePara_t
			case 56 :
			switch (t) {
				case 0 : return "ParameterSet1";
				case 1 : return "ParameterSet2";
			} break;
			// SerializationTest::ReferencedIDTypes
			case 57 :
			switch (t) {
				case 0 : return "SomeStove";
				case 1 : return "SomeOven";
				case 2 : return "SomeHeater";
				case 3 : return "SomeFurnace";
			} break;
			// ShadingControlModel::para_t
			case 58 :
			switch (t) {
				case 0 : return "MaxIntensity";
				case 1 : return "MinIntensity";
			} break;
			// SimulationParameter::para_t
			case 59 :
			switch (t) {
				case 0 : return "InitialTemperature";
				case 1 : return "InitialRelativeHumidity";
				case 2 : return "DomesticWaterSensitiveHeatGainFraction";
				case 3 : return "AirExchangeRateN50";
				case 4 : return "ShieldingCoefficient";
				case 5 : return "HeatingDesignAmbientTemperature";
			} break;
			// SimulationParameter::intPara_t
			case 60 :
			switch (t) {
				case 0 : return "StartYear";
			} break;
			// SimulationParameter::flag_t
			case 61 :
			switch (t) {
				case 0 : return "EnableMoistureBalance";
				case 1 : return "EnableCO2Balance";
				case 2 : return "EnableJointVentilation";
				case 3 : return "ExportClimateDataFMU";
			} break;
			// SolarLoadsDistributionModel::distribution_t
			case 62 :
			switch (t) {
				case 0 : return "AreaWeighted";
				case 1 : return "SurfaceTypeFactor";
				case 2 : return "ViewFactor";
			} break;
			// SolarLoadsDistributionModel::para_t
			case 63 :
			switch (t) {
				case 0 : return "RadiationLoadFractionZone";
				case 1 : return "RadiationLoadFractionFloor";
				case 2 : return "RadiationLoadFractionCeiling";
				case 3 : return "RadiationLoadFractionWalls";
			} break;
			// SolverParameter::para_t
			case 64 :
			switch (t) {
				case 0 : return "RelTol";
				case 1 : return "AbsTol";
				case 2 : return "MaxTimeStep";
				case 3 : return "MinTimeStep";
				case 4 : return "InitialTimeStep";
				case 5 : return "NonlinSolverConvCoeff";
				case 6 : return "IterativeSolverConvCoeff";
				case 7 : return "DiscMinDx";
				case 8 : return "DiscStretchFactor";
				case 9 : return "ViewfactorTileWidth";
				case 10 : return "SurfaceDiscretizationDensity";
				case 11 : return "ControlTemperatureTolerance";
				case 12 : return "KinsolRelTol";
				case 13 : return "KinsolAbsTol";
			} break;
			// SolverParameter::intPara_t
			case 65 :
			switch (t) {
				case 0 : return "PreILUWidth";
				case 1 : return "MaxKrylovDim";
				case 2 : return "MaxNonlinIter";
				case 3 : return "MaxOrder";
				case 4 : return "KinsolMaxNonlinIter";
				case 5 : return "DiscMaxElementsPerLayer";
			} break;
			// SolverParameter::flag_t
			case 66 :
			switch (t) {
				case 0 : return "DetectMaxTimeStep";
				case 1 : return "KinsolDisableLineSearch";
				case 2 : return "KinsolStrictNewton";
			} break;
			// SolverParameter::integrator_t
			case 67 :
			switch (t) {
				case 0 : return "CVODE";
				case 1 : return "ExplicitEuler";
				case 2 : return "ImplicitEuler";
				case 3 : return "auto";
			} break;
			// SolverParameter::lesSolver_t
			case 68 :
			switch (t) {
				case 0 : return "Dense";
				case 1 : return "KLU";
				case 2 : return "GMRES";
				case 3 : return "BiCGStab";
				case 4 : return "auto";
			} break;
			// SolverParameter::precond_t
			case 69 :
			switch (t) {
				case 0 : return "ILU";
				case 1 : return "auto";
			} break;
			// Thermostat::modelType_t
			case 70 :
			switch (t) {
				case 0 : return "Constant";
				case 1 : return "Scheduled";
			} break;
			// Thermostat::para_t
			case 71 :
			switch (t) {
				case 0 : return "HeatingSetpoint";
				case 1 : return "CoolingSetpoint";
				case 2 : return "TemperatureTolerance";
				case 3 : return "TemperatureBand";
			} break;
			// Thermostat::TemperatureType
			case 72 :
			switch (t) {
				case 0 : return "AirTemperature";
				case 1 : return "OperativeTemperature";
			} break;
			// Thermostat::ControllerType
			case 73 :
			switch (t) {
				case 0 : return "Analog";
				case 1 : return "Digital";
			} break;
			// WindowGlazingLayer::type_t
			case 74 :
			switch (t) {
				case 0 : return "Gas";
				case 1 : return "Glass";
			} break;
			// WindowGlazingLayer::para_t
			case 75 :
			switch (t) {
				case 0 : return "Thickness";
				case 1 : return "Conductivity";
				case 2 : return "MassDensity";
				case 3 : return "Height";
				case 4 : return "Width";
				case 5 : return "LongWaveEmissivityInside";
				case 6 : return "P_LongWaveEmissivityOutside";
			} break;
			// WindowGlazingLayer::splinePara_t
			case 76 :
			switch (t) {
				case 0 : return "ShortWaveTransmittance";
				case 1 : return "ShortWaveReflectanceOutside";
				case 2 : return "ShortWaveReflectanceInside";
				case 3 : return "Conductivity";
				case 4 : return "DynamicViscosity";
				case 5 : return "HeatCapacity";
			} break;
			// WindowGlazingSystem::modelType_t
			case 77 :
			switch (t) {
				case 0 : return "Simple";
				case 1 : return "Detailed";
			} break;
			// WindowGlazingSystem::para_t
			case 78 :
			switch (t) {
				case 0 : return "ThermalTransmittance";
			} break;
			// WindowGlazingSystem::splinePara_t
			case 79 :
			switch (t) {
				case 0 : return "SHGC";
			} break;
			// WindowShading::modelType_t
			case 80 :
			switch (t) {
				case 0 : return "Constant";
				case 1 : return "Precomputed";
				case 2 : return "Controlled";
			} break;
			// WindowShading::para_t
			case 81 :
			switch (t) {
				case 0 : return "ReductionFactor";
			} break;
			// Zone::type_t
			case 82 :
			switch (t) {
				case 0 : return "Constant";
				case 1 : return "Active";
				case 2 : return "Ground";
			} break;
			// Zone::para_t
			case 83 :
			switch (t) {
				case 0 : return "Temperature";
				case 1 : return "RelativeHumidity";
				case 2 : return "CO2Concentration";
				case 3 : return "Area";
				case 4 : return "Volume";
				case 5 : return "HeatCapacity";
			} break;
		} // switch
		return INVALID_KEYWORD_INDEX_STRING;
	}

	const char * KeywordList::Description(const char * const enumtype, int t, bool * no_description) {
		if (no_description != nullptr)
			*no_description = false; // we are optimistic
		switch (enum2index(enumtype)) {
			// ConstructionInstance::para_t
			case 0 :
			switch (t) {
				case 0 : return "Orientation of the wall [deg].";
				case 1 : return "Inclination of the wall [deg].";
				case 2 : return "Gross area of the wall [m2].";
			} break;
			// DailyCycle::interpolation_t
			case 1 :
			switch (t) {
				case 0 : return "Constant values in defined intervals.";
				case 1 : return "Linear interpolation between values.";
			} break;
			// EmbeddedObject::para_t
			case 2 :
			switch (t) {
				case 0 : return "Area of the embedded object [m2].";
			} break;
			// EmbeddedObject::objectType_t
			case 3 :
			switch (t) {
				case 0 : return "Parametrization of a window model.";
				case 1 : return "Parametrization of a door model.";
				case 2 : return "Parametrization of an opening model.";
			} break;
			// HVACControlModel::modelType_t
			case 4 :
			switch (t) {
				case 0 : return "Heating control model";
			} break;
			// HVACControlModel::OperatingMode
			case 5 :
			switch (t) {
				case 0 : return "Parallel operation";
			} break;
			// HydraulicFluid::para_t
			case 6 :
			switch (t) {
				case 0 : return "Dry density of the material.";
				case 1 : return "Specific heat capacity of the material.";
				case 2 : return "Thermal conductivity of the dry material.";
			} break;
			// HydraulicNetwork::ModelType
			case 7 :
			switch (t) {
				case 0 : return "Only Hydraulic calculation with constant temperature";
				case 1 : return "Thermo-hydraulic calculation";
			} break;
			// HydraulicNetwork::para_t
			case 8 :
			switch (t) {
				case 0 : return "Default temperature for HydraulicNetwork models";
				case 1 : return "Initial temperature of the fluid";
				case 2 : return "Reference pressure of network";
			} break;
			// HydraulicNetworkComponent::ModelType
			case 9 :
			switch (t) {
				case 0 : return "Pipe with a single fluid volume and with heat exchange";
				case 1 : return "Pipe with a discretized fluid volume and heat exchange";
				case 2 : return "Pump with constant/externally defined pressure";
				case 3 : return "Pump with constant/externally defined mass flux";
				case 4 : return "Pump with pressure head controlled based on flow controller";
				case 5 : return "Simple heat exchanger with given heat flux";
				case 6 : return "Heat pump with variable heating power based on carnot efficiency, installed at source side (collector cycle)";
				case 7 : return "Heat pump with variable heating power based on carnot efficiency, installed at supply side";
<<<<<<< HEAD
				case 8 : return "Valve with associated control model";
				case 9 : return "Adapter model that provides a defined supply temperature to the network and calculates the heat loss/gain";
=======
				case 8 : return "On-off-type heat pump based on polynoms, installed at source side";
				case 9 : return "Valve with associated control model";
				case 10 : return "Adapter model that provides a defined supply temperature to the network";
>>>>>>> eaa63605
			} break;
			// HydraulicNetworkComponent::para_t
			case 10 :
			switch (t) {
				case 0 : return "Only used for pressure loss calculation with PressureLossCoefficient (NOT for pipes)";
				case 1 : return "Pressure loss coefficient for the component (zeta-value)";
				case 2 : return "Pressure head for a pump";
				case 3 : return "Pump predefined mass flux";
				case 4 : return "Pump efficiency";
				case 5 : return "Fraction of pump heat loss due to inefficiency that heats up the fluid";
				case 6 : return "Water or air volume of the component";
				case 7 : return "Maximum width of discretized volumes in pipe";
				case 8 : return "Carnot efficiency eta";
				case 9 : return "Maximum heating power";
			} break;
			// HydraulicNetworkControlElement::modelType_t
			case 11 :
			switch (t) {
				case 0 : return "Set points are given as constant parameters";
				case 1 : return "Scheduled set point values";
			} break;
			// HydraulicNetworkControlElement::ControlledProperty
			case 12 :
			switch (t) {
				case 0 : return "Control temperature difference of this element";
				case 1 : return "Control temperature difference of the following element";
				case 2 : return "Control zone thermostat values";
				case 3 : return "Control mass flux";
			} break;
			// HydraulicNetworkControlElement::ControllerType
			case 13 :
			switch (t) {
				case 0 : return "PController";
				case 1 : return "PIController";
			} break;
			// HydraulicNetworkControlElement::para_t
			case 14 :
			switch (t) {
				case 0 : return "Kp-parameter";
				case 1 : return "Ki-parameter";
				case 2 : return "Kd-parameter";
				case 3 : return "Target temperature difference";
				case 4 : return "Target mass flux";
			} break;
			// HydraulicNetworkControlElement::References
			case 15 :
			switch (t) {
				case 0 : return "ID of zone containing thermostat";
			} break;
			// HydraulicNetworkElement::para_t
			case 16 :
			switch (t) {
				case 0 : return "Pipe length";
			} break;
			// HydraulicNetworkElement::intPara_t
			case 17 :
			switch (t) {
				case 0 : return "Number of parallel pipes";
			} break;
			// HydraulicNetworkHeatExchange::ModelType
			case 18 :
			switch (t) {
				case 0 : return "Difference to constant temperature";
				case 1 : return "Difference to time-dependent temperature from spline";
				case 2 : return "Evaporator medium temperature for heat pump";
				case 3 : return "Difference to zone air temperature";
				case 4 : return "Difference to active construction layer (floor heating)";
				case 5 : return "Constant heat loss";
				case 6 : return "Heat loss from spline";
				case 7 : return "Heat loss of condenser in heat pump model";
			} break;
			// HydraulicNetworkHeatExchange::para_t
			case 19 :
			switch (t) {
				case 0 : return "Temperature for heat exchange";
				case 1 : return "Constant heat flux out of the element (heat loss)";
				case 2 : return "External heat transfer coeffient for the outside boundary";
			} break;
			// HydraulicNetworkHeatExchange::splinePara_t
			case 20 :
			switch (t) {
				case 0 : return "Temperature for heat exchange";
				case 1 : return "Constant heat flux out of the element (heat loss)";
			} break;
			// HydraulicNetworkHeatExchange::References
			case 21 :
			switch (t) {
				case 0 : return "ID of coupled zone for thermal exchange";
				case 1 : return "ID of coupled construction instance for thermal exchange";
			} break;
			// HydraulicNetworkPipeProperties::para_t
			case 22 :
			switch (t) {
				case 0 : return "Roughness of pipe material";
				case 1 : return "Inner diameter of pipe";
				case 2 : return "Outer diameter of pipe";
				case 3 : return "Length-specific U-Value of pipe wall incl. insulation";
			} break;
			// IdealHeatingCoolingModel::para_t
			case 23 :
			switch (t) {
				case 0 : return "Maximum heating power per floor area";
				case 1 : return "Maximum cooling power per floor area";
				case 2 : return "Kp-parameter";
				case 3 : return "Ki-parameter";
			} break;
			// IdealPipeRegisterModel::modelType_t
			case 24 :
			switch (t) {
				case 0 : return "Constant supply temperature";
				case 1 : return "Scheduled supply temperature";
			} break;
			// IdealPipeRegisterModel::para_t
			case 25 :
			switch (t) {
				case 0 : return "Medium supply temperature";
				case 1 : return "Maximum mass flux through the pipe";
				case 2 : return "Pipe length";
				case 3 : return "Inner diameter of pipe";
				case 4 : return "Length-specific U-Value of pipe wall incl. insulation";
			} break;
			// IdealPipeRegisterModel::intPara_t
			case 26 :
			switch (t) {
				case 0 : return "Number of parallel pipes";
			} break;
			// IdealSurfaceHeatingCoolingModel::para_t
			case 27 :
			switch (t) {
				case 0 : return "Maximum heating power per surface area";
				case 1 : return "Maximum heating power per surface area";
			} break;
			// InterfaceAirFlow::splinePara_t
			case 28 :
			switch (t) {
				case 0 : return "Pressure coeffient.";
			} break;
			// InterfaceAirFlow::modelType_t
			case 29 :
			switch (t) {
				case 0 : return "Use results from external wind flow calculation.";
			} break;
			// InterfaceHeatConduction::modelType_t
			case 30 :
			switch (t) {
				case 0 : return "Constant heat exchange coefficient";
				case 1 : return "No convective heat exchange";
			} break;
			// InterfaceHeatConduction::para_t
			case 31 :
			switch (t) {
				case 0 : return "Convective heat transfer coefficient";
			} break;
			// InterfaceLongWaveEmission::modelType_t
			case 32 :
			switch (t) {
				case 0 : return "Constant model";
				case 1 : return "No long wave radiation exchange";
			} break;
			// InterfaceLongWaveEmission::para_t
			case 33 :
			switch (t) {
				case 0 : return "Long wave emissivity";
			} break;
			// InterfaceSolarAbsorption::modelType_t
			case 34 :
			switch (t) {
				case 0 : return "Constant model";
				case 1 : return "No short wave radiation exchange";
			} break;
			// InterfaceSolarAbsorption::para_t
			case 35 :
			switch (t) {
				case 0 : return "Solar absorption coefficient";
			} break;
			// InterfaceVaporDiffusion::para_t
			case 36 :
			switch (t) {
				case 0 : return "Vapor Transfer Coefficient.";
			} break;
			// InterfaceVaporDiffusion::modelType_t
			case 37 :
			switch (t) {
				case 0 : return "Constant model.";
			} break;
			// InternalLoadsModel::modelType_t
			case 38 :
			switch (t) {
				case 0 : return "Constant internal loads";
				case 1 : return "Scheduled internal loads";
			} break;
			// InternalLoadsModel::para_t
			case 39 :
			switch (t) {
				case 0 : return "Percentage of equipment load that is radiant emitted.";
				case 1 : return "Percentage of person load that is radiant emitted.";
				case 2 : return "Percentage of lighting load that is radiant emitted.";
				case 3 : return "Complete equipment load per zone floor area.";
				case 4 : return "Complete person load per zone floor area.";
				case 5 : return "Complete lighting load per zone floor area.";
			} break;
			// Interval::para_t
			case 40 :
			switch (t) {
				case 0 : return "Start time point.";
				case 1 : return "End time point.";
				case 2 : return "StepSize.";
			} break;
			// KeywordList::MyParameters
			case 41 :
			switch (t) {
				case 0 : return "Some temperatures";
				case 1 : return "Some mass";
			} break;
			// LinearSplineParameter::interpolationMethod_t
			case 42 :
			switch (t) {
				case 0 : if (no_description != nullptr) *no_description = true; return "constant";
				case 1 : if (no_description != nullptr) *no_description = true; return "linear";
			} break;
			// LinearSplineParameter::wrapMethod_t
			case 43 :
			switch (t) {
				case 0 : return "Continuous data";
				case 1 : return "Annual cycle";
			} break;
			// Location::para_t
			case 44 :
			switch (t) {
				case 0 : return "Latitude.";
				case 1 : return "Longitude.";
				case 2 : return "Albedo value [0..100 %].";
				case 3 : return "Altitude of building as height above NN [m].";
			} break;
			// Location::flag_t
			case 45 :
			switch (t) {
				case 0 : return "Use diffuse radiation model for anisotropic radiation (Perez)";
				case 1 : return "If true, shading factors for exterior shading are stored for continuous time points (no cyclic use)";
			} break;
			// Material::para_t
			case 46 :
			switch (t) {
				case 0 : return "Dry density of the material.";
				case 1 : return "Specific heat capacity of the material.";
				case 2 : return "Thermal conductivity of the dry material.";
			} break;
			// ModelInputReference::referenceType_t
			case 47 :
			switch (t) {
				case 0 : return "Model references of climate/location models.";
				case 1 : return "Model references inside a room.";
				case 2 : return "Model references a wall.";
				case 3 : return "Model references an embedded object.";
				case 4 : return "Model references generic scheduled data that is not associated with a specific object type.";
				case 5 : return "Model references of a model object.";
				case 6 : return "Model references of a hydraulic network.";
				case 7 : return "Model references of flow elements of a hydraulic network.";
			} break;
			// NaturalVentilationModel::modelType_t
			case 48 :
			switch (t) {
				case 0 : return "Constant ventilation rate (also can used as infiltration)";
				case 1 : return "Scheduled ventilation rate";
				case 2 : return "Constant basic air exchange (infiltration) with an additional increased air exchange (ventilation) if the control conditions are met.";
			} break;
			// NaturalVentilationModel::para_t
			case 49 :
			switch (t) {
				case 0 : return "Ventilation rate";
				case 1 : return "Condition for ventilation increase";
				case 2 : return "Condition for ventilation increase";
				case 3 : return "Condition for ventilation increase";
				case 4 : return "Condition for ventilation increase";
				case 5 : return "Condition for ventilation increase";
				case 6 : return "Condition for ventilation increase";
			} break;
			// OutputDefinition::timeType_t
			case 50 :
			switch (t) {
				case 0 : return "Write values as calculated at output times.";
				case 1 : return "Average values in time (mean value in output step).";
				case 2 : return "Integrate values in time.";
			} break;
			// Schedule::ScheduledDayType
			case 51 :
			switch (t) {
				case 0 : return "All days (Weekend days and Weekdays).";
				case 1 : return "Weekday schedule.";
				case 2 : return "Weekend schedule.";
				case 3 : return "Special Weekday schedule: Monday.";
				case 4 : return "Special Weekday schedule: Tuesday.";
				case 5 : return "Special Weekday schedule: Wednesday.";
				case 6 : return "Special Weekday schedule: Thursday.";
				case 7 : return "Special Weekday schedule: Friday.";
				case 8 : return "Special Weekday schedule: Saturday.";
				case 9 : return "Special Weekday schedule: Sunday.";
				case 10 : return "Holiday schedule.";
			} break;
			// Schedules::day_t
			case 52 :
			switch (t) {
				case 0 : return "Monday.";
				case 1 : return "Tuesday.";
				case 2 : return "Wednesday.";
				case 3 : return "Thursday.";
				case 4 : return "Friday.";
				case 5 : return "Saturday.";
				case 6 : return "Sunday.";
			} break;
			// Schedules::flag_t
			case 53 :
			switch (t) {
				case 0 : return "If enabled, schedules are treated as annually repeating schedules.";
			} break;
			// SerializationTest::test_t
			case 54 :
			switch (t) {
				case 0 : if (no_description != nullptr) *no_description = true; return "X1";
				case 1 : if (no_description != nullptr) *no_description = true; return "X2";
			} break;
			// SerializationTest::intPara_t
			case 55 :
			switch (t) {
				case 0 : if (no_description != nullptr) *no_description = true; return "I1";
				case 1 : if (no_description != nullptr) *no_description = true; return "I2";
			} break;
			// SerializationTest::splinePara_t
			case 56 :
			switch (t) {
				case 0 : if (no_description != nullptr) *no_description = true; return "ParameterSet1";
				case 1 : if (no_description != nullptr) *no_description = true; return "ParameterSet2";
			} break;
			// SerializationTest::ReferencedIDTypes
			case 57 :
			switch (t) {
				case 0 : if (no_description != nullptr) *no_description = true; return "SomeStove";
				case 1 : if (no_description != nullptr) *no_description = true; return "SomeOven";
				case 2 : if (no_description != nullptr) *no_description = true; return "SomeHeater";
				case 3 : if (no_description != nullptr) *no_description = true; return "SomeFurnace";
			} break;
			// ShadingControlModel::para_t
			case 58 :
			switch (t) {
				case 0 : return "Maximum intensity allowed before shading is closed.";
				case 1 : return "Intensity level below which shading is opened.";
			} break;
			// SimulationParameter::para_t
			case 59 :
			switch (t) {
				case 0 : return "Global initial temperature [C].";
				case 1 : return "Global initial relative humidity [%].";
				case 2 : return "Percentage of sensitive heat from domestic water istributed towrads the room.";
				case 3 : return "Air exchange rate resulting from a pressure difference of 50 Pa between inside and outside.";
				case 4 : return "Shielding coefficient for a given location and envelope type.";
				case 5 : return "Ambient temperature for a design day. Parameter that is needed for FMU export.";
			} break;
			// SimulationParameter::intPara_t
			case 60 :
			switch (t) {
				case 0 : return "Start year of the simulation.";
			} break;
			// SimulationParameter::flag_t
			case 61 :
			switch (t) {
				case 0 : return "Flag activating moisture balance calculation if enabled.";
				case 1 : return "Flag activating CO2 balance calculation if enabled.";
				case 2 : return "Flag activating ventilation through joints and openings.";
				case 3 : return "Flag activating FMU export of climate data.";
			} break;
			// SolarLoadsDistributionModel::distribution_t
			case 62 :
			switch (t) {
				case 0 : return "Distribution based on surface area";
				case 1 : return "Distribution based on surface type";
				case 2 : return "Distribution based on zone-specific view factors";
			} break;
			// SolarLoadsDistributionModel::para_t
			case 63 :
			switch (t) {
				case 0 : return "Percentage of solar radiation gains attributed direcly to room [%]";
				case 1 : return "Percentage of surface solar radiation attributed to floor [%]";
				case 2 : return "Percentage of surface solar radiation attributed to roof/ceiling[%]";
				case 3 : return "Percentage of surface solar radiation attributed to walls [%]";
			} break;
			// SolverParameter::para_t
			case 64 :
			switch (t) {
				case 0 : return "Relative tolerance for solver error check.";
				case 1 : return "Absolute tolerance for solver error check.";
				case 2 : return "Maximum permitted time step for integration.";
				case 3 : return "Minimum accepted time step, before solver aborts with error.";
				case 4 : return "Initial time step size (or constant step size for ExplicitEuler integrator).";
				case 5 : return "Coefficient reducing nonlinear equation solver convergence limit.";
				case 6 : return "Coefficient reducing iterative equation solver convergence limit.";
				case 7 : return "Minimum element width for wall discretization.";
				case 8 : return "Stretch factor for variable wall discretizations (0-no disc, 1-equidistance, larger than 1 - variable).";
				case 9 : return "Maximum dimension of a tile for calculation of view factors.";
				case 10 : return "Number of surface discretization elements of a wall in each direction.";
				case 11 : return "Temperature tolerance for ideal heating or cooling.";
				case 12 : return "Relative tolerance for Kinsol solver.";
				case 13 : return "Absolute tolerance for Kinsol solver.";
			} break;
			// SolverParameter::intPara_t
			case 65 :
			switch (t) {
				case 0 : return "Maximum level of fill-in to be used for ILU preconditioner.";
				case 1 : return "Maximum dimension of Krylov subspace.";
				case 2 : return "Maximum number of nonlinear iterations.";
				case 3 : return "Maximum order allowed for multi-step solver.";
				case 4 : return "Maximum nonlinear iterations for Kinsol solver.";
				case 5 : return "Maximum number of elements per layer.";
			} break;
			// SolverParameter::flag_t
			case 66 :
			switch (t) {
				case 0 : return "Check schedules to determine minimum distances between steps and adjust MaxTimeStep.";
				case 1 : return "Disable line search for steady state cycles.";
				case 2 : return "Enable strict Newton for steady state cycles.";
			} break;
			// SolverParameter::integrator_t
			case 67 :
			switch (t) {
				case 0 : return "CVODE based solver";
				case 1 : return "Explicit Euler solver";
				case 2 : return "Implicit Euler solver";
				case 3 : return "Automatic selection of integrator";
			} break;
			// SolverParameter::lesSolver_t
			case 68 :
			switch (t) {
				case 0 : return "Dense solver";
				case 1 : return "KLU sparse solver";
				case 2 : return "GMRES iterative solver";
				case 3 : return "BICGSTAB iterative solver";
				case 4 : return "Automatic selection of linear equation system solver";
			} break;
			// SolverParameter::precond_t
			case 69 :
			switch (t) {
				case 0 : return "Incomplete LU preconditioner";
				case 1 : return "Automatic selection of preconditioner";
			} break;
			// Thermostat::modelType_t
			case 70 :
			switch (t) {
				case 0 : return "Constant set points";
				case 1 : return "Scheduled ste points";
			} break;
			// Thermostat::para_t
			case 71 :
			switch (t) {
				case 0 : return "Heating set point";
				case 1 : return "Cooling set point";
				case 2 : return "Control tolerance for temperatures";
				case 3 : return "Offset of lower and upper hysteresis band from set points";
			} break;
			// Thermostat::TemperatureType
			case 72 :
			switch (t) {
				case 0 : return "Air temperature";
				case 1 : return "Operative temperature";
			} break;
			// Thermostat::ControllerType
			case 73 :
			switch (t) {
				case 0 : return "Analog";
				case 1 : return "Digital";
			} break;
			// WindowGlazingLayer::type_t
			case 74 :
			switch (t) {
				case 0 : return "Gas layer";
				case 1 : return "Glass layer";
			} break;
			// WindowGlazingLayer::para_t
			case 75 :
			switch (t) {
				case 0 : return "Thickness of the window layer.";
				case 1 : return "Thermal conductivity of the window layer.";
				case 2 : return "Mass density of the fill-in gas.";
				case 3 : return "Height of the detailed window.";
				case 4 : return "Width of the detailed window.";
				case 5 : return "Emissivity of surface facing outside.";
				case 6 : return "Emissivity of surface facing inside.";
			} break;
			// WindowGlazingLayer::splinePara_t
			case 76 :
			switch (t) {
				case 0 : return "Short wave transmittance at outside directed surface.";
				case 1 : return "Short wave reflectance of surface facing outside.";
				case 2 : return "Short wave reflectance of surface facing inside.";
				case 3 : return "Thermal conductivity of the gas layer.";
				case 4 : return "Dynamic viscosity of the gas layer.";
				case 5 : return "Specific heat capacity of the gas layer.";
			} break;
			// WindowGlazingSystem::modelType_t
			case 77 :
			switch (t) {
				case 0 : return "Standard globbed-layers model.";
				case 1 : return "Detailed window model with layers.";
			} break;
			// WindowGlazingSystem::para_t
			case 78 :
			switch (t) {
				case 0 : return "Thermal transmittance";
			} break;
			// WindowGlazingSystem::splinePara_t
			case 79 :
			switch (t) {
				case 0 : return "Short wave transmittance at outside directed surface.";
			} break;
			// WindowShading::modelType_t
			case 80 :
			switch (t) {
				case 0 : return "Constant reduction factor.";
				case 1 : return "Precomputed reduction factor.";
				case 2 : return "Reduction factor is computed based on control model";
			} break;
			// WindowShading::para_t
			case 81 :
			switch (t) {
				case 0 : return "Reduction factor (remaining percentage of solar gains if shading is closed).";
			} break;
			// Zone::type_t
			case 82 :
			switch (t) {
				case 0 : return "Zone with constant/predefined temperatures. (schedule)";
				case 1 : return "Zone described by a temperature node in space.";
				case 2 : return "Ground zone (calculates temperature based on standard).";
			} break;
			// Zone::para_t
			case 83 :
			switch (t) {
				case 0 : return "Temperature of the zone if set constant [C].";
				case 1 : return "Relative humidity of the zone if set constant [%].";
				case 2 : return "CO2 concentration of the zone if set constant [g/m3].";
				case 3 : return "Net usage area of the ground floor [m2] (for area-related outputs and loads).";
				case 4 : return "Zone air volume [m3].";
				case 5 : return "Extra heat capacity [J/K].";
			} break;
		} // switch
		throw IBK::Exception(IBK::FormatString("Cannot determine description for enumeration type '%1' and index '%2'.")
			.arg(enumtype).arg(t), "[KeywordList::Description]");
	}

	const char * KeywordList::Unit(const char * const enumtype, int t) {
		switch (enum2index(enumtype)) {
			// ConstructionInstance::para_t
			case 0 :
			switch (t) {
				case 0 : return "Deg";
				case 1 : return "Deg";
				case 2 : return "m2";
			} break;
			// DailyCycle::interpolation_t
			case 1 :
			switch (t) {
				case 0 : return "";
				case 1 : return "";
			} break;
			// EmbeddedObject::para_t
			case 2 :
			switch (t) {
				case 0 : return "m2";
			} break;
			// EmbeddedObject::objectType_t
			case 3 :
			switch (t) {
				case 0 : return "";
				case 1 : return "";
				case 2 : return "";
			} break;
			// HVACControlModel::modelType_t
			case 4 :
			switch (t) {
				case 0 : return "";
			} break;
			// HVACControlModel::OperatingMode
			case 5 :
			switch (t) {
				case 0 : return "";
			} break;
			// HydraulicFluid::para_t
			case 6 :
			switch (t) {
				case 0 : return "kg/m3";
				case 1 : return "J/kgK";
				case 2 : return "W/mK";
			} break;
			// HydraulicNetwork::ModelType
			case 7 :
			switch (t) {
				case 0 : return "";
				case 1 : return "";
			} break;
			// HydraulicNetwork::para_t
			case 8 :
			switch (t) {
				case 0 : return "C";
				case 1 : return "C";
				case 2 : return "Pa";
			} break;
			// HydraulicNetworkComponent::ModelType
			case 9 :
			switch (t) {
				case 0 : return "";
				case 1 : return "";
				case 2 : return "";
				case 3 : return "";
				case 4 : return "";
				case 5 : return "";
				case 6 : return "";
				case 7 : return "";
				case 8 : return "";
				case 9 : return "";
				case 10 : return "";
			} break;
			// HydraulicNetworkComponent::para_t
			case 10 :
			switch (t) {
				case 0 : return "mm";
				case 1 : return "---";
				case 2 : return "Pa";
				case 3 : return "kg/s";
				case 4 : return "---";
				case 5 : return "---";
				case 6 : return "m3";
				case 7 : return "m";
				case 8 : return "---";
				case 9 : return "W";
			} break;
			// HydraulicNetworkControlElement::modelType_t
			case 11 :
			switch (t) {
				case 0 : return "";
				case 1 : return "";
			} break;
			// HydraulicNetworkControlElement::ControlledProperty
			case 12 :
			switch (t) {
				case 0 : return "";
				case 1 : return "";
				case 2 : return "";
				case 3 : return "";
			} break;
			// HydraulicNetworkControlElement::ControllerType
			case 13 :
			switch (t) {
				case 0 : return "";
				case 1 : return "";
			} break;
			// HydraulicNetworkControlElement::para_t
			case 14 :
			switch (t) {
				case 0 : return "---";
				case 1 : return "---";
				case 2 : return "---";
				case 3 : return "K";
				case 4 : return "kg/s";
			} break;
			// HydraulicNetworkControlElement::References
			case 15 :
			switch (t) {
				case 0 : return "-";
			} break;
			// HydraulicNetworkElement::para_t
			case 16 :
			switch (t) {
				case 0 : return "m";
			} break;
			// HydraulicNetworkElement::intPara_t
			case 17 :
			switch (t) {
				case 0 : return "";
			} break;
			// HydraulicNetworkHeatExchange::ModelType
			case 18 :
			switch (t) {
				case 0 : return "";
				case 1 : return "";
				case 2 : return "";
				case 3 : return "";
				case 4 : return "";
				case 5 : return "";
				case 6 : return "";
				case 7 : return "";
			} break;
			// HydraulicNetworkHeatExchange::para_t
			case 19 :
			switch (t) {
				case 0 : return "C";
				case 1 : return "W";
				case 2 : return "W/m2K";
			} break;
			// HydraulicNetworkHeatExchange::splinePara_t
			case 20 :
			switch (t) {
				case 0 : return "C";
				case 1 : return "W";
			} break;
			// HydraulicNetworkHeatExchange::References
			case 21 :
			switch (t) {
				case 0 : return "-";
				case 1 : return "-";
			} break;
			// HydraulicNetworkPipeProperties::para_t
			case 22 :
			switch (t) {
				case 0 : return "mm";
				case 1 : return "mm";
				case 2 : return "mm";
				case 3 : return "W/mK";
			} break;
			// IdealHeatingCoolingModel::para_t
			case 23 :
			switch (t) {
				case 0 : return "W/m2";
				case 1 : return "W/m2";
				case 2 : return "---";
				case 3 : return "---";
			} break;
			// IdealPipeRegisterModel::modelType_t
			case 24 :
			switch (t) {
				case 0 : return "";
				case 1 : return "";
			} break;
			// IdealPipeRegisterModel::para_t
			case 25 :
			switch (t) {
				case 0 : return "C";
				case 1 : return "kg/s";
				case 2 : return "m";
				case 3 : return "mm";
				case 4 : return "W/mK";
			} break;
			// IdealPipeRegisterModel::intPara_t
			case 26 :
			switch (t) {
				case 0 : return "";
			} break;
			// IdealSurfaceHeatingCoolingModel::para_t
			case 27 :
			switch (t) {
				case 0 : return "W/m2";
				case 1 : return "W/m2";
			} break;
			// InterfaceAirFlow::splinePara_t
			case 28 :
			switch (t) {
				case 0 : return "---";
			} break;
			// InterfaceAirFlow::modelType_t
			case 29 :
			switch (t) {
				case 0 : return "";
			} break;
			// InterfaceHeatConduction::modelType_t
			case 30 :
			switch (t) {
				case 0 : return "";
				case 1 : return "";
			} break;
			// InterfaceHeatConduction::para_t
			case 31 :
			switch (t) {
				case 0 : return "W/m2K";
			} break;
			// InterfaceLongWaveEmission::modelType_t
			case 32 :
			switch (t) {
				case 0 : return "";
				case 1 : return "";
			} break;
			// InterfaceLongWaveEmission::para_t
			case 33 :
			switch (t) {
				case 0 : return "---";
			} break;
			// InterfaceSolarAbsorption::modelType_t
			case 34 :
			switch (t) {
				case 0 : return "";
				case 1 : return "";
			} break;
			// InterfaceSolarAbsorption::para_t
			case 35 :
			switch (t) {
				case 0 : return "---";
			} break;
			// InterfaceVaporDiffusion::para_t
			case 36 :
			switch (t) {
				case 0 : return "s/m";
			} break;
			// InterfaceVaporDiffusion::modelType_t
			case 37 :
			switch (t) {
				case 0 : return "";
			} break;
			// InternalLoadsModel::modelType_t
			case 38 :
			switch (t) {
				case 0 : return "";
				case 1 : return "";
			} break;
			// InternalLoadsModel::para_t
			case 39 :
			switch (t) {
				case 0 : return "---";
				case 1 : return "---";
				case 2 : return "---";
				case 3 : return "W/m2";
				case 4 : return "W/m2";
				case 5 : return "W/m2";
			} break;
			// Interval::para_t
			case 40 :
			switch (t) {
				case 0 : return "d";
				case 1 : return "d";
				case 2 : return "h";
			} break;
			// KeywordList::MyParameters
			case 41 :
			switch (t) {
				case 0 : return "C";
				case 1 : return "kg";
			} break;
			// LinearSplineParameter::interpolationMethod_t
			case 42 :
			switch (t) {
				case 0 : return "";
				case 1 : return "";
			} break;
			// LinearSplineParameter::wrapMethod_t
			case 43 :
			switch (t) {
				case 0 : return "";
				case 1 : return "";
			} break;
			// Location::para_t
			case 44 :
			switch (t) {
				case 0 : return "Deg";
				case 1 : return "Deg";
				case 2 : return "%";
				case 3 : return "m";
			} break;
			// Location::flag_t
			case 45 :
			switch (t) {
				case 0 : return "";
				case 1 : return "";
			} break;
			// Material::para_t
			case 46 :
			switch (t) {
				case 0 : return "kg/m3";
				case 1 : return "J/kgK";
				case 2 : return "W/mK";
			} break;
			// ModelInputReference::referenceType_t
			case 47 :
			switch (t) {
				case 0 : return "";
				case 1 : return "";
				case 2 : return "";
				case 3 : return "";
				case 4 : return "";
				case 5 : return "";
				case 6 : return "";
				case 7 : return "";
			} break;
			// NaturalVentilationModel::modelType_t
			case 48 :
			switch (t) {
				case 0 : return "";
				case 1 : return "";
				case 2 : return "";
			} break;
			// NaturalVentilationModel::para_t
			case 49 :
			switch (t) {
				case 0 : return "1/h";
				case 1 : return "C";
				case 2 : return "C";
				case 3 : return "C";
				case 4 : return "C";
				case 5 : return "K";
				case 6 : return "m/s";
			} break;
			// OutputDefinition::timeType_t
			case 50 :
			switch (t) {
				case 0 : return "";
				case 1 : return "";
				case 2 : return "";
			} break;
			// Schedule::ScheduledDayType
			case 51 :
			switch (t) {
				case 0 : return "";
				case 1 : return "";
				case 2 : return "";
				case 3 : return "";
				case 4 : return "";
				case 5 : return "";
				case 6 : return "";
				case 7 : return "";
				case 8 : return "";
				case 9 : return "";
				case 10 : return "";
			} break;
			// Schedules::day_t
			case 52 :
			switch (t) {
				case 0 : return "";
				case 1 : return "";
				case 2 : return "";
				case 3 : return "";
				case 4 : return "";
				case 5 : return "";
				case 6 : return "";
			} break;
			// Schedules::flag_t
			case 53 :
			switch (t) {
				case 0 : return "";
			} break;
			// SerializationTest::test_t
			case 54 :
			switch (t) {
				case 0 : return "";
				case 1 : return "";
			} break;
			// SerializationTest::intPara_t
			case 55 :
			switch (t) {
				case 0 : return "";
				case 1 : return "";
			} break;
			// SerializationTest::splinePara_t
			case 56 :
			switch (t) {
				case 0 : return "";
				case 1 : return "";
			} break;
			// SerializationTest::ReferencedIDTypes
			case 57 :
			switch (t) {
				case 0 : return "";
				case 1 : return "";
				case 2 : return "";
				case 3 : return "";
			} break;
			// ShadingControlModel::para_t
			case 58 :
			switch (t) {
				case 0 : return "W/m2";
				case 1 : return "W/m2";
			} break;
			// SimulationParameter::para_t
			case 59 :
			switch (t) {
				case 0 : return "C";
				case 1 : return "%";
				case 2 : return "---";
				case 3 : return "1/h";
				case 4 : return "---";
				case 5 : return "C";
			} break;
			// SimulationParameter::intPara_t
			case 60 :
			switch (t) {
				case 0 : return "";
			} break;
			// SimulationParameter::flag_t
			case 61 :
			switch (t) {
				case 0 : return "";
				case 1 : return "";
				case 2 : return "";
				case 3 : return "";
			} break;
			// SolarLoadsDistributionModel::distribution_t
			case 62 :
			switch (t) {
				case 0 : return "";
				case 1 : return "";
				case 2 : return "";
			} break;
			// SolarLoadsDistributionModel::para_t
			case 63 :
			switch (t) {
				case 0 : return "%";
				case 1 : return "%";
				case 2 : return "%";
				case 3 : return "%";
			} break;
			// SolverParameter::para_t
			case 64 :
			switch (t) {
				case 0 : return "---";
				case 1 : return "---";
				case 2 : return "min";
				case 3 : return "s";
				case 4 : return "s";
				case 5 : return "---";
				case 6 : return "---";
				case 7 : return "m";
				case 8 : return "---";
				case 9 : return "m";
				case 10 : return "---";
				case 11 : return "K";
				case 12 : return "---";
				case 13 : return "---";
			} break;
			// SolverParameter::intPara_t
			case 65 :
			switch (t) {
				case 0 : return "";
				case 1 : return "";
				case 2 : return "";
				case 3 : return "";
				case 4 : return "";
				case 5 : return "";
			} break;
			// SolverParameter::flag_t
			case 66 :
			switch (t) {
				case 0 : return "";
				case 1 : return "";
				case 2 : return "";
			} break;
			// SolverParameter::integrator_t
			case 67 :
			switch (t) {
				case 0 : return "";
				case 1 : return "";
				case 2 : return "";
				case 3 : return "";
			} break;
			// SolverParameter::lesSolver_t
			case 68 :
			switch (t) {
				case 0 : return "";
				case 1 : return "";
				case 2 : return "";
				case 3 : return "";
				case 4 : return "";
			} break;
			// SolverParameter::precond_t
			case 69 :
			switch (t) {
				case 0 : return "";
				case 1 : return "";
			} break;
			// Thermostat::modelType_t
			case 70 :
			switch (t) {
				case 0 : return "";
				case 1 : return "";
			} break;
			// Thermostat::para_t
			case 71 :
			switch (t) {
				case 0 : return "C";
				case 1 : return "C";
				case 2 : return "K";
				case 3 : return "K";
			} break;
			// Thermostat::TemperatureType
			case 72 :
			switch (t) {
				case 0 : return "";
				case 1 : return "";
			} break;
			// Thermostat::ControllerType
			case 73 :
			switch (t) {
				case 0 : return "";
				case 1 : return "";
			} break;
			// WindowGlazingLayer::type_t
			case 74 :
			switch (t) {
				case 0 : return "";
				case 1 : return "";
			} break;
			// WindowGlazingLayer::para_t
			case 75 :
			switch (t) {
				case 0 : return "m";
				case 1 : return "W/mK";
				case 2 : return "kg/m3";
				case 3 : return "m";
				case 4 : return "m";
				case 5 : return "---";
				case 6 : return "---";
			} break;
			// WindowGlazingLayer::splinePara_t
			case 76 :
			switch (t) {
				case 0 : return "---";
				case 1 : return "---";
				case 2 : return "---";
				case 3 : return "W/mK";
				case 4 : return "kg/ms";
				case 5 : return "J/kgK";
			} break;
			// WindowGlazingSystem::modelType_t
			case 77 :
			switch (t) {
				case 0 : return "";
				case 1 : return "";
			} break;
			// WindowGlazingSystem::para_t
			case 78 :
			switch (t) {
				case 0 : return "W/m2K";
			} break;
			// WindowGlazingSystem::splinePara_t
			case 79 :
			switch (t) {
				case 0 : return "---";
			} break;
			// WindowShading::modelType_t
			case 80 :
			switch (t) {
				case 0 : return "";
				case 1 : return "";
				case 2 : return "";
			} break;
			// WindowShading::para_t
			case 81 :
			switch (t) {
				case 0 : return "---";
			} break;
			// Zone::type_t
			case 82 :
			switch (t) {
				case 0 : return "";
				case 1 : return "";
				case 2 : return "";
			} break;
			// Zone::para_t
			case 83 :
			switch (t) {
				case 0 : return "C";
				case 1 : return "%";
				case 2 : return "g/m3";
				case 3 : return "m2";
				case 4 : return "m3";
				case 5 : return "J/K";
			} break;
		} // switch
		throw IBK::Exception(IBK::FormatString("Cannot determine default unit for enumeration type '%1' and index '%2'.")
			.arg(enumtype).arg(t), "[KeywordList::Unit]");
	}

	const char * KeywordList::Color(const char * const enumtype, int t) {
		switch (enum2index(enumtype)) {
			// ConstructionInstance::para_t
			case 0 :
			switch (t) {
				case 0 : return "#FFFFFF";
				case 1 : return "#FFFFFF";
				case 2 : return "#FFFFFF";
			} break;
			// DailyCycle::interpolation_t
			case 1 :
			switch (t) {
				case 0 : return "#FFFFFF";
				case 1 : return "#FFFFFF";
			} break;
			// EmbeddedObject::para_t
			case 2 :
			switch (t) {
				case 0 : return "#FFFFFF";
			} break;
			// EmbeddedObject::objectType_t
			case 3 :
			switch (t) {
				case 0 : return "#FFFFFF";
				case 1 : return "#FFFFFF";
				case 2 : return "#FFFFFF";
			} break;
			// HVACControlModel::modelType_t
			case 4 :
			switch (t) {
				case 0 : return "#FFFFFF";
			} break;
			// HVACControlModel::OperatingMode
			case 5 :
			switch (t) {
				case 0 : return "#FFFFFF";
			} break;
			// HydraulicFluid::para_t
			case 6 :
			switch (t) {
				case 0 : return "#FFFFFF";
				case 1 : return "#FFFFFF";
				case 2 : return "#FFFFFF";
			} break;
			// HydraulicNetwork::ModelType
			case 7 :
			switch (t) {
				case 0 : return "#FFFFFF";
				case 1 : return "#FFFFFF";
			} break;
			// HydraulicNetwork::para_t
			case 8 :
			switch (t) {
				case 0 : return "#FFFFFF";
				case 1 : return "#FFFFFF";
				case 2 : return "#FFFFFF";
			} break;
			// HydraulicNetworkComponent::ModelType
			case 9 :
			switch (t) {
				case 0 : return "#FFFFFF";
				case 1 : return "#FFFFFF";
				case 2 : return "#FFFFFF";
				case 3 : return "#FFFFFF";
				case 4 : return "#FFFFFF";
				case 5 : return "#FFFFFF";
				case 6 : return "#FFFFFF";
				case 7 : return "#FFFFFF";
				case 8 : return "#FFFFFF";
				case 9 : return "#FFFFFF";
				case 10 : return "#FFFFFF";
			} break;
			// HydraulicNetworkComponent::para_t
			case 10 :
			switch (t) {
				case 0 : return "#FFFFFF";
				case 1 : return "#FFFFFF";
				case 2 : return "#FFFFFF";
				case 3 : return "#FFFFFF";
				case 4 : return "#FFFFFF";
				case 5 : return "#FFFFFF";
				case 6 : return "#FFFFFF";
				case 7 : return "#FFFFFF";
				case 8 : return "#FFFFFF";
				case 9 : return "#FFFFFF";
			} break;
			// HydraulicNetworkControlElement::modelType_t
			case 11 :
			switch (t) {
				case 0 : return "#FFFFFF";
				case 1 : return "#FFFFFF";
			} break;
			// HydraulicNetworkControlElement::ControlledProperty
			case 12 :
			switch (t) {
				case 0 : return "#FFFFFF";
				case 1 : return "#FFFFFF";
				case 2 : return "#FFFFFF";
				case 3 : return "#FFFFFF";
			} break;
			// HydraulicNetworkControlElement::ControllerType
			case 13 :
			switch (t) {
				case 0 : return "#FFFFFF";
				case 1 : return "#FFFFFF";
			} break;
			// HydraulicNetworkControlElement::para_t
			case 14 :
			switch (t) {
				case 0 : return "#FFFFFF";
				case 1 : return "#FFFFFF";
				case 2 : return "#FFFFFF";
				case 3 : return "#FFFFFF";
				case 4 : return "#FFFFFF";
			} break;
			// HydraulicNetworkControlElement::References
			case 15 :
			switch (t) {
				case 0 : return "#FFFFFF";
			} break;
			// HydraulicNetworkElement::para_t
			case 16 :
			switch (t) {
				case 0 : return "#FFFFFF";
			} break;
			// HydraulicNetworkElement::intPara_t
			case 17 :
			switch (t) {
				case 0 : return "#FFFFFF";
			} break;
			// HydraulicNetworkHeatExchange::ModelType
			case 18 :
			switch (t) {
				case 0 : return "#FFFFFF";
				case 1 : return "#FFFFFF";
				case 2 : return "#FFFFFF";
				case 3 : return "#FFFFFF";
				case 4 : return "#FFFFFF";
				case 5 : return "#FFFFFF";
				case 6 : return "#FFFFFF";
				case 7 : return "#FFFFFF";
			} break;
			// HydraulicNetworkHeatExchange::para_t
			case 19 :
			switch (t) {
				case 0 : return "#FFFFFF";
				case 1 : return "#FFFFFF";
				case 2 : return "#FFFFFF";
			} break;
			// HydraulicNetworkHeatExchange::splinePara_t
			case 20 :
			switch (t) {
				case 0 : return "#FFFFFF";
				case 1 : return "#FFFFFF";
			} break;
			// HydraulicNetworkHeatExchange::References
			case 21 :
			switch (t) {
				case 0 : return "#FFFFFF";
				case 1 : return "#FFFFFF";
			} break;
			// HydraulicNetworkPipeProperties::para_t
			case 22 :
			switch (t) {
				case 0 : return "#FFFFFF";
				case 1 : return "#FFFFFF";
				case 2 : return "#FFFFFF";
				case 3 : return "#FFFFFF";
			} break;
			// IdealHeatingCoolingModel::para_t
			case 23 :
			switch (t) {
				case 0 : return "#FFFFFF";
				case 1 : return "#FFFFFF";
				case 2 : return "#FFFFFF";
				case 3 : return "#FFFFFF";
			} break;
			// IdealPipeRegisterModel::modelType_t
			case 24 :
			switch (t) {
				case 0 : return "#FFFFFF";
				case 1 : return "#FFFFFF";
			} break;
			// IdealPipeRegisterModel::para_t
			case 25 :
			switch (t) {
				case 0 : return "#FFFFFF";
				case 1 : return "#FFFFFF";
				case 2 : return "#FFFFFF";
				case 3 : return "#FFFFFF";
				case 4 : return "#FFFFFF";
			} break;
			// IdealPipeRegisterModel::intPara_t
			case 26 :
			switch (t) {
				case 0 : return "#FFFFFF";
			} break;
			// IdealSurfaceHeatingCoolingModel::para_t
			case 27 :
			switch (t) {
				case 0 : return "#FFFFFF";
				case 1 : return "#FFFFFF";
			} break;
			// InterfaceAirFlow::splinePara_t
			case 28 :
			switch (t) {
				case 0 : return "#FFFFFF";
			} break;
			// InterfaceAirFlow::modelType_t
			case 29 :
			switch (t) {
				case 0 : return "#FFFFFF";
			} break;
			// InterfaceHeatConduction::modelType_t
			case 30 :
			switch (t) {
				case 0 : return "#FFFFFF";
				case 1 : return "#FFFFFF";
			} break;
			// InterfaceHeatConduction::para_t
			case 31 :
			switch (t) {
				case 0 : return "#FFFFFF";
			} break;
			// InterfaceLongWaveEmission::modelType_t
			case 32 :
			switch (t) {
				case 0 : return "#FFFFFF";
				case 1 : return "#FFFFFF";
			} break;
			// InterfaceLongWaveEmission::para_t
			case 33 :
			switch (t) {
				case 0 : return "#FFFFFF";
			} break;
			// InterfaceSolarAbsorption::modelType_t
			case 34 :
			switch (t) {
				case 0 : return "#FFFFFF";
				case 1 : return "#FFFFFF";
			} break;
			// InterfaceSolarAbsorption::para_t
			case 35 :
			switch (t) {
				case 0 : return "#FFFFFF";
			} break;
			// InterfaceVaporDiffusion::para_t
			case 36 :
			switch (t) {
				case 0 : return "#FFFFFF";
			} break;
			// InterfaceVaporDiffusion::modelType_t
			case 37 :
			switch (t) {
				case 0 : return "#FFFFFF";
			} break;
			// InternalLoadsModel::modelType_t
			case 38 :
			switch (t) {
				case 0 : return "#FFFFFF";
				case 1 : return "#FFFFFF";
			} break;
			// InternalLoadsModel::para_t
			case 39 :
			switch (t) {
				case 0 : return "#FFFFFF";
				case 1 : return "#FFFFFF";
				case 2 : return "#FFFFFF";
				case 3 : return "#FFFFFF";
				case 4 : return "#FFFFFF";
				case 5 : return "#FFFFFF";
			} break;
			// Interval::para_t
			case 40 :
			switch (t) {
				case 0 : return "#FFFFFF";
				case 1 : return "#FFFFFF";
				case 2 : return "#FFFFFF";
			} break;
			// KeywordList::MyParameters
			case 41 :
			switch (t) {
				case 0 : return "#FFFFFF";
				case 1 : return "#FFFFFF";
			} break;
			// LinearSplineParameter::interpolationMethod_t
			case 42 :
			switch (t) {
				case 0 : return "#FFFFFF";
				case 1 : return "#FFFFFF";
			} break;
			// LinearSplineParameter::wrapMethod_t
			case 43 :
			switch (t) {
				case 0 : return "#FFFFFF";
				case 1 : return "#FFFFFF";
			} break;
			// Location::para_t
			case 44 :
			switch (t) {
				case 0 : return "#FFFFFF";
				case 1 : return "#FFFFFF";
				case 2 : return "#FFFFFF";
				case 3 : return "#FFFFFF";
			} break;
			// Location::flag_t
			case 45 :
			switch (t) {
				case 0 : return "#FFFFFF";
				case 1 : return "#FFFFFF";
			} break;
			// Material::para_t
			case 46 :
			switch (t) {
				case 0 : return "#FFFFFF";
				case 1 : return "#FFFFFF";
				case 2 : return "#FFFFFF";
			} break;
			// ModelInputReference::referenceType_t
			case 47 :
			switch (t) {
				case 0 : return "#FFFFFF";
				case 1 : return "#FFFFFF";
				case 2 : return "#FFFFFF";
				case 3 : return "#FFFFFF";
				case 4 : return "#FFFFFF";
				case 5 : return "#FFFFFF";
				case 6 : return "#FFFFFF";
				case 7 : return "#FFFFFF";
			} break;
			// NaturalVentilationModel::modelType_t
			case 48 :
			switch (t) {
				case 0 : return "#FFFFFF";
				case 1 : return "#FFFFFF";
				case 2 : return "#FFFFFF";
			} break;
			// NaturalVentilationModel::para_t
			case 49 :
			switch (t) {
				case 0 : return "#FFFFFF";
				case 1 : return "#FFFFFF";
				case 2 : return "#FFFFFF";
				case 3 : return "#FFFFFF";
				case 4 : return "#FFFFFF";
				case 5 : return "#FFFFFF";
				case 6 : return "#FFFFFF";
			} break;
			// OutputDefinition::timeType_t
			case 50 :
			switch (t) {
				case 0 : return "#FFFFFF";
				case 1 : return "#FFFFFF";
				case 2 : return "#FFFFFF";
			} break;
			// Schedule::ScheduledDayType
			case 51 :
			switch (t) {
				case 0 : return "#FFFFFF";
				case 1 : return "#FFFFFF";
				case 2 : return "#FFFFFF";
				case 3 : return "#FFFFFF";
				case 4 : return "#FFFFFF";
				case 5 : return "#FFFFFF";
				case 6 : return "#FFFFFF";
				case 7 : return "#FFFFFF";
				case 8 : return "#FFFFFF";
				case 9 : return "#FFFFFF";
				case 10 : return "#FFFFFF";
			} break;
			// Schedules::day_t
			case 52 :
			switch (t) {
				case 0 : return "#FFFFFF";
				case 1 : return "#FFFFFF";
				case 2 : return "#FFFFFF";
				case 3 : return "#FFFFFF";
				case 4 : return "#FFFFFF";
				case 5 : return "#FFFFFF";
				case 6 : return "#FFFFFF";
			} break;
			// Schedules::flag_t
			case 53 :
			switch (t) {
				case 0 : return "#FFFFFF";
			} break;
			// SerializationTest::test_t
			case 54 :
			switch (t) {
				case 0 : return "#FFFFFF";
				case 1 : return "#FFFFFF";
			} break;
			// SerializationTest::intPara_t
			case 55 :
			switch (t) {
				case 0 : return "#FFFFFF";
				case 1 : return "#FFFFFF";
			} break;
			// SerializationTest::splinePara_t
			case 56 :
			switch (t) {
				case 0 : return "#FFFFFF";
				case 1 : return "#FFFFFF";
			} break;
			// SerializationTest::ReferencedIDTypes
			case 57 :
			switch (t) {
				case 0 : return "#FFFFFF";
				case 1 : return "#FFFFFF";
				case 2 : return "#FFFFFF";
				case 3 : return "#FFFFFF";
			} break;
			// ShadingControlModel::para_t
			case 58 :
			switch (t) {
				case 0 : return "#FFFFFF";
				case 1 : return "#FFFFFF";
			} break;
			// SimulationParameter::para_t
			case 59 :
			switch (t) {
				case 0 : return "#FFFFFF";
				case 1 : return "#FFFFFF";
				case 2 : return "#FFFFFF";
				case 3 : return "#FFFFFF";
				case 4 : return "#FFFFFF";
				case 5 : return "#FFFFFF";
			} break;
			// SimulationParameter::intPara_t
			case 60 :
			switch (t) {
				case 0 : return "#FFFFFF";
			} break;
			// SimulationParameter::flag_t
			case 61 :
			switch (t) {
				case 0 : return "#FFFFFF";
				case 1 : return "#FFFFFF";
				case 2 : return "#FFFFFF";
				case 3 : return "#FFFFFF";
			} break;
			// SolarLoadsDistributionModel::distribution_t
			case 62 :
			switch (t) {
				case 0 : return "#FFFFFF";
				case 1 : return "#FFFFFF";
				case 2 : return "#FFFFFF";
			} break;
			// SolarLoadsDistributionModel::para_t
			case 63 :
			switch (t) {
				case 0 : return "#FFFFFF";
				case 1 : return "#FFFFFF";
				case 2 : return "#FFFFFF";
				case 3 : return "#FFFFFF";
			} break;
			// SolverParameter::para_t
			case 64 :
			switch (t) {
				case 0 : return "#FFFFFF";
				case 1 : return "#FFFFFF";
				case 2 : return "#FFFFFF";
				case 3 : return "#FFFFFF";
				case 4 : return "#FFFFFF";
				case 5 : return "#FFFFFF";
				case 6 : return "#FFFFFF";
				case 7 : return "#FFFFFF";
				case 8 : return "#FFFFFF";
				case 9 : return "#FFFFFF";
				case 10 : return "#FFFFFF";
				case 11 : return "#FFFFFF";
				case 12 : return "#FFFFFF";
				case 13 : return "#FFFFFF";
			} break;
			// SolverParameter::intPara_t
			case 65 :
			switch (t) {
				case 0 : return "#FFFFFF";
				case 1 : return "#FFFFFF";
				case 2 : return "#FFFFFF";
				case 3 : return "#FFFFFF";
				case 4 : return "#FFFFFF";
				case 5 : return "#FFFFFF";
			} break;
			// SolverParameter::flag_t
			case 66 :
			switch (t) {
				case 0 : return "#FFFFFF";
				case 1 : return "#FFFFFF";
				case 2 : return "#FFFFFF";
			} break;
			// SolverParameter::integrator_t
			case 67 :
			switch (t) {
				case 0 : return "#FFFFFF";
				case 1 : return "#FFFFFF";
				case 2 : return "#FFFFFF";
				case 3 : return "#FFFFFF";
			} break;
			// SolverParameter::lesSolver_t
			case 68 :
			switch (t) {
				case 0 : return "#FFFFFF";
				case 1 : return "#FFFFFF";
				case 2 : return "#FFFFFF";
				case 3 : return "#FFFFFF";
				case 4 : return "#FFFFFF";
			} break;
			// SolverParameter::precond_t
			case 69 :
			switch (t) {
				case 0 : return "#FFFFFF";
				case 1 : return "#FFFFFF";
			} break;
			// Thermostat::modelType_t
			case 70 :
			switch (t) {
				case 0 : return "#FFFFFF";
				case 1 : return "#FFFFFF";
			} break;
			// Thermostat::para_t
			case 71 :
			switch (t) {
				case 0 : return "#FFFFFF";
				case 1 : return "#FFFFFF";
				case 2 : return "#FFFFFF";
				case 3 : return "#FFFFFF";
			} break;
			// Thermostat::TemperatureType
			case 72 :
			switch (t) {
				case 0 : return "#FFFFFF";
				case 1 : return "#FFFFFF";
			} break;
			// Thermostat::ControllerType
			case 73 :
			switch (t) {
				case 0 : return "#FFFFFF";
				case 1 : return "#FFFFFF";
			} break;
			// WindowGlazingLayer::type_t
			case 74 :
			switch (t) {
				case 0 : return "#FFFFFF";
				case 1 : return "#FFFFFF";
			} break;
			// WindowGlazingLayer::para_t
			case 75 :
			switch (t) {
				case 0 : return "#FFFFFF";
				case 1 : return "#FFFFFF";
				case 2 : return "#FFFFFF";
				case 3 : return "#FFFFFF";
				case 4 : return "#FFFFFF";
				case 5 : return "#FFFFFF";
				case 6 : return "#FFFFFF";
			} break;
			// WindowGlazingLayer::splinePara_t
			case 76 :
			switch (t) {
				case 0 : return "#FFFFFF";
				case 1 : return "#FFFFFF";
				case 2 : return "#FFFFFF";
				case 3 : return "#FFFFFF";
				case 4 : return "#FFFFFF";
				case 5 : return "#FFFFFF";
			} break;
			// WindowGlazingSystem::modelType_t
			case 77 :
			switch (t) {
				case 0 : return "#FFFFFF";
				case 1 : return "#FFFFFF";
			} break;
			// WindowGlazingSystem::para_t
			case 78 :
			switch (t) {
				case 0 : return "#FFFFFF";
			} break;
			// WindowGlazingSystem::splinePara_t
			case 79 :
			switch (t) {
				case 0 : return "#FFFFFF";
			} break;
			// WindowShading::modelType_t
			case 80 :
			switch (t) {
				case 0 : return "#FFFFFF";
				case 1 : return "#FFFFFF";
				case 2 : return "#FFFFFF";
			} break;
			// WindowShading::para_t
			case 81 :
			switch (t) {
				case 0 : return "#FFFFFF";
			} break;
			// Zone::type_t
			case 82 :
			switch (t) {
				case 0 : return "#FFFFFF";
				case 1 : return "#FFFFFF";
				case 2 : return "#FFFFFF";
			} break;
			// Zone::para_t
			case 83 :
			switch (t) {
				case 0 : return "#FFFFFF";
				case 1 : return "#FFFFFF";
				case 2 : return "#FFFFFF";
				case 3 : return "#FFFFFF";
				case 4 : return "#FFFFFF";
				case 5 : return "#FFFFFF";
			} break;
		} // switch
		throw IBK::Exception(IBK::FormatString("Cannot determine color for enumeration type '%1' and index '%2'.")
			.arg(enumtype).arg(t), "[KeywordList::Color]");
	}

	double KeywordList::DefaultValue(const char * const enumtype, int t) {
		switch (enum2index(enumtype)) {
			// ConstructionInstance::para_t
			case 0 :
			switch (t) {
				case 0 : return std::numeric_limits<double>::quiet_NaN();
				case 1 : return std::numeric_limits<double>::quiet_NaN();
				case 2 : return std::numeric_limits<double>::quiet_NaN();
			} break;
			// DailyCycle::interpolation_t
			case 1 :
			switch (t) {
				case 0 : return std::numeric_limits<double>::quiet_NaN();
				case 1 : return std::numeric_limits<double>::quiet_NaN();
			} break;
			// EmbeddedObject::para_t
			case 2 :
			switch (t) {
				case 0 : return std::numeric_limits<double>::quiet_NaN();
			} break;
			// EmbeddedObject::objectType_t
			case 3 :
			switch (t) {
				case 0 : return std::numeric_limits<double>::quiet_NaN();
				case 1 : return std::numeric_limits<double>::quiet_NaN();
				case 2 : return std::numeric_limits<double>::quiet_NaN();
			} break;
			// HVACControlModel::modelType_t
			case 4 :
			switch (t) {
				case 0 : return std::numeric_limits<double>::quiet_NaN();
			} break;
			// HVACControlModel::OperatingMode
			case 5 :
			switch (t) {
				case 0 : return std::numeric_limits<double>::quiet_NaN();
			} break;
			// HydraulicFluid::para_t
			case 6 :
			switch (t) {
				case 0 : return std::numeric_limits<double>::quiet_NaN();
				case 1 : return std::numeric_limits<double>::quiet_NaN();
				case 2 : return std::numeric_limits<double>::quiet_NaN();
			} break;
			// HydraulicNetwork::ModelType
			case 7 :
			switch (t) {
				case 0 : return std::numeric_limits<double>::quiet_NaN();
				case 1 : return std::numeric_limits<double>::quiet_NaN();
			} break;
			// HydraulicNetwork::para_t
			case 8 :
			switch (t) {
				case 0 : return std::numeric_limits<double>::quiet_NaN();
				case 1 : return std::numeric_limits<double>::quiet_NaN();
				case 2 : return std::numeric_limits<double>::quiet_NaN();
			} break;
			// HydraulicNetworkComponent::ModelType
			case 9 :
			switch (t) {
				case 0 : return std::numeric_limits<double>::quiet_NaN();
				case 1 : return std::numeric_limits<double>::quiet_NaN();
				case 2 : return std::numeric_limits<double>::quiet_NaN();
				case 3 : return std::numeric_limits<double>::quiet_NaN();
				case 4 : return std::numeric_limits<double>::quiet_NaN();
				case 5 : return std::numeric_limits<double>::quiet_NaN();
				case 6 : return std::numeric_limits<double>::quiet_NaN();
				case 7 : return std::numeric_limits<double>::quiet_NaN();
				case 8 : return std::numeric_limits<double>::quiet_NaN();
				case 9 : return std::numeric_limits<double>::quiet_NaN();
				case 10 : return std::numeric_limits<double>::quiet_NaN();
			} break;
			// HydraulicNetworkComponent::para_t
			case 10 :
			switch (t) {
				case 0 : return std::numeric_limits<double>::quiet_NaN();
				case 1 : return std::numeric_limits<double>::quiet_NaN();
				case 2 : return std::numeric_limits<double>::quiet_NaN();
				case 3 : return std::numeric_limits<double>::quiet_NaN();
				case 4 : return std::numeric_limits<double>::quiet_NaN();
				case 5 : return std::numeric_limits<double>::quiet_NaN();
				case 6 : return std::numeric_limits<double>::quiet_NaN();
				case 7 : return std::numeric_limits<double>::quiet_NaN();
				case 8 : return std::numeric_limits<double>::quiet_NaN();
				case 9 : return std::numeric_limits<double>::quiet_NaN();
			} break;
			// HydraulicNetworkControlElement::modelType_t
			case 11 :
			switch (t) {
				case 0 : return std::numeric_limits<double>::quiet_NaN();
				case 1 : return std::numeric_limits<double>::quiet_NaN();
			} break;
			// HydraulicNetworkControlElement::ControlledProperty
			case 12 :
			switch (t) {
				case 0 : return std::numeric_limits<double>::quiet_NaN();
				case 1 : return std::numeric_limits<double>::quiet_NaN();
				case 2 : return std::numeric_limits<double>::quiet_NaN();
				case 3 : return std::numeric_limits<double>::quiet_NaN();
			} break;
			// HydraulicNetworkControlElement::ControllerType
			case 13 :
			switch (t) {
				case 0 : return std::numeric_limits<double>::quiet_NaN();
				case 1 : return std::numeric_limits<double>::quiet_NaN();
			} break;
			// HydraulicNetworkControlElement::para_t
			case 14 :
			switch (t) {
				case 0 : return std::numeric_limits<double>::quiet_NaN();
				case 1 : return std::numeric_limits<double>::quiet_NaN();
				case 2 : return std::numeric_limits<double>::quiet_NaN();
				case 3 : return std::numeric_limits<double>::quiet_NaN();
				case 4 : return std::numeric_limits<double>::quiet_NaN();
			} break;
			// HydraulicNetworkControlElement::References
			case 15 :
			switch (t) {
				case 0 : return std::numeric_limits<double>::quiet_NaN();
			} break;
			// HydraulicNetworkElement::para_t
			case 16 :
			switch (t) {
				case 0 : return std::numeric_limits<double>::quiet_NaN();
			} break;
			// HydraulicNetworkElement::intPara_t
			case 17 :
			switch (t) {
				case 0 : return std::numeric_limits<double>::quiet_NaN();
			} break;
			// HydraulicNetworkHeatExchange::ModelType
			case 18 :
			switch (t) {
				case 0 : return std::numeric_limits<double>::quiet_NaN();
				case 1 : return std::numeric_limits<double>::quiet_NaN();
				case 2 : return std::numeric_limits<double>::quiet_NaN();
				case 3 : return std::numeric_limits<double>::quiet_NaN();
				case 4 : return std::numeric_limits<double>::quiet_NaN();
				case 5 : return std::numeric_limits<double>::quiet_NaN();
				case 6 : return std::numeric_limits<double>::quiet_NaN();
				case 7 : return std::numeric_limits<double>::quiet_NaN();
			} break;
			// HydraulicNetworkHeatExchange::para_t
			case 19 :
			switch (t) {
				case 0 : return std::numeric_limits<double>::quiet_NaN();
				case 1 : return std::numeric_limits<double>::quiet_NaN();
				case 2 : return std::numeric_limits<double>::quiet_NaN();
			} break;
			// HydraulicNetworkHeatExchange::splinePara_t
			case 20 :
			switch (t) {
				case 0 : return std::numeric_limits<double>::quiet_NaN();
				case 1 : return std::numeric_limits<double>::quiet_NaN();
			} break;
			// HydraulicNetworkHeatExchange::References
			case 21 :
			switch (t) {
				case 0 : return std::numeric_limits<double>::quiet_NaN();
				case 1 : return std::numeric_limits<double>::quiet_NaN();
			} break;
			// HydraulicNetworkPipeProperties::para_t
			case 22 :
			switch (t) {
				case 0 : return std::numeric_limits<double>::quiet_NaN();
				case 1 : return std::numeric_limits<double>::quiet_NaN();
				case 2 : return std::numeric_limits<double>::quiet_NaN();
				case 3 : return std::numeric_limits<double>::quiet_NaN();
			} break;
			// IdealHeatingCoolingModel::para_t
			case 23 :
			switch (t) {
				case 0 : return std::numeric_limits<double>::quiet_NaN();
				case 1 : return std::numeric_limits<double>::quiet_NaN();
				case 2 : return std::numeric_limits<double>::quiet_NaN();
				case 3 : return std::numeric_limits<double>::quiet_NaN();
			} break;
			// IdealPipeRegisterModel::modelType_t
			case 24 :
			switch (t) {
				case 0 : return std::numeric_limits<double>::quiet_NaN();
				case 1 : return std::numeric_limits<double>::quiet_NaN();
			} break;
			// IdealPipeRegisterModel::para_t
			case 25 :
			switch (t) {
				case 0 : return std::numeric_limits<double>::quiet_NaN();
				case 1 : return std::numeric_limits<double>::quiet_NaN();
				case 2 : return std::numeric_limits<double>::quiet_NaN();
				case 3 : return std::numeric_limits<double>::quiet_NaN();
				case 4 : return std::numeric_limits<double>::quiet_NaN();
			} break;
			// IdealPipeRegisterModel::intPara_t
			case 26 :
			switch (t) {
				case 0 : return std::numeric_limits<double>::quiet_NaN();
			} break;
			// IdealSurfaceHeatingCoolingModel::para_t
			case 27 :
			switch (t) {
				case 0 : return std::numeric_limits<double>::quiet_NaN();
				case 1 : return std::numeric_limits<double>::quiet_NaN();
			} break;
			// InterfaceAirFlow::splinePara_t
			case 28 :
			switch (t) {
				case 0 : return std::numeric_limits<double>::quiet_NaN();
			} break;
			// InterfaceAirFlow::modelType_t
			case 29 :
			switch (t) {
				case 0 : return std::numeric_limits<double>::quiet_NaN();
			} break;
			// InterfaceHeatConduction::modelType_t
			case 30 :
			switch (t) {
				case 0 : return std::numeric_limits<double>::quiet_NaN();
				case 1 : return std::numeric_limits<double>::quiet_NaN();
			} break;
			// InterfaceHeatConduction::para_t
			case 31 :
			switch (t) {
				case 0 : return std::numeric_limits<double>::quiet_NaN();
			} break;
			// InterfaceLongWaveEmission::modelType_t
			case 32 :
			switch (t) {
				case 0 : return std::numeric_limits<double>::quiet_NaN();
				case 1 : return std::numeric_limits<double>::quiet_NaN();
			} break;
			// InterfaceLongWaveEmission::para_t
			case 33 :
			switch (t) {
				case 0 : return std::numeric_limits<double>::quiet_NaN();
			} break;
			// InterfaceSolarAbsorption::modelType_t
			case 34 :
			switch (t) {
				case 0 : return std::numeric_limits<double>::quiet_NaN();
				case 1 : return std::numeric_limits<double>::quiet_NaN();
			} break;
			// InterfaceSolarAbsorption::para_t
			case 35 :
			switch (t) {
				case 0 : return std::numeric_limits<double>::quiet_NaN();
			} break;
			// InterfaceVaporDiffusion::para_t
			case 36 :
			switch (t) {
				case 0 : return std::numeric_limits<double>::quiet_NaN();
			} break;
			// InterfaceVaporDiffusion::modelType_t
			case 37 :
			switch (t) {
				case 0 : return std::numeric_limits<double>::quiet_NaN();
			} break;
			// InternalLoadsModel::modelType_t
			case 38 :
			switch (t) {
				case 0 : return std::numeric_limits<double>::quiet_NaN();
				case 1 : return std::numeric_limits<double>::quiet_NaN();
			} break;
			// InternalLoadsModel::para_t
			case 39 :
			switch (t) {
				case 0 : return std::numeric_limits<double>::quiet_NaN();
				case 1 : return std::numeric_limits<double>::quiet_NaN();
				case 2 : return std::numeric_limits<double>::quiet_NaN();
				case 3 : return std::numeric_limits<double>::quiet_NaN();
				case 4 : return std::numeric_limits<double>::quiet_NaN();
				case 5 : return std::numeric_limits<double>::quiet_NaN();
			} break;
			// Interval::para_t
			case 40 :
			switch (t) {
				case 0 : return std::numeric_limits<double>::quiet_NaN();
				case 1 : return std::numeric_limits<double>::quiet_NaN();
				case 2 : return std::numeric_limits<double>::quiet_NaN();
			} break;
			// KeywordList::MyParameters
			case 41 :
			switch (t) {
				case 0 : return std::numeric_limits<double>::quiet_NaN();
				case 1 : return std::numeric_limits<double>::quiet_NaN();
			} break;
			// LinearSplineParameter::interpolationMethod_t
			case 42 :
			switch (t) {
				case 0 : return std::numeric_limits<double>::quiet_NaN();
				case 1 : return std::numeric_limits<double>::quiet_NaN();
			} break;
			// LinearSplineParameter::wrapMethod_t
			case 43 :
			switch (t) {
				case 0 : return std::numeric_limits<double>::quiet_NaN();
				case 1 : return std::numeric_limits<double>::quiet_NaN();
			} break;
			// Location::para_t
			case 44 :
			switch (t) {
				case 0 : return std::numeric_limits<double>::quiet_NaN();
				case 1 : return std::numeric_limits<double>::quiet_NaN();
				case 2 : return std::numeric_limits<double>::quiet_NaN();
				case 3 : return std::numeric_limits<double>::quiet_NaN();
			} break;
			// Location::flag_t
			case 45 :
			switch (t) {
				case 0 : return std::numeric_limits<double>::quiet_NaN();
				case 1 : return std::numeric_limits<double>::quiet_NaN();
			} break;
			// Material::para_t
			case 46 :
			switch (t) {
				case 0 : return std::numeric_limits<double>::quiet_NaN();
				case 1 : return std::numeric_limits<double>::quiet_NaN();
				case 2 : return std::numeric_limits<double>::quiet_NaN();
			} break;
			// ModelInputReference::referenceType_t
			case 47 :
			switch (t) {
				case 0 : return std::numeric_limits<double>::quiet_NaN();
				case 1 : return std::numeric_limits<double>::quiet_NaN();
				case 2 : return std::numeric_limits<double>::quiet_NaN();
				case 3 : return std::numeric_limits<double>::quiet_NaN();
				case 4 : return std::numeric_limits<double>::quiet_NaN();
				case 5 : return std::numeric_limits<double>::quiet_NaN();
				case 6 : return std::numeric_limits<double>::quiet_NaN();
				case 7 : return std::numeric_limits<double>::quiet_NaN();
			} break;
			// NaturalVentilationModel::modelType_t
			case 48 :
			switch (t) {
				case 0 : return std::numeric_limits<double>::quiet_NaN();
				case 1 : return std::numeric_limits<double>::quiet_NaN();
				case 2 : return std::numeric_limits<double>::quiet_NaN();
			} break;
			// NaturalVentilationModel::para_t
			case 49 :
			switch (t) {
				case 0 : return std::numeric_limits<double>::quiet_NaN();
				case 1 : return std::numeric_limits<double>::quiet_NaN();
				case 2 : return std::numeric_limits<double>::quiet_NaN();
				case 3 : return std::numeric_limits<double>::quiet_NaN();
				case 4 : return std::numeric_limits<double>::quiet_NaN();
				case 5 : return std::numeric_limits<double>::quiet_NaN();
				case 6 : return std::numeric_limits<double>::quiet_NaN();
			} break;
			// OutputDefinition::timeType_t
			case 50 :
			switch (t) {
				case 0 : return std::numeric_limits<double>::quiet_NaN();
				case 1 : return std::numeric_limits<double>::quiet_NaN();
				case 2 : return std::numeric_limits<double>::quiet_NaN();
			} break;
			// Schedule::ScheduledDayType
			case 51 :
			switch (t) {
				case 0 : return std::numeric_limits<double>::quiet_NaN();
				case 1 : return std::numeric_limits<double>::quiet_NaN();
				case 2 : return std::numeric_limits<double>::quiet_NaN();
				case 3 : return std::numeric_limits<double>::quiet_NaN();
				case 4 : return std::numeric_limits<double>::quiet_NaN();
				case 5 : return std::numeric_limits<double>::quiet_NaN();
				case 6 : return std::numeric_limits<double>::quiet_NaN();
				case 7 : return std::numeric_limits<double>::quiet_NaN();
				case 8 : return std::numeric_limits<double>::quiet_NaN();
				case 9 : return std::numeric_limits<double>::quiet_NaN();
				case 10 : return std::numeric_limits<double>::quiet_NaN();
			} break;
			// Schedules::day_t
			case 52 :
			switch (t) {
				case 0 : return std::numeric_limits<double>::quiet_NaN();
				case 1 : return std::numeric_limits<double>::quiet_NaN();
				case 2 : return std::numeric_limits<double>::quiet_NaN();
				case 3 : return std::numeric_limits<double>::quiet_NaN();
				case 4 : return std::numeric_limits<double>::quiet_NaN();
				case 5 : return std::numeric_limits<double>::quiet_NaN();
				case 6 : return std::numeric_limits<double>::quiet_NaN();
			} break;
			// Schedules::flag_t
			case 53 :
			switch (t) {
				case 0 : return std::numeric_limits<double>::quiet_NaN();
			} break;
			// SerializationTest::test_t
			case 54 :
			switch (t) {
				case 0 : return std::numeric_limits<double>::quiet_NaN();
				case 1 : return std::numeric_limits<double>::quiet_NaN();
			} break;
			// SerializationTest::intPara_t
			case 55 :
			switch (t) {
				case 0 : return std::numeric_limits<double>::quiet_NaN();
				case 1 : return std::numeric_limits<double>::quiet_NaN();
			} break;
			// SerializationTest::splinePara_t
			case 56 :
			switch (t) {
				case 0 : return std::numeric_limits<double>::quiet_NaN();
				case 1 : return std::numeric_limits<double>::quiet_NaN();
			} break;
			// SerializationTest::ReferencedIDTypes
			case 57 :
			switch (t) {
				case 0 : return std::numeric_limits<double>::quiet_NaN();
				case 1 : return std::numeric_limits<double>::quiet_NaN();
				case 2 : return std::numeric_limits<double>::quiet_NaN();
				case 3 : return std::numeric_limits<double>::quiet_NaN();
			} break;
			// ShadingControlModel::para_t
			case 58 :
			switch (t) {
				case 0 : return std::numeric_limits<double>::quiet_NaN();
				case 1 : return std::numeric_limits<double>::quiet_NaN();
			} break;
			// SimulationParameter::para_t
			case 59 :
			switch (t) {
				case 0 : return std::numeric_limits<double>::quiet_NaN();
				case 1 : return std::numeric_limits<double>::quiet_NaN();
				case 2 : return std::numeric_limits<double>::quiet_NaN();
				case 3 : return std::numeric_limits<double>::quiet_NaN();
				case 4 : return std::numeric_limits<double>::quiet_NaN();
				case 5 : return std::numeric_limits<double>::quiet_NaN();
			} break;
			// SimulationParameter::intPara_t
			case 60 :
			switch (t) {
				case 0 : return std::numeric_limits<double>::quiet_NaN();
			} break;
			// SimulationParameter::flag_t
			case 61 :
			switch (t) {
				case 0 : return std::numeric_limits<double>::quiet_NaN();
				case 1 : return std::numeric_limits<double>::quiet_NaN();
				case 2 : return std::numeric_limits<double>::quiet_NaN();
				case 3 : return std::numeric_limits<double>::quiet_NaN();
			} break;
			// SolarLoadsDistributionModel::distribution_t
			case 62 :
			switch (t) {
				case 0 : return std::numeric_limits<double>::quiet_NaN();
				case 1 : return std::numeric_limits<double>::quiet_NaN();
				case 2 : return std::numeric_limits<double>::quiet_NaN();
			} break;
			// SolarLoadsDistributionModel::para_t
			case 63 :
			switch (t) {
				case 0 : return std::numeric_limits<double>::quiet_NaN();
				case 1 : return std::numeric_limits<double>::quiet_NaN();
				case 2 : return std::numeric_limits<double>::quiet_NaN();
				case 3 : return std::numeric_limits<double>::quiet_NaN();
			} break;
			// SolverParameter::para_t
			case 64 :
			switch (t) {
				case 0 : return std::numeric_limits<double>::quiet_NaN();
				case 1 : return std::numeric_limits<double>::quiet_NaN();
				case 2 : return std::numeric_limits<double>::quiet_NaN();
				case 3 : return std::numeric_limits<double>::quiet_NaN();
				case 4 : return std::numeric_limits<double>::quiet_NaN();
				case 5 : return std::numeric_limits<double>::quiet_NaN();
				case 6 : return std::numeric_limits<double>::quiet_NaN();
				case 7 : return std::numeric_limits<double>::quiet_NaN();
				case 8 : return std::numeric_limits<double>::quiet_NaN();
				case 9 : return std::numeric_limits<double>::quiet_NaN();
				case 10 : return std::numeric_limits<double>::quiet_NaN();
				case 11 : return std::numeric_limits<double>::quiet_NaN();
				case 12 : return std::numeric_limits<double>::quiet_NaN();
				case 13 : return std::numeric_limits<double>::quiet_NaN();
			} break;
			// SolverParameter::intPara_t
			case 65 :
			switch (t) {
				case 0 : return std::numeric_limits<double>::quiet_NaN();
				case 1 : return std::numeric_limits<double>::quiet_NaN();
				case 2 : return std::numeric_limits<double>::quiet_NaN();
				case 3 : return std::numeric_limits<double>::quiet_NaN();
				case 4 : return std::numeric_limits<double>::quiet_NaN();
				case 5 : return std::numeric_limits<double>::quiet_NaN();
			} break;
			// SolverParameter::flag_t
			case 66 :
			switch (t) {
				case 0 : return std::numeric_limits<double>::quiet_NaN();
				case 1 : return std::numeric_limits<double>::quiet_NaN();
				case 2 : return std::numeric_limits<double>::quiet_NaN();
			} break;
			// SolverParameter::integrator_t
			case 67 :
			switch (t) {
				case 0 : return std::numeric_limits<double>::quiet_NaN();
				case 1 : return std::numeric_limits<double>::quiet_NaN();
				case 2 : return std::numeric_limits<double>::quiet_NaN();
				case 3 : return std::numeric_limits<double>::quiet_NaN();
			} break;
			// SolverParameter::lesSolver_t
			case 68 :
			switch (t) {
				case 0 : return std::numeric_limits<double>::quiet_NaN();
				case 1 : return std::numeric_limits<double>::quiet_NaN();
				case 2 : return std::numeric_limits<double>::quiet_NaN();
				case 3 : return std::numeric_limits<double>::quiet_NaN();
				case 4 : return std::numeric_limits<double>::quiet_NaN();
			} break;
			// SolverParameter::precond_t
			case 69 :
			switch (t) {
				case 0 : return std::numeric_limits<double>::quiet_NaN();
				case 1 : return std::numeric_limits<double>::quiet_NaN();
			} break;
			// Thermostat::modelType_t
			case 70 :
			switch (t) {
				case 0 : return std::numeric_limits<double>::quiet_NaN();
				case 1 : return std::numeric_limits<double>::quiet_NaN();
			} break;
			// Thermostat::para_t
			case 71 :
			switch (t) {
				case 0 : return std::numeric_limits<double>::quiet_NaN();
				case 1 : return std::numeric_limits<double>::quiet_NaN();
				case 2 : return std::numeric_limits<double>::quiet_NaN();
				case 3 : return std::numeric_limits<double>::quiet_NaN();
			} break;
			// Thermostat::TemperatureType
			case 72 :
			switch (t) {
				case 0 : return std::numeric_limits<double>::quiet_NaN();
				case 1 : return std::numeric_limits<double>::quiet_NaN();
			} break;
			// Thermostat::ControllerType
			case 73 :
			switch (t) {
				case 0 : return std::numeric_limits<double>::quiet_NaN();
				case 1 : return std::numeric_limits<double>::quiet_NaN();
			} break;
			// WindowGlazingLayer::type_t
			case 74 :
			switch (t) {
				case 0 : return std::numeric_limits<double>::quiet_NaN();
				case 1 : return std::numeric_limits<double>::quiet_NaN();
			} break;
			// WindowGlazingLayer::para_t
			case 75 :
			switch (t) {
				case 0 : return std::numeric_limits<double>::quiet_NaN();
				case 1 : return std::numeric_limits<double>::quiet_NaN();
				case 2 : return std::numeric_limits<double>::quiet_NaN();
				case 3 : return std::numeric_limits<double>::quiet_NaN();
				case 4 : return std::numeric_limits<double>::quiet_NaN();
				case 5 : return std::numeric_limits<double>::quiet_NaN();
				case 6 : return std::numeric_limits<double>::quiet_NaN();
			} break;
			// WindowGlazingLayer::splinePara_t
			case 76 :
			switch (t) {
				case 0 : return std::numeric_limits<double>::quiet_NaN();
				case 1 : return std::numeric_limits<double>::quiet_NaN();
				case 2 : return std::numeric_limits<double>::quiet_NaN();
				case 3 : return std::numeric_limits<double>::quiet_NaN();
				case 4 : return std::numeric_limits<double>::quiet_NaN();
				case 5 : return std::numeric_limits<double>::quiet_NaN();
			} break;
			// WindowGlazingSystem::modelType_t
			case 77 :
			switch (t) {
				case 0 : return std::numeric_limits<double>::quiet_NaN();
				case 1 : return std::numeric_limits<double>::quiet_NaN();
			} break;
			// WindowGlazingSystem::para_t
			case 78 :
			switch (t) {
				case 0 : return std::numeric_limits<double>::quiet_NaN();
			} break;
			// WindowGlazingSystem::splinePara_t
			case 79 :
			switch (t) {
				case 0 : return std::numeric_limits<double>::quiet_NaN();
			} break;
			// WindowShading::modelType_t
			case 80 :
			switch (t) {
				case 0 : return std::numeric_limits<double>::quiet_NaN();
				case 1 : return std::numeric_limits<double>::quiet_NaN();
				case 2 : return std::numeric_limits<double>::quiet_NaN();
			} break;
			// WindowShading::para_t
			case 81 :
			switch (t) {
				case 0 : return std::numeric_limits<double>::quiet_NaN();
			} break;
			// Zone::type_t
			case 82 :
			switch (t) {
				case 0 : return std::numeric_limits<double>::quiet_NaN();
				case 1 : return std::numeric_limits<double>::quiet_NaN();
				case 2 : return std::numeric_limits<double>::quiet_NaN();
			} break;
			// Zone::para_t
			case 83 :
			switch (t) {
				case 0 : return std::numeric_limits<double>::quiet_NaN();
				case 1 : return std::numeric_limits<double>::quiet_NaN();
				case 2 : return std::numeric_limits<double>::quiet_NaN();
				case 3 : return std::numeric_limits<double>::quiet_NaN();
				case 4 : return std::numeric_limits<double>::quiet_NaN();
				case 5 : return std::numeric_limits<double>::quiet_NaN();
			} break;
		} // switch
		throw IBK::Exception(IBK::FormatString("Cannot determine default value for enumeration type '%1' and index '%2'.")
			.arg(enumtype).arg(t), "[KeywordList::DefaultValue]");
	}

	// number of entries in a keyword list
	unsigned int KeywordList::Count(const char * const enumtype) {
		switch (enum2index(enumtype)) {
			// ConstructionInstance::para_t
			case 0 : return 3;
			// DailyCycle::interpolation_t
			case 1 : return 2;
			// EmbeddedObject::para_t
			case 2 : return 1;
			// EmbeddedObject::objectType_t
			case 3 : return 3;
			// HVACControlModel::modelType_t
			case 4 : return 1;
			// HVACControlModel::OperatingMode
			case 5 : return 1;
			// HydraulicFluid::para_t
			case 6 : return 3;
			// HydraulicNetwork::ModelType
			case 7 : return 2;
			// HydraulicNetwork::para_t
			case 8 : return 3;
			// HydraulicNetworkComponent::ModelType
			case 9 : return 11;
			// HydraulicNetworkComponent::para_t
			case 10 : return 10;
			// HydraulicNetworkControlElement::modelType_t
			case 11 : return 2;
			// HydraulicNetworkControlElement::ControlledProperty
			case 12 : return 4;
			// HydraulicNetworkControlElement::ControllerType
			case 13 : return 2;
			// HydraulicNetworkControlElement::para_t
			case 14 : return 5;
			// HydraulicNetworkControlElement::References
			case 15 : return 1;
			// HydraulicNetworkElement::para_t
			case 16 : return 1;
			// HydraulicNetworkElement::intPara_t
			case 17 : return 1;
			// HydraulicNetworkHeatExchange::ModelType
			case 18 : return 8;
			// HydraulicNetworkHeatExchange::para_t
			case 19 : return 3;
			// HydraulicNetworkHeatExchange::splinePara_t
			case 20 : return 2;
			// HydraulicNetworkHeatExchange::References
			case 21 : return 2;
			// HydraulicNetworkPipeProperties::para_t
			case 22 : return 4;
			// IdealHeatingCoolingModel::para_t
			case 23 : return 4;
			// IdealPipeRegisterModel::modelType_t
			case 24 : return 2;
			// IdealPipeRegisterModel::para_t
			case 25 : return 5;
			// IdealPipeRegisterModel::intPara_t
			case 26 : return 1;
			// IdealSurfaceHeatingCoolingModel::para_t
			case 27 : return 2;
			// InterfaceAirFlow::splinePara_t
			case 28 : return 1;
			// InterfaceAirFlow::modelType_t
			case 29 : return 1;
			// InterfaceHeatConduction::modelType_t
			case 30 : return 2;
			// InterfaceHeatConduction::para_t
			case 31 : return 1;
			// InterfaceLongWaveEmission::modelType_t
			case 32 : return 2;
			// InterfaceLongWaveEmission::para_t
			case 33 : return 1;
			// InterfaceSolarAbsorption::modelType_t
			case 34 : return 2;
			// InterfaceSolarAbsorption::para_t
			case 35 : return 1;
			// InterfaceVaporDiffusion::para_t
			case 36 : return 1;
			// InterfaceVaporDiffusion::modelType_t
			case 37 : return 1;
			// InternalLoadsModel::modelType_t
			case 38 : return 2;
			// InternalLoadsModel::para_t
			case 39 : return 6;
			// Interval::para_t
			case 40 : return 3;
			// KeywordList::MyParameters
			case 41 : return 2;
			// LinearSplineParameter::interpolationMethod_t
			case 42 : return 2;
			// LinearSplineParameter::wrapMethod_t
			case 43 : return 2;
			// Location::para_t
			case 44 : return 4;
			// Location::flag_t
			case 45 : return 2;
			// Material::para_t
			case 46 : return 3;
			// ModelInputReference::referenceType_t
			case 47 : return 8;
			// NaturalVentilationModel::modelType_t
			case 48 : return 3;
			// NaturalVentilationModel::para_t
			case 49 : return 7;
			// OutputDefinition::timeType_t
			case 50 : return 3;
			// Schedule::ScheduledDayType
			case 51 : return 11;
			// Schedules::day_t
			case 52 : return 7;
			// Schedules::flag_t
			case 53 : return 1;
			// SerializationTest::test_t
			case 54 : return 2;
			// SerializationTest::intPara_t
			case 55 : return 2;
			// SerializationTest::splinePara_t
			case 56 : return 2;
			// SerializationTest::ReferencedIDTypes
			case 57 : return 4;
			// ShadingControlModel::para_t
			case 58 : return 2;
			// SimulationParameter::para_t
			case 59 : return 6;
			// SimulationParameter::intPara_t
			case 60 : return 1;
			// SimulationParameter::flag_t
			case 61 : return 4;
			// SolarLoadsDistributionModel::distribution_t
			case 62 : return 3;
			// SolarLoadsDistributionModel::para_t
			case 63 : return 4;
			// SolverParameter::para_t
			case 64 : return 14;
			// SolverParameter::intPara_t
			case 65 : return 6;
			// SolverParameter::flag_t
			case 66 : return 3;
			// SolverParameter::integrator_t
			case 67 : return 4;
			// SolverParameter::lesSolver_t
			case 68 : return 5;
			// SolverParameter::precond_t
			case 69 : return 2;
			// Thermostat::modelType_t
			case 70 : return 2;
			// Thermostat::para_t
			case 71 : return 4;
			// Thermostat::TemperatureType
			case 72 : return 2;
			// Thermostat::ControllerType
			case 73 : return 2;
			// WindowGlazingLayer::type_t
			case 74 : return 2;
			// WindowGlazingLayer::para_t
			case 75 : return 7;
			// WindowGlazingLayer::splinePara_t
			case 76 : return 6;
			// WindowGlazingSystem::modelType_t
			case 77 : return 2;
			// WindowGlazingSystem::para_t
			case 78 : return 1;
			// WindowGlazingSystem::splinePara_t
			case 79 : return 1;
			// WindowShading::modelType_t
			case 80 : return 3;
			// WindowShading::para_t
			case 81 : return 1;
			// Zone::type_t
			case 82 : return 3;
			// Zone::para_t
			case 83 : return 6;
		} // switch
		throw IBK::Exception(IBK::FormatString("Invalid enumeration type '%1'.")
			.arg(enumtype), "[KeywordList::Count]");
	}

	// max index for entries sharing a category in a keyword list
	int KeywordList::MaxIndex(const char * const enumtype) {
		switch (enum2index(enumtype)) {
			// ConstructionInstance::para_t
			case 0 : return 2;
			// DailyCycle::interpolation_t
			case 1 : return 1;
			// EmbeddedObject::para_t
			case 2 : return 0;
			// EmbeddedObject::objectType_t
			case 3 : return 2;
			// HVACControlModel::modelType_t
			case 4 : return 0;
			// HVACControlModel::OperatingMode
			case 5 : return 0;
			// HydraulicFluid::para_t
			case 6 : return 2;
			// HydraulicNetwork::ModelType
			case 7 : return 1;
			// HydraulicNetwork::para_t
			case 8 : return 2;
			// HydraulicNetworkComponent::ModelType
			case 9 : return 10;
			// HydraulicNetworkComponent::para_t
			case 10 : return 9;
			// HydraulicNetworkControlElement::modelType_t
			case 11 : return 1;
			// HydraulicNetworkControlElement::ControlledProperty
			case 12 : return 3;
			// HydraulicNetworkControlElement::ControllerType
			case 13 : return 1;
			// HydraulicNetworkControlElement::para_t
			case 14 : return 4;
			// HydraulicNetworkControlElement::References
			case 15 : return 0;
			// HydraulicNetworkElement::para_t
			case 16 : return 0;
			// HydraulicNetworkElement::intPara_t
			case 17 : return 0;
			// HydraulicNetworkHeatExchange::ModelType
			case 18 : return 7;
			// HydraulicNetworkHeatExchange::para_t
			case 19 : return 2;
			// HydraulicNetworkHeatExchange::splinePara_t
			case 20 : return 1;
			// HydraulicNetworkHeatExchange::References
			case 21 : return 1;
			// HydraulicNetworkPipeProperties::para_t
			case 22 : return 3;
			// IdealHeatingCoolingModel::para_t
			case 23 : return 3;
			// IdealPipeRegisterModel::modelType_t
			case 24 : return 1;
			// IdealPipeRegisterModel::para_t
			case 25 : return 4;
			// IdealPipeRegisterModel::intPara_t
			case 26 : return 0;
			// IdealSurfaceHeatingCoolingModel::para_t
			case 27 : return 1;
			// InterfaceAirFlow::splinePara_t
			case 28 : return 0;
			// InterfaceAirFlow::modelType_t
			case 29 : return 0;
			// InterfaceHeatConduction::modelType_t
			case 30 : return 1;
			// InterfaceHeatConduction::para_t
			case 31 : return 0;
			// InterfaceLongWaveEmission::modelType_t
			case 32 : return 1;
			// InterfaceLongWaveEmission::para_t
			case 33 : return 0;
			// InterfaceSolarAbsorption::modelType_t
			case 34 : return 1;
			// InterfaceSolarAbsorption::para_t
			case 35 : return 0;
			// InterfaceVaporDiffusion::para_t
			case 36 : return 0;
			// InterfaceVaporDiffusion::modelType_t
			case 37 : return 0;
			// InternalLoadsModel::modelType_t
			case 38 : return 1;
			// InternalLoadsModel::para_t
			case 39 : return 5;
			// Interval::para_t
			case 40 : return 2;
			// KeywordList::MyParameters
			case 41 : return 1;
			// LinearSplineParameter::interpolationMethod_t
			case 42 : return 1;
			// LinearSplineParameter::wrapMethod_t
			case 43 : return 1;
			// Location::para_t
			case 44 : return 3;
			// Location::flag_t
			case 45 : return 1;
			// Material::para_t
			case 46 : return 2;
			// ModelInputReference::referenceType_t
			case 47 : return 7;
			// NaturalVentilationModel::modelType_t
			case 48 : return 2;
			// NaturalVentilationModel::para_t
			case 49 : return 6;
			// OutputDefinition::timeType_t
			case 50 : return 2;
			// Schedule::ScheduledDayType
			case 51 : return 10;
			// Schedules::day_t
			case 52 : return 6;
			// Schedules::flag_t
			case 53 : return 0;
			// SerializationTest::test_t
			case 54 : return 1;
			// SerializationTest::intPara_t
			case 55 : return 1;
			// SerializationTest::splinePara_t
			case 56 : return 1;
			// SerializationTest::ReferencedIDTypes
			case 57 : return 3;
			// ShadingControlModel::para_t
			case 58 : return 1;
			// SimulationParameter::para_t
			case 59 : return 5;
			// SimulationParameter::intPara_t
			case 60 : return 0;
			// SimulationParameter::flag_t
			case 61 : return 3;
			// SolarLoadsDistributionModel::distribution_t
			case 62 : return 2;
			// SolarLoadsDistributionModel::para_t
			case 63 : return 3;
			// SolverParameter::para_t
			case 64 : return 13;
			// SolverParameter::intPara_t
			case 65 : return 5;
			// SolverParameter::flag_t
			case 66 : return 2;
			// SolverParameter::integrator_t
			case 67 : return 3;
			// SolverParameter::lesSolver_t
			case 68 : return 4;
			// SolverParameter::precond_t
			case 69 : return 1;
			// Thermostat::modelType_t
			case 70 : return 1;
			// Thermostat::para_t
			case 71 : return 3;
			// Thermostat::TemperatureType
			case 72 : return 1;
			// Thermostat::ControllerType
			case 73 : return 1;
			// WindowGlazingLayer::type_t
			case 74 : return 1;
			// WindowGlazingLayer::para_t
			case 75 : return 6;
			// WindowGlazingLayer::splinePara_t
			case 76 : return 5;
			// WindowGlazingSystem::modelType_t
			case 77 : return 1;
			// WindowGlazingSystem::para_t
			case 78 : return 0;
			// WindowGlazingSystem::splinePara_t
			case 79 : return 0;
			// WindowShading::modelType_t
			case 80 : return 2;
			// WindowShading::para_t
			case 81 : return 0;
			// Zone::type_t
			case 82 : return 2;
			// Zone::para_t
			case 83 : return 6;
		} // switch
		throw IBK::Exception(IBK::FormatString("Invalid enumeration type '%1'.")
			.arg(enumtype), "[KeywordList::MaxIndex]");
	}

	const char * KeywordList::Keyword(const char * const enumtype, int t) {
		const char * const kw = theKeyword(enum2index(enumtype), t);
		if (std::string(kw) == INVALID_KEYWORD_INDEX_STRING) {
			throw IBK::Exception(IBK::FormatString("Cannot determine keyword for enumeration type '%1' and index '%2'.")
				.arg(enumtype).arg(t), "[KeywordList::Keyword]");
		}
		return kw;
	}

	bool KeywordList::KeywordExists(const char * const enumtype, const std::string & kw) {
		int typenum = enum2index(enumtype);
		int i = 0;
		int maxIndexInCategory = MaxIndex( enumtype ); 
		for ( ; i <= maxIndexInCategory; ++i ) {
			std::string keywords = allKeywords(typenum, i);
			if (keywords == INVALID_KEYWORD_INDEX_STRING)
				continue;
			std::stringstream strm(keywords);
			int j = 0;
			std::string kws;
			while (strm >> kws) {
				if (kws == kw) {
					return true; // keyword exists
				}
				++j;
			}
		}
		return false; // nothing found keyword doesn't exist.
	}

	int KeywordList::Enumeration(const char * const enumtype, const std::string & kw, bool * deprecated) {
		int typenum = enum2index(enumtype);
		int i = 0;
		int maxIndexInCategory = MaxIndex( enumtype ); 
		for ( ; i <= maxIndexInCategory; ++i ) {
			std::string keywords = allKeywords(typenum, i);
			if (keywords == INVALID_KEYWORD_INDEX_STRING)
				continue;
			std::stringstream strm(keywords);
			int j = 0;
			std::string kws;
			while (strm >> kws) {
				if (kws == kw) {
					if (deprecated != nullptr) {
						*deprecated = (j != 0);
					}
					return i;
				}
				++j;
			}
		} // for ( ; i < maxIndexInCategory; ++i ) {
		throw IBK::Exception(IBK::FormatString("Cannot determine enumeration value for "
			"enumeration type '%1' and keyword '%2'.")
			.arg(enumtype).arg(kw), "[KeywordList::Enumeration]");
	}

	bool KeywordList::CategoryExists(const char * const enumtype) {
		return enum2index(enumtype) != -1;
	}

	void KeywordList::setParameter(IBK::Parameter para[], const char * const enumtype, int n, const double &val) {
		para[n] = IBK::Parameter(Keyword(enumtype, n), val, Unit(enumtype, n));
	}

	void KeywordList::setIntPara(IBK::IntPara para[], const char * const enumtype, int n, const int &val) {
		para[n] = IBK::IntPara(Keyword(enumtype, n), val);
	}

} // namespace NANDRAD<|MERGE_RESOLUTION|>--- conflicted
+++ resolved
@@ -200,14 +200,10 @@
 				case 5 : return "HeatExchanger";
 				case 6 : return "HeatPumpIdealCarnotSourceSide";
 				case 7 : return "HeatPumpIdealCarnotSupplySide";
-<<<<<<< HEAD
 				case 8 : return "ControlledValve";
 				case 9 : return "IdealHeaterCooler";
-=======
 				case 8 : return "HeatPumpRealSourceSide";
 				case 9 : return "ControlledValve";
-				case 10 : return "SupplyTemperatureAdapter";
->>>>>>> eaa63605
 			} break;
 			// HydraulicNetworkComponent::para_t
 			case 10 :
@@ -822,14 +818,13 @@
 				case 5 : return "HeatExchanger";
 				case 6 : return "HeatPumpIdealCarnotSourceSide";
 				case 7 : return "HeatPumpIdealCarnotSupplySide";
-<<<<<<< HEAD
 				case 8 : return "ControlledValve";
 				case 9 : return "IdealHeaterCooler";
-=======
+
 				case 8 : return "HeatPumpRealSourceSide";
 				case 9 : return "ControlledValve";
 				case 10 : return "SupplyTemperatureAdapter";
->>>>>>> eaa63605
+
 			} break;
 			// HydraulicNetworkComponent::para_t
 			case 10 :
@@ -1445,14 +1440,12 @@
 				case 5 : return "Simple heat exchanger with given heat flux";
 				case 6 : return "Heat pump with variable heating power based on carnot efficiency, installed at source side (collector cycle)";
 				case 7 : return "Heat pump with variable heating power based on carnot efficiency, installed at supply side";
-<<<<<<< HEAD
 				case 8 : return "Valve with associated control model";
 				case 9 : return "Adapter model that provides a defined supply temperature to the network and calculates the heat loss/gain";
-=======
 				case 8 : return "On-off-type heat pump based on polynoms, installed at source side";
 				case 9 : return "Valve with associated control model";
 				case 10 : return "Adapter model that provides a defined supply temperature to the network";
->>>>>>> eaa63605
+
 			} break;
 			// HydraulicNetworkComponent::para_t
 			case 10 :
