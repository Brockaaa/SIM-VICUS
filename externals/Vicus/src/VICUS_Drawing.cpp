--- conflicted
+++ resolved
@@ -132,19 +132,7 @@
 		if (m_dirtyTriangulation) {
 			m_planeGeometries.clear();
 
-<<<<<<< HEAD
-			drawing()->generatePlanesFromText(m_text.toStdString(), m_height, m_alignment, m_rotationAngle, m_basePoint,
-											  m_zPosition * Z_MULTIPLYER, m_planeGeometries, m_trans);
-
-			m_dirtyTriangulation = false;
-		}
-
-		return m_planeGeometries;
-	} catch (IBK::Exception &ex) {
-		throw IBK::Exception(IBK::FormatString("Could not generate plane geometries of 'Drawing::Text'\n%1").arg(ex.what()), FUNC_ID);
-	}
-
-=======
+
 	try {
 		if (m_dirtyTriangulation) {
 			m_planeGeometries.clear();
@@ -167,7 +155,6 @@
 	catch (IBK::Exception &ex) {
 		throw IBK::Exception("Could not generate plane geometries.", FUNC_ID);
 	}
->>>>>>> af6e9e48
 }
 
 
@@ -280,30 +267,7 @@
 		if (m_dirtyTriangulation) {
 			m_planeGeometries.clear();
 
-			const VICUS::Drawing *drawing = this->drawing();
-			Q_ASSERT(drawing);
-
-			std::vector<IBKMK::Vector2D> points2D(4);
-			points2D[0] = IBKMK::Vector2D(drawing->m_scalingFactor * m_point1.m_x,
-										  drawing->m_scalingFactor * m_point1.m_y);
-			points2D[0] = IBKMK::Vector2D(drawing->m_scalingFactor * m_point2.m_x,
-										  drawing->m_scalingFactor * m_point2.m_y);
-			points2D[0] = IBKMK::Vector2D(drawing->m_scalingFactor * m_point3.m_x,
-										  drawing->m_scalingFactor * m_point3.m_y);
-			points2D[0] = IBKMK::Vector2D(drawing->m_scalingFactor * m_point4.m_x,
-										  drawing->m_scalingFactor * m_point4.m_y);
-
-			const std::vector<IBKMK::Vector3D> &verts = drawing->points3D(points2D, m_zPosition, m_trans);
-			m_planeGeometries.push_back(VICUS::PlaneGeometry(verts));
-
-			m_dirtyTriangulation = false;
-		}
-
-<<<<<<< HEAD
-		return m_planeGeometries;
-	} catch (IBK::Exception &ex) {
-		throw IBK::Exception( ex, IBK::FormatString("Error generating plane geometries for 'Drawing::Solid' element.\n%1").arg(ex.what()), FUNC_ID);
-=======
+
 	try {
 		if (m_dirtyTriangulation) {
 			m_planeGeometries.clear();
@@ -342,7 +306,6 @@
 	}
 	catch (IBK::Exception &ex) {
 		throw IBK::Exception("Could not generate plane geometries.", FUNC_ID);
->>>>>>> af6e9e48
 	}
 }
 
@@ -484,21 +447,8 @@
 		if (m_dirtyTriangulation) {
 			m_planeGeometries.clear();
 
-<<<<<<< HEAD
-	if (m_dirtyTriangulation) {
-		m_planeGeometries.clear();
-
-		if ((m_point1 - m_point2).magnitudeSquared() < 1E-2)
-			return m_planeGeometries;
-
-		const VICUS::Drawing *drawing = this->drawing();
-
-		// Create Vector from start and end point of the line, add point of origin to each coordinate and calculate z value
-		double zCoordinate = m_zPosition * Z_MULTIPLYER;
-=======
 			// Create Vector from start and end point of the line, add point of origin to each coordinate and calculate z value
 			double zCoordinate = m_zPosition * Z_MULTIPLYER + drawing.m_origin.m_z;
->>>>>>> af6e9e48
 
 			if (m_leftPoint == IBKMK::Vector2D() ||
 					m_rightPoint == IBKMK::Vector2D() ) {
@@ -528,31 +478,6 @@
 				if (!intersect1 && !intersect2)
 					throw IBK::Exception();
 
-<<<<<<< HEAD
-			IBKMK::Vector2D leftPoint, rightPoint;
-			IBKMK::Vector2D point1, point2;
-			bool left = false, right = false;
-			if (intersect1 && (m_dimensionPoint - intersection1Left).magnitudeSquared() > 1E-3 ) {
-				m_leftPoint = intersection1Left;
-				m_rightPoint = m_dimensionPoint;
-				left = true;
-			}
-			if (intersect2 && (m_dimensionPoint - intersection1Right).magnitudeSquared() > 1E-3 ) {
-				m_leftPoint = m_dimensionPoint;
-				m_rightPoint = intersection1Right;
-				right = true;
-			}
-
-			if (!left && !right)
-				return m_planeGeometries;
-		}
-
-		//		qDebug() << "Left point: X " << m_leftPoint.m_x << " Y " << m_leftPoint.m_y;
-		//		qDebug() << "Right point: X " << m_rightPoint.m_x << " Y " << m_rightPoint.m_y;
-
-		m_pickPoints.push_back(m_leftPoint);
-		m_pickPoints.push_back(m_rightPoint);
-=======
 				IBKMK::Vector2D leftPoint, rightPoint;
 				IBKMK::Vector2D point1, point2;
 				if (intersect1 && (m_dimensionPoint - intersection1Left).magnitudeSquared() > 1E-3 ) {
@@ -567,7 +492,6 @@
 
 			m_pickPoints.push_back(m_leftPoint);
 			m_pickPoints.push_back(m_rightPoint);
->>>>>>> af6e9e48
 
 			// MEASURE LINE ================================================================
 
@@ -575,29 +499,6 @@
 												 m_leftPoint.m_y + drawing.m_origin.m_y,
 												 zCoordinate);
 
-<<<<<<< HEAD
-		IBKMK::Vector3D p1 = IBKMK::Vector3D(drawing->m_scalingFactor * m_leftPoint.m_x,
-											 drawing->m_scalingFactor * m_leftPoint.m_y,
-											 zCoordinate);
-
-		IBKMK::Vector3D p2 = IBKMK::Vector3D(drawing->m_scalingFactor * m_rightPoint.m_x,
-											 drawing->m_scalingFactor * m_rightPoint.m_y,
-											 zCoordinate);
-
-
-		// rotate Vectors
-		QVector3D vec1 = drawing->m_rotationMatrix.toQuaternion() * IBKVector2QVector(p1);
-		QVector3D vec2 = drawing->m_rotationMatrix.toQuaternion() * IBKVector2QVector(p2);
-
-		// move by origin
-		vec1 += IBKVector2QVector(drawing->m_origin);
-		vec2 += IBKVector2QVector(drawing->m_origin);
-
-		m_planeGeometries.push_back(PlaneGeometry());
-		bool success = drawing->generatePlaneFromLine(QVector2IBKVector(vec1), QVector2IBKVector(vec2),
-													  DEFAULT_LINE_WEIGHT + lineWeight() * DEFAULT_LINE_WEIGHT_SCALING,
-													  m_planeGeometries.back(), m_trans);
-=======
 			IBKMK::Vector3D p2 = IBKMK::Vector3D(m_rightPoint.m_x + drawing.m_origin.m_x,
 												 m_rightPoint.m_y + drawing.m_origin.m_y,
 												 zCoordinate);
@@ -617,7 +518,6 @@
 
 			if (!success)
 				return m_planeGeometries;
->>>>>>> af6e9e48
 
 			// LINE LEFT  ================================================================
 
@@ -634,36 +534,6 @@
 				point.m_y = m_point1.m_y + ext.m_y;
 			}
 
-<<<<<<< HEAD
-		IBKMK::Vector3D l (m_leftPoint - m_point1);
-		IBKMK::Vector3D point;
-		if (m_style->m_fixedExtensionLength) {
-			IBKMK::Vector3D ext = drawing->m_scalingFactor * m_style->m_fixedExtensionLength * l.normalized();
-			point.m_x = m_leftPoint.m_x - ext.m_x;
-			point.m_y = m_leftPoint.m_y - ext.m_y;
-		}
-		else {
-			IBKMK::Vector3D ext = drawing->m_scalingFactor * m_style->m_extensionLineLowerDistance * l.normalized();
-			point.m_x = m_point1.m_x + ext.m_x;
-			point.m_y = m_point1.m_y + ext.m_y;
-		}
-
-		IBKMK::Vector3D p1Left = IBKMK::Vector3D(drawing->m_scalingFactor * point.m_x,
-												 drawing->m_scalingFactor * point.m_y,
-												 zCoordinate);
-		IBKMK::Vector3D lowerExtension = drawing->m_scalingFactor * m_style->m_upperLineDistance * l.normalized();
-		IBKMK::Vector3D p2Left = IBKMK::Vector3D(drawing->m_scalingFactor * (m_leftPoint.m_x + lowerExtension.m_x),
-												 drawing->m_scalingFactor * (m_leftPoint.m_y + lowerExtension.m_y),
-												 zCoordinate);
-
-		// rotate Vectors
-		QVector3D vec1Left = drawing->m_rotationMatrix.toQuaternion() * IBKVector2QVector(p1Left);
-		QVector3D vec2Left = drawing->m_rotationMatrix.toQuaternion() * IBKVector2QVector(p2Left);
-
-		// move by origin
-		vec1Left += IBKVector2QVector(drawing->m_origin);
-		vec2Left += IBKVector2QVector(drawing->m_origin);
-=======
 			IBKMK::Vector3D p1Left = IBKMK::Vector3D(point.m_x + drawing.m_origin.m_x,
 													 point.m_y + drawing.m_origin.m_y,
 													 zCoordinate);
@@ -682,22 +552,14 @@
 
 			//		QQuaternion q = QQuaternion::fromAxisAndAngle(QVector3D(vec1Left.x(), vec1Left.y(), 1), linDem.m_angle);
 			//		vec2Left = q * vec2Left;
->>>>>>> af6e9e48
 
 			m_planeGeometries.push_back(PlaneGeometry());
 			success = generatePlaneFromLine(QVector2IBKVector(vec1Left), QVector2IBKVector(vec2Left), drawing.m_rotationMatrix,
 											DEFAULT_LINE_WEIGHT + lineWeight() * DEFAULT_LINE_WEIGHT_SCALING,
 											m_planeGeometries.back());
 
-<<<<<<< HEAD
-		m_planeGeometries.push_back(PlaneGeometry());
-		success = drawing->generatePlaneFromLine(QVector2IBKVector(vec1Left), QVector2IBKVector(vec2Left),
-												 DEFAULT_LINE_WEIGHT + lineWeight() * DEFAULT_LINE_WEIGHT_SCALING,
-												 m_planeGeometries.back(), m_trans);
-=======
 			if (!success)
 				return m_planeGeometries;
->>>>>>> af6e9e48
 
 			// LINE RIGHT ================================================================
 
@@ -713,40 +575,6 @@
 				point.m_y = m_point2.m_y + ext.m_y;
 			}
 
-<<<<<<< HEAD
-		IBKMK::Vector3D r (m_rightPoint - m_point2);
-		if (m_style->m_fixedExtensionLength) {
-			IBKMK::Vector3D ext = drawing->m_scalingFactor * m_style->m_fixedExtensionLength * r.normalized();
-			point.m_x = m_rightPoint.m_x - ext.m_x;
-			point.m_y = m_rightPoint.m_y - ext.m_y;
-		}
-		else {
-			IBKMK::Vector3D ext = drawing->m_scalingFactor * m_style->m_extensionLineLowerDistance * r.normalized();
-			point.m_x = m_point2.m_x + ext.m_x;
-			point.m_y = m_point2.m_y + ext.m_y;
-		}
-
-		IBKMK::Vector3D p1Right = IBKMK::Vector3D(drawing->m_scalingFactor * point.m_x,
-												  drawing->m_scalingFactor * point.m_y,
-												  zCoordinate);
-		lowerExtension = drawing->m_scalingFactor * m_style->m_upperLineDistance * l.normalized();
-		IBKMK::Vector3D p2Right = IBKMK::Vector3D(drawing->m_scalingFactor * (m_rightPoint.m_x + lowerExtension.m_x),
-												  drawing->m_scalingFactor * (m_rightPoint.m_y + lowerExtension.m_y),
-												  zCoordinate);
-
-		// rotate Vectors
-		QVector3D vec1Right = drawing->m_rotationMatrix.toQuaternion() * IBKVector2QVector(p1Right);
-		QVector3D vec2Right = drawing->m_rotationMatrix.toQuaternion() * IBKVector2QVector(p2Right);
-
-		// move by origin
-		vec1Right += IBKVector2QVector(drawing->m_origin);
-		vec2Right += IBKVector2QVector(drawing->m_origin);
-
-		m_planeGeometries.push_back(PlaneGeometry());
-		success = drawing->generatePlaneFromLine(QVector2IBKVector(vec1Right), QVector2IBKVector(vec2Right),
-												 DEFAULT_LINE_WEIGHT + lineWeight() * DEFAULT_LINE_WEIGHT_SCALING,
-												 m_planeGeometries.back(), m_trans);
-=======
 			IBKMK::Vector3D p1Right = IBKMK::Vector3D(point.m_x + drawing.m_origin.m_x,
 													  point.m_y + drawing.m_origin.m_y,
 													  zCoordinate);
@@ -770,20 +598,11 @@
 
 			if (!success)
 				return m_planeGeometries;
->>>>>>> af6e9e48
 
 			// Text ======================================================================
 
 			double length = (m_leftPoint - m_rightPoint).magnitude();
 
-<<<<<<< HEAD
-		double length = (m_leftPoint - m_rightPoint).magnitude();
-		m_pickPoints.push_back(m_textPoint);
-
-		drawing->generatePlanesFromText(QString("%1").arg(length).toStdString(), m_style->m_textHeight, Qt::AlignHCenter, m_angle,
-										m_textPoint, m_zPosition * Z_MULTIPLYER,
-										m_planeGeometries, m_trans);
-=======
 			QFont font("Arial");
 			font.setPointSize(2 * m_style->m_textHeight);
 
@@ -799,7 +618,6 @@
 			m_dirtyTriangulation = false;
 			m_dirtyPoints = false;
 		}
->>>>>>> af6e9e48
 
 		return m_planeGeometries;
 	}
@@ -900,28 +718,17 @@
 			m_planeGeometries.clear();
 
 			// Create Vector from point, add point of origin to each coordinate and calculate z value
-<<<<<<< HEAD
-			IBKMK::Vector3D p(drawing()->m_scalingFactor * m_point.m_x,
-							  drawing()->m_scalingFactor * m_point.m_y,
-							  m_zPosition * Z_MULTIPLYER);
-
-			// scale Vector with selected unit
-=======
 			IBKMK::Vector3D p(m_point.m_x + drawing.m_origin.m_x,
 							  m_point.m_y + drawing.m_origin.m_y,
 							  m_zPosition * Z_MULTIPLYER + drawing.m_origin.m_z);
 
 			// scale Vector with selected unit
 			p *= drawing.m_scalingFactor;
->>>>>>> af6e9e48
 
 			double pointWeight = (DEFAULT_LINE_WEIGHT + lineWeight() * DEFAULT_LINE_WEIGHT_SCALING) / 2;
 
 			// rotation
-<<<<<<< HEAD
-			QVector3D vec = drawing()->m_rotationMatrix.toQuaternion() * IBKVector2QVector(p);
-			vec += IBKVector2QVector(drawing()->m_origin);
-
+			QVector3D vec = drawing.m_rotationMatrix.toQuaternion() * IBKVector2QVector(p);
 			IBKMK::Vector3D p1 = QVector2IBKVector(vec);
 
 			IBKMK::Vector3D pExt0 = IBKMK::Vector3D(p1.m_x - pointWeight, p1.m_y - pointWeight, p1.m_z);
@@ -929,27 +736,6 @@
 			IBKMK::Vector3D pExt2 = IBKMK::Vector3D(p1.m_x - pointWeight, p1.m_y + pointWeight, p1.m_z);
 
 			IBKMK::Polygon3D po(VICUS::Polygon2D::T_Rectangle, pExt0, pExt2, pExt1);
-
-			for (const IBKMK::Vector3D &v3D : po.vertexes())
-				const_cast<IBKMK::Vector3D &>(v3D) = QVector2IBKVector(m_trans * IBKVector2QVector(v3D));
-
-
-			m_planeGeometries.push_back(VICUS::PlaneGeometry(po));
-			m_dirtyTriangulation = false;
-		}
-
-		return m_planeGeometries;
-	} catch (IBK::Exception &ex) {
-		throw IBK::Exception( ex, IBK::FormatString("Error generating plane geometries for 'Drawing::Point' element.\n%1").arg(ex.what()), FUNC_ID);
-=======
-			QVector3D vec = drawing.m_rotationMatrix.toQuaternion() * IBKVector2QVector(p);
-			IBKMK::Vector3D p1 = QVector2IBKVector(vec);
-
-			IBKMK::Vector3D pExt0 = IBKMK::Vector3D(p1.m_x - pointWeight, p1.m_y - pointWeight, p1.m_z);
-			IBKMK::Vector3D pExt1 = IBKMK::Vector3D(p1.m_x + pointWeight, p1.m_y - pointWeight, p1.m_z);
-			IBKMK::Vector3D pExt2 = IBKMK::Vector3D(p1.m_x - pointWeight, p1.m_y + pointWeight, p1.m_z);
-
-			IBKMK::Polygon3D po(VICUS::Polygon2D::T_Rectangle, pExt0, pExt2, pExt1);
 			m_planeGeometries.push_back(VICUS::PlaneGeometry(po));
 
 			//		if (!success)
@@ -962,7 +748,6 @@
 	}
 	catch (IBK::Exception &ex) {
 		throw IBK::Exception("Could not generate plane geometries.", FUNC_ID);
->>>>>>> af6e9e48
 	}
 }
 
@@ -1057,30 +842,6 @@
 												 m_point2.m_y + drawing.m_origin.m_y,
 												 zCoordinate);
 
-<<<<<<< HEAD
-		const VICUS::Drawing *drawing = this->drawing();
-
-		VICUS::PlaneGeometry plane;
-		// Create Vector from start and end point of the line, add point of origin to each coordinate and calculate z value
-		double zCoordinate = m_zPosition * Z_MULTIPLYER;
-		IBKMK::Vector3D p1 = IBKMK::Vector3D(drawing->m_scalingFactor * m_point1.m_x,
-											 drawing->m_scalingFactor * m_point1.m_y,
-											 zCoordinate);
-		IBKMK::Vector3D p2 = IBKMK::Vector3D(drawing->m_scalingFactor * m_point2.m_x,
-											 drawing->m_scalingFactor * m_point2.m_y,
-											 zCoordinate);
-
-		// rotate Vectors
-		QVector3D vec1 = drawing->m_rotationMatrix.toQuaternion() * IBKVector2QVector(p1);
-		QVector3D vec2 = drawing->m_rotationMatrix.toQuaternion() * IBKVector2QVector(p2);
-
-		// scale Vector with selected unit
-		vec1 += IBKVector2QVector(drawing->m_origin);
-		vec2 += IBKVector2QVector(drawing->m_origin);
-
-		bool success = drawing->generatePlaneFromLine(QVector2IBKVector(vec1), QVector2IBKVector(vec2),
-													  DEFAULT_LINE_WEIGHT + lineWeight() * DEFAULT_LINE_WEIGHT_SCALING, plane, m_trans);
-=======
 			// scale Vector with selected unit
 			p1 *= drawing.m_scalingFactor;
 			p2 *= drawing.m_scalingFactor;
@@ -1094,14 +855,9 @@
 
 			if (!success)
 				return m_planeGeometries;
->>>>>>> af6e9e48
 
 			m_planeGeometries.push_back(plane);
 
-<<<<<<< HEAD
-		m_planeGeometries.push_back(plane);
-		m_dirtyTriangulation = false;
-=======
 			m_dirtyTriangulation = false;
 		}
 
@@ -1109,7 +865,6 @@
 	}
 	catch (IBK::Exception &ex) {
 		throw IBK::Exception("Could not generate plane geometries.", FUNC_ID);
->>>>>>> af6e9e48
 	}
 }
 
@@ -1233,37 +988,7 @@
 		if (m_dirtyTriangulation) {
 			m_planeGeometries.clear();
 
-<<<<<<< HEAD
-			std::vector<IBKMK::Vector3D> circlePoints;
-
-			const VICUS::Drawing *drawing = this->drawing();
-
-			for(unsigned int i = 0; i < SEGMENT_COUNT_CIRCLE; i++){
-				IBKMK::Vector3D p = IBKMK::Vector3D(drawing->m_scalingFactor * points2D()[i].m_x,
-													drawing->m_scalingFactor * points2D()[i].m_y,
-													m_zPosition * Z_MULTIPLYER);
-
-				QVector3D vec = drawing->m_rotationMatrix.toQuaternion() * IBKVector2QVector(p);
-				vec += IBKVector2QVector(drawing->m_origin);
-
-				circlePoints.push_back(QVector2IBKVector(vec));
-			}
-
-			bool success = drawing->generatePlanesFromPolyline(circlePoints, true,
-															   DEFAULT_LINE_WEIGHT + lineWeight() * DEFAULT_LINE_WEIGHT_SCALING,
-															   m_planeGeometries, m_trans);
-
-			if (!success)
-				return m_planeGeometries;
-
-			m_dirtyTriangulation = false;
-		}
-
-		return m_planeGeometries;
-	} catch (IBK::Exception &ex) {
-		throw IBK::Exception( ex, IBK::FormatString("Error generating plane geometries for 'Drawing::Circle' element.\n%1").arg(ex.what()), FUNC_ID);
-
-=======
+
 	try {
 		if (m_dirtyTriangulation) {
 			m_planeGeometries.clear();
@@ -1294,7 +1019,6 @@
 	}
 	catch (IBK::Exception &ex) {
 		throw IBK::Exception("Could not generate plane geometries.", FUNC_ID);
->>>>>>> af6e9e48
 	}
 }
 
@@ -1416,24 +1140,6 @@
 			// Create Vector to store vertices of polyline
 			std::vector<IBKMK::Vector3D> polylinePoints;
 
-<<<<<<< HEAD
-		const VICUS::Drawing *drawing = this->drawing();
-
-		// adds z-coordinate to polyline
-		for(unsigned int i = 0; i < m_polyline.size(); ++i){
-			IBKMK::Vector3D p = IBKMK::Vector3D(drawing->m_scalingFactor * m_polyline[i].m_x,
-												drawing->m_scalingFactor * m_polyline[i].m_y,
-												m_zPosition * Z_MULTIPLYER);
-			QVector3D vec = drawing->m_rotationMatrix.toQuaternion() * IBKVector2QVector(p);
-			vec += IBKVector2QVector(drawing->m_origin);
-
-			polylinePoints.push_back(QVector2IBKVector(vec));
-		}
-
-		bool success = drawing->generatePlanesFromPolyline(polylinePoints, true,
-														   DEFAULT_LINE_WEIGHT + lineWeight() * DEFAULT_LINE_WEIGHT_SCALING,
-														   m_planeGeometries, m_trans);
-=======
 			// adds z-coordinate to polyline
 			for(unsigned int i = 0; i < m_polyline.size(); i++){
 				IBKMK::Vector3D p = IBKMK::Vector3D(m_polyline[i].m_x + drawing.m_origin.m_x,
@@ -1448,7 +1154,6 @@
 			bool success = generatePlanesFromPolyline(polylinePoints, drawing.m_rotationMatrix, true,
 													  DEFAULT_LINE_WEIGHT + lineWeight() * DEFAULT_LINE_WEIGHT_SCALING,
 													  m_planeGeometries);
->>>>>>> af6e9e48
 
 			if (!success)
 				return m_planeGeometries;
@@ -1594,30 +1299,6 @@
 													  DEFAULT_LINE_WEIGHT + lineWeight() * DEFAULT_LINE_WEIGHT_SCALING,
 													  m_planeGeometries);
 
-<<<<<<< HEAD
-		std::vector<IBKMK::Vector3D> arcPoints;
-		const VICUS::Drawing *drawing = this->drawing();
-
-		const std::vector<IBKMK::Vector2D> &arcPoints2D = points2D();
-		for (unsigned int i = 0; i < arcPoints2D.size(); ++i){
-			IBKMK::Vector3D p = IBKMK::Vector3D(drawing->m_scalingFactor * arcPoints2D[i].m_x,
-												drawing->m_scalingFactor * arcPoints2D[i].m_y,
-												m_zPosition * Z_MULTIPLYER);
-			QVector3D vec = drawing->m_rotationMatrix.toQuaternion() * IBKVector2QVector(p);
-			vec += IBKVector2QVector(drawing->m_origin);
-
-			arcPoints.push_back(QVector2IBKVector(vec));
-		}
-
-		bool success = drawing->generatePlanesFromPolyline(arcPoints, false,
-														   DEFAULT_LINE_WEIGHT + lineWeight() * DEFAULT_LINE_WEIGHT_SCALING,
-														   m_planeGeometries, m_trans);
-
-		if (!success)
-			return m_planeGeometries;
-
-		m_dirtyTriangulation = false;
-=======
 			if (!success)
 				return m_planeGeometries;
 
@@ -1628,7 +1309,6 @@
 	}
 	catch (IBK::Exception &ex) {
 		throw IBK::Exception("Could not generate plane geometries.", FUNC_ID);
->>>>>>> af6e9e48
 	}
 
 }
@@ -1775,30 +1455,6 @@
 			std::vector<IBKMK::Vector3D> ellipsePoints;
 			for (unsigned int i = 0; i <= SEGMENT_COUNT_ELLIPSE; i++) {
 
-<<<<<<< HEAD
-		const std::vector<IBKMK::Vector2D> &pickPoints = points2D();
-		const VICUS::Drawing *drawing = this->drawing();
-
-		std::vector<IBKMK::Vector3D> ellipsePoints;
-		for (unsigned int i = 0; i < SEGMENT_COUNT_ELLIPSE; i++) {
-
-			IBKMK::Vector3D p = IBKMK::Vector3D(drawing->m_scalingFactor * pickPoints[i].m_x,
-												drawing->m_scalingFactor * pickPoints[i].m_y,
-												m_zPosition * Z_MULTIPLYER);
-
-			QVector3D vec = drawing->m_rotationMatrix.toQuaternion() * IBKVector2QVector(p);
-			vec += IBKVector2QVector(drawing->m_origin);
-
-			ellipsePoints.push_back(QVector2IBKVector(vec));
-		}
-
-		Q_ASSERT(points2D().size() > 0);
-
-		bool connect = pickPoints[0] == pickPoints.back();
-		bool success = drawing->generatePlanesFromPolyline(ellipsePoints, connect,
-												  DEFAULT_LINE_WEIGHT + lineWeight() * DEFAULT_LINE_WEIGHT_SCALING,
-												  m_planeGeometries, m_trans);
-=======
 				IBKMK::Vector3D p = IBKMK::Vector3D(points()[i].m_x + drawing.m_origin.m_x,
 													points()[i].m_y + drawing.m_origin.m_y,
 													m_zPosition * Z_MULTIPLYER + drawing.m_origin.m_z);
@@ -1817,7 +1473,6 @@
 
 			if (!success)
 				return m_planeGeometries;
->>>>>>> af6e9e48
 
 			m_dirtyTriangulation = false;
 		}
@@ -2320,16 +1975,7 @@
 										-point.y() * textSize * DEFAULT_FONT_SCALING * 2 + basePoint.m_y);
 		}
 
-
-		IBKMK::Polygon3D poly3D(points3D(poly, zPositon, trans));
-
-<<<<<<< HEAD
-		if (!poly3D.isValid())
-			continue;
-
-=======
 		IBKMK::Polygon3D poly3D(poly);
->>>>>>> af6e9e48
 		if ( planeGeometries.size() > 0 && isClockwise(polygon) ) {
 			/// We need to use the hole triangulation of the plane geometry
 			/// in order to add holes to the letters. We now just assume, that
