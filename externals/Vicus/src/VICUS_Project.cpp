/*	The SIM-VICUS data model library.

	Copyright (c) 2020-today, Institut für Bauklimatik, TU Dresden, Germany

	Primary authors:
	  Andreas Nicolai  <andreas.nicolai -[at]- tu-dresden.de>
	  Dirk Weiss  <dirk.weiss -[at]- tu-dresden.de>
	  Stephan Hirth  <stephan.hirth -[at]- tu-dresden.de>
	  Hauke Hirsch  <hauke.hirsch -[at]- tu-dresden.de>

	  ... all the others from the SIM-VICUS team ... :-)

	This library is part of SIM-VICUS (https://github.com/ghorwin/SIM-VICUS)

	This library is free software: you can redistribute it and/or modify
	it under the terms of the GNU General Public License as published by
	the Free Software Foundation, either version 3 of the License, or
	(at your option) any later version.

	This library is distributed in the hope that it will be useful,
	but WITHOUT ANY WARRANTY; without even the implied warranty of
	MERCHANTABILITY or FITNESS FOR A PARTICULAR PURPOSE.  See the
	GNU General Public License for more details.
*/

#include "VICUS_Project.h"

#include <QDateTime>

#include <algorithm>
#include <set>
#include <fstream>

#include <IBK_messages.h>
#include <IBK_assert.h>
#include <IBK_Exception.h>
#include <IBK_FileUtils.h>
#include <IBK_NotificationHandler.h>

#include <IBKMK_3DCalculations.h>

#include <NANDRAD_Utilities.h>
#include <NANDRAD_Project.h>

#include <tinyxml.h>

#include "VICUS_Constants.h"
#include "VICUS_utilities.h"
#include "VICUS_Drawing.h"


#define PI				3.141592653589793238


namespace VICUS {

Project::Project() {

	m_location.initDefaults();
	m_simulationParameter.initDefaults();
	m_solverParameter.initDefaults();
	m_outputs.initDefaults();

	// build test building

#if 0
	Room room;
	room.m_id = 1;
	room.m_displayName = "Room";

	Surface surf;
	surf.m_id = 1;
	surf.m_displayName = "Triangle";
	// flat on the ground, facing up
	surf.m_geometry = PlaneGeometry(PlaneGeometry::T_Triangle, IBKMK::Vector3D(0,0,1), IBKMK::Vector3D(10,0,1), IBKMK::Vector3D(0,10,1));
	surf.m_color = QColor(32,32,192);
	room.m_surfaces.push_back(surf);

	// in the y-z plane, facing into positive x direction
	surf.m_geometry = PlaneGeometry(PlaneGeometry::T_Rectangle, IBKMK::Vector3D(0,0,0), IBKMK::Vector3D(0,10,0), IBKMK::Vector3D(0,0,10));
	surf.m_id = 2;
	surf.m_displayName = "Rect";
	surf.m_color = QColor(255,96,0);
	room.m_surfaces.push_back(surf);

	surf.m_geometry = PlaneGeometry(PlaneGeometry::T_Polygon);
	std::vector<IBKMK::Vector3D> vertexes;
	vertexes.push_back(IBKMK::Vector3D(-10,-5,0));
	vertexes.push_back(IBKMK::Vector3D(-2,-5,0));
	vertexes.push_back(IBKMK::Vector3D(-2,-5,6));
	vertexes.push_back(IBKMK::Vector3D(-4,-5,6));
	vertexes.push_back(IBKMK::Vector3D(-4,-5,3));
	vertexes.push_back(IBKMK::Vector3D(-10,-5,3));
	surf.m_geometry.setVertexes(vertexes);
	surf.m_id = 3;
	surf.m_displayName = "Poly";
	surf.m_color = QColor(255,255,64);
	room.m_surfaces.push_back(surf);

	BuildingLevel level;
	level.m_id = 1;
	level.m_rooms.push_back(room);
	level.m_displayName = "E0";

	Building build;
	build.m_id = 1;
	build.m_displayName = "Building";
	build.m_buildingLevels.push_back(level);

	m_buildings.push_back(build);

	NetworkFluid f1;
	f1.m_id = 12;
	f1.m_displayName = "water";
	f1.m_para[NetworkFluid::P_Density].set("Density", 1004, IBK::Unit("kg/m3"));
	f1.m_para[NetworkFluid::P_HeatCapacity].set("HeatCapacity", 4180, IBK::Unit("J/kgK"));
	f1.m_para[NetworkFluid::P_Conductivity].set("Conductivity", 0.56, IBK::Unit("W/mK"));
	f1.m_kinematicViscosity.m_name = "KinematicViscosity";
	f1.m_kinematicViscosity.m_xUnit.set("C");
	f1.m_kinematicViscosity.m_yUnit.set("m2/s");
	f1.m_kinematicViscosity.m_interpolationMethod = NANDRAD::LinearSplineParameter::I_LINEAR;

	std::vector<double> x( {20, 40} );
	std::vector<double> y( {1e-6, 0.8e-6} );
	f1.m_kinematicViscosity.m_values.setValues(x,y);

	m_networkFluidDB.push_back(f1);




#endif

#if 0

	// *** Example of geometric VICUS::Network definition and transformation to NANDRAD ***

	// geometric network
	VICUS::Network net;
	unsigned id1 = net.addNodeExt(IBKMK::Vector3D(0,0,0), VICUS::NetworkNode::NT_Source);
	unsigned id2 = net.addNodeExt(IBKMK::Vector3D(0,70,0), VICUS::NetworkNode::NT_Mixer);
	unsigned id3 = net.addNodeExt(IBKMK::Vector3D(100,70,0), VICUS::NetworkNode::NT_Building);
	unsigned id4 = net.addNodeExt(IBKMK::Vector3D(0,200,0), VICUS::NetworkNode::NT_Mixer);
	unsigned id5 = net.addNodeExt(IBKMK::Vector3D(100,200,0), VICUS::NetworkNode::NT_Building);
	unsigned id6 = net.addNodeExt(IBKMK::Vector3D(-100,200,0), VICUS::NetworkNode::NT_Building);
	net.addEdge(id1, id2, true);
	net.addEdge(id2, id3, true);
	net.addEdge(id2, id4, true);
	net.addEdge(id4, id5, true);
	net.addEdge(id4, id6, true);


	//	 components

	NANDRAD::HydraulicNetworkComponent pump;
	pump.m_id = 0;
	pump.m_modelType = NANDRAD::HydraulicNetworkComponent::MT_ConstantPressurePumpModel;
	pump.m_para[NANDRAD::HydraulicNetworkComponent::P_PressureHead].set("PressureHead", 300, IBK::Unit("Pa"));
	net.m_hydraulicComponents.push_back(pump);

	NANDRAD::HydraulicNetworkComponent heatExchanger;
	heatExchanger.m_id = 1;
	heatExchanger.m_modelType = NANDRAD::HydraulicNetworkComponent::MT_HeatExchanger;
	heatExchanger.m_para[NANDRAD::HydraulicNetworkComponent::P_HeatFlux].set("HeatFlux", 100, IBK::Unit("W"));
	net.m_hydraulicComponents.push_back(heatExchanger);

	net.m_nodes[id1].m_componentId = pump.m_id;
	net.m_nodes[id3].m_componentId = heatExchanger.m_id;
	net.m_nodes[id5].m_componentId = heatExchanger.m_id;
	net.m_nodes[id6].m_componentId = heatExchanger.m_id;


	// pipes
	NetworkPipe p;
	p.m_id = 0;
	p.m_displayName = "PE 32 x 3.2";
	p.m_diameterOutside = 32;
	p.m_sWall = 3.2;
	p.m_roughness = 0.007;
	net.m_networkPipeDB.push_back(p);
	NetworkPipe p2;
	p2.m_id = 1;
	p2.m_displayName = "PE 50 x 4.6";
	p2.m_diameterOutside = 60;
	p2.m_sWall = 4.6;
	p2.m_roughness = 0.007;
	net.m_networkPipeDB.push_back(p2);

	net.edge(id1, id2)->m_pipeId = p.m_id;
	net.edge(id1, id2)->m_modelType = NANDRAD::HydraulicNetworkComponent::MT_StaticAdiabaticPipe;
	net.edge(id2, id3)->m_pipeId = p2.m_id;
	net.edge(id2, id3)->m_modelType = NANDRAD::HydraulicNetworkComponent::MT_StaticAdiabaticPipe;
	net.edge(id2, id4)->m_pipeId = p.m_id;
	net.edge(id2, id4)->m_modelType = NANDRAD::HydraulicNetworkComponent::MT_StaticAdiabaticPipe;
	net.edge(id4, id5)->m_pipeId = p2.m_id;
	net.edge(id4, id5)->m_modelType = NANDRAD::HydraulicNetworkComponent::MT_StaticAdiabaticPipe;
	net.edge(id4, id6)->m_pipeId = p2.m_id;
	net.edge(id4, id6)->m_modelType = NANDRAD::HydraulicNetworkComponent::MT_StaticAdiabaticPipe;

	updatePointers();


	// create Nandrad Network
	NANDRAD::HydraulicNetwork hydrNet;
	std::vector<NANDRAD::HydraulicNetworkComponent> hydraulicComponents;
	hydrNet.m_id = 1;
	hydrNet.m_displayName = "auto generated from geometric network";
	net.createNandradHydraulicNetwork(hydrNet, hydraulicComponents);
	hydrNet.m_fluid.defaultFluidWater(1);


	// write Nandrad project
	NANDRAD::Project prj;
	prj.m_hydraulicNetworks.clear();
	prj.m_hydraulicNetworks.push_back(hydrNet);
	prj.m_hydraulicComponents = hydraulicComponents;
	prj.writeXML(IBK::Path("../../data/hydraulicNetworks/auto_generated.nandrad"));

	updatePointers();

#endif
}


void Project::parseHeader(const IBK::Path & filename) {
	FUNCID(Project::parseHeader);

	std::ifstream inputStream;
	if (!IBK::open_ifstream(inputStream, filename, std::ios_base::binary)) {
		throw IBK::Exception( IBK::FormatString("Cannot open input file '%1' for reading").arg(filename.c_str()), FUNC_ID);
	}
	std::string line;
	unsigned int i=12;
	while (std::getline(inputStream, line) && --i > 0) {
		// abort when <Project is in the line but not <ProjectInfo
		if (line.find("<Project") != std::string::npos && line.find("<ProjectInfo") == std::string::npos)
			break;
		size_t pos = line.find("<Created>");
		if (pos != std::string::npos) {
			size_t pos2 = line.find("</Created>");
			if (pos2 != std::string::npos)
				m_projectInfo.m_created = line.substr(pos + 9, pos2 - pos - 9);
		}
		pos = line.find("<LastEdited>");
		if (pos != std::string::npos) {
			size_t pos2 = line.find("</LastEdited>");
			if (pos2 != std::string::npos)
				m_projectInfo.m_lastEdited = line.substr(pos + 12, pos2 - pos - 12);
		}
		pos = line.find("<Comment>");
		if (pos != std::string::npos) {
			size_t pos2 = line.find("</Comment>");
			if (pos2 != std::string::npos)
				m_projectInfo.m_comment = line.substr(pos + 9, pos2 - pos - 9);
		}
	}
}


void Project::readXML(const IBK::Path & filename) {
	TiXmlDocument doc;
	IBK::Path filenamePath(filename);
	std::map<std::string,IBK::Path> pathPlaceHolders; // only dummy for now, filenamePath does not contain placeholders
	TiXmlElement * xmlElem = NANDRAD::openXMLFile(pathPlaceHolders, filenamePath, "VicusProject", doc); // NOTE: Throws exception in case of error
	if (!xmlElem)
		return; // empty project, this means we are using only defaults

	readXMLDocument(xmlElem);
}


void Project::readDrawingXML(const IBK::Path & filename) {
	FUNCID(Project::readDrawingXML);
	TiXmlDocument doc;
	IBK::Path fname(filename);

	if ( !fname.isFile() )
		throw IBK::Exception(IBK::FormatString("File '%1' does not exist or cannot be opened for reading.")
								 .arg(fname), FUNC_ID);

	if (!doc.LoadFile(fname.str().c_str(), TIXML_ENCODING_UTF8)) {
		throw IBK::Exception(IBK::FormatString("Error in line %1 of drawing file '%2':\n%3")
								 .arg(doc.ErrorRow())
								 .arg(filename)
								 .arg(doc.ErrorDesc()), FUNC_ID);
	}

	// we use a handle so that NULL pointer checks are done during the query functions
	TiXmlHandle xmlHandleDoc(&doc);
	// read root element
	TiXmlElement * xmlElem = xmlHandleDoc.FirstChildElement().Element();
	if (!xmlElem)
		return; // empty file?
	std::string rootnode = xmlElem->Value();
	if (rootnode != "VicusDrawings")
		throw IBK::Exception( IBK::FormatString("Expected 'VicusDrawings' as root node in XML file."), FUNC_ID);

	TiXmlHandle xmlRoot = TiXmlHandle(xmlElem);
	try {
		TiXmlElement * child = xmlRoot.FirstChild("Drawings").Element();
		Q_ASSERT(child);
		const TiXmlElement * c2 = child->FirstChildElement();
		while (c2) {
			const std::string & c2Name = c2->ValueStr();
			if (c2Name != "Drawing")
				IBK::IBK_Message(IBK::FormatString(XML_READ_UNKNOWN_ELEMENT).arg(c2Name).arg(c2->Row()), IBK::MSG_WARNING, FUNC_ID, IBK::VL_STANDARD);
			Drawing obj;
			obj.readXML(c2);
			m_drawings.push_back(obj);
			c2 = c2->NextSiblingElement();
		}
	}
	catch (IBK::Exception & ex) {
		throw IBK::Exception(ex, IBK::FormatString("Error reading drawing file."), FUNC_ID);
	}
}


void Project::readImportedXML(const QString & projectText, IBK::NotificationHandler *notifyer) {
	FUNCID(Project::readXML);

	notifyer->notify(0.1, "Read imported project");
	TiXmlDocument doc;
	TiXmlElement * xmlElem = NANDRAD::openXMLText(projectText.toStdString(), "VicusProject", doc);
	if (!xmlElem)
		return; // empty project, this means we are using only defaults

	readXMLDocument(xmlElem);

	notifyer->notify(0.3, "Read imported project");

	/*! Read the drawings from vicus project xml
	   NOTE: This is only necessary here, during project import when the import contains a drawing.
	   For normal project reading, drawings are stored in a separate xml drawing file.
	 */
	const TiXmlElement * cdraw = nullptr;
	try {
		// check if there is a drawings child
		TiXmlHandle xmlRoot = TiXmlHandle(xmlElem);
		xmlElem = xmlRoot.FirstChild("Project").Element();
			const TiXmlElement * c = xmlElem->FirstChildElement();
			while (c) {
				const std::string & cName = c->ValueStr();
				if (cName == "Drawings") {
					cdraw = c->FirstChildElement();
					break;
				}
				c = c->NextSiblingElement();
			}
		}
		catch (IBK::Exception &ex){
			throw IBK::Exception(ex, IBK::FormatString("Error reading drawing from imported project."), FUNC_ID);
		}

	// read the drawing
	if (cdraw != nullptr) {
		try {
			Drawing draw;
			draw.readXML(cdraw);
			m_drawings.push_back(draw);
			notifyer->notify(0.5, "Update references");

			// don't forget to update pointers
			draw.updateParents();
			notifyer->notify(0.7, "Generate inserts");
			// generate inserts, this should happen only once!
			for (VICUS::Drawing &dr: m_drawings)
				dr.generateInsertGeometries(nextUnusedID());
		}
		catch (IBK::Exception &ex){
			throw IBK::Exception(ex, IBK::FormatString("Error reading drawing from imported project."), FUNC_ID);
		}
	}
}


void Project::readXMLDocument(TiXmlElement * rootElement) {
	FUNCID(Project::readXML);

	// we read our subsections from this handle
	TiXmlHandle xmlRoot = TiXmlHandle(rootElement);

	// clear existing grid planes
	m_viewSettings.m_gridPlanes.clear();

	try {
		TiXmlElement * xmlElem = xmlRoot.FirstChild("ProjectInfo").Element();
		if (xmlElem) {
			m_projectInfo.readXML(xmlElem);
		}

		// Directory Placeholders
		xmlElem = xmlRoot.FirstChild( "DirectoryPlaceholders" ).Element();
		if (xmlElem) {
			readDirectoryPlaceholdersXML(xmlElem);
		}

		xmlElem = xmlRoot.FirstChild("Project").Element();
		if (xmlElem) {
			readXML(xmlElem);
		}

		// if we do not have a default grid, create it
		if (m_viewSettings.m_gridPlanes.empty()) {
			m_viewSettings.m_gridPlanes.push_back( VICUS::GridPlane(IBKMK::Vector3D(0,0,0), IBKMK::Vector3D(0,0,1),
																	IBKMK::Vector3D(1,0,0), QColor("white"), 200, 10 ) );
		}

		// update internal pointer-based links and alongside check for data consistency
		updatePointers();

		// update the colors
		// if project has invalid colors nothing is drawn ...
		for (VICUS::Building &b : m_buildings) {
			for (VICUS::BuildingLevel & bl : b.m_buildingLevels) {
				for (VICUS::Room &r : bl.m_rooms) {
					for (VICUS::Surface &s : r.m_surfaces) {
						if (!s.m_displayColor.isValid())
							s.initializeColorBasedOnInclination();
						s.m_color = s.m_displayColor;
						for (const VICUS::SubSurface &sub : s.subSurfaces()) {
							const_cast<VICUS::SubSurface &>(sub).updateColor();
						}
					}
				}
			}
		}

		// plain geometry surfaces will be silver
		for (VICUS::Surface &s : m_plainGeometry.m_surfaces) {
			if (s.m_color == QColor::Invalid) {
				s.m_color = QColor("#C0C0C0");
			}
		}

		// set default colors for network objects
		for (VICUS::Network & net : m_geometricNetworks) {
			// updateColor is a const-function, this is possible since
			// the m_color property of edges and nodes is mutable
			net.setDefaultColors();
		}

		// in case there is no active id set, but networks exist, choose the first network as active
		if (m_activeNetworkId == INVALID_ID && !m_geometricNetworks.empty())
			m_activeNetworkId = m_geometricNetworks[0].m_id;
	}
	catch (IBK::Exception & ex) {
		throw IBK::Exception(ex, IBK::FormatString("Error reading project from text."), FUNC_ID);
	}

}


void Project::writeXML(const IBK::Path & filename) const {
	TiXmlDocument doc;
	TiXmlDeclaration * decl = new TiXmlDeclaration( "1.0", "UTF-8", "" );
	doc.LinkEndChild( decl );

	TiXmlElement * root = new TiXmlElement( "VicusProject" );
	doc.LinkEndChild(root);

	root->SetAttribute("fileVersion", VERSION);

	if (m_projectInfo != NANDRAD::ProjectInfo())
		m_projectInfo.writeXML(root);
	writeDirectoryPlaceholdersXML(root);

	writeXML(root);

	doc.SaveFile( filename.c_str() );
}

QString Project::writeXMLText() const {
	TiXmlDocument doc;
	TiXmlDeclaration * decl = new TiXmlDeclaration( "1.0", "UTF-8", "" );
	doc.LinkEndChild( decl );

	TiXmlElement * root = new TiXmlElement( "VicusProject" );
	doc.LinkEndChild(root);

	root->SetAttribute("fileVersion", VERSION);

	if (m_projectInfo != NANDRAD::ProjectInfo())
		m_projectInfo.writeXML(root);
	writeDirectoryPlaceholdersXML(root);

	writeXML(root);

	TiXmlPrinter printer;
	printer.SetIndent( "    " );

	doc.Accept( &printer );
	std::string xmltext = printer.CStr();
	return QString::fromStdString(xmltext);
}


void Project::writeDrawingXML(const IBK::Path & filename) const {

	TiXmlDocument docDraw;
	TiXmlDeclaration * decl = new TiXmlDeclaration( "1.0", "UTF-8", "" );
	docDraw.LinkEndChild( decl );

	TiXmlElement * root = new TiXmlElement( "VicusDrawings" );
	docDraw.LinkEndChild(root);

	TiXmlElement * e = new TiXmlElement( "Drawings" );
	root->LinkEndChild(e);

	for (std::vector<Drawing>::const_iterator it = m_drawings.begin(); it != m_drawings.end(); ++it) {
		it->writeXML(e);
	}

	docDraw.SaveFile( filename.c_str() );
}


void Project::writeDrawingXML(const IBK::Path & filename) const {

	TiXmlDocument docDraw;
	TiXmlDeclaration * decl = new TiXmlDeclaration( "1.0", "UTF-8", "" );
	docDraw.LinkEndChild( decl );

	TiXmlElement * root = new TiXmlElement( "VicusDrawings" );
	docDraw.LinkEndChild(root);

	TiXmlElement * e = new TiXmlElement( "Drawings" );
	root->LinkEndChild(e);

	for (std::vector<Drawing>::const_iterator it = m_drawings.begin(); it != m_drawings.end(); ++it) {
		it->writeXML(e);
	}

	docDraw.SaveFile( filename.c_str() );
}


void Project::readDirectoryPlaceholdersXML(const TiXmlElement * element) {

	// loop over all elements in this XML element
	for (const TiXmlElement * e=element->FirstChildElement(); e; e = e->NextSiblingElement()) {
		// get element name
		std::string name = e->Value();
		// handle known elements
		if (name == "Placeholder") {
			// search for attribute with given name
			const TiXmlAttribute* attrib = TiXmlAttribute::attributeByName(e, "name");
			if (attrib == nullptr) {
				IBK::IBK_Message(IBK::FormatString(
									 "Missing '%1' attribute in Placeholder element.").arg("name"), IBK::MSG_WARNING);
				continue;
			}
			m_placeholders[attrib->Value()] = e->GetText();
		}
		else {
			IBK::IBK_Message(IBK::FormatString(
								 "Unknown element '%1' in DirectoryPlaceholders section.").arg(name), IBK::MSG_WARNING);
		}
	}
}


void Project::writeDirectoryPlaceholdersXML(TiXmlElement * parent) const {
	const char * const FUNC_ID = "[Project::writeDirectoryPlaceholdersXML]";

	// lookup all used path placeholders
	std::set<std::string> usedPlaceholders;

	// first glob filenames used anywhere in the project
	std::vector<IBK::Path> fnames;
	fnames.push_back( m_location.m_climateFilePath );

	// TODO : add more file references with placeholders

	// now we extract all the placeholders
	for (std::vector<IBK::Path>::const_iterator it = fnames.begin(); it != fnames.end(); ++it) {
		std::string placeholder;
		IBK::Path myPath(*it);
		IBK::Path dummy;
		if ( myPath.extractPlaceholder( placeholder, dummy ) )
			usedPlaceholders.insert(placeholder);
	}

	// remove default placeholders for project directory
	usedPlaceholders.erase(IBK::PLACEHOLDER_PROJECT_DIR);

	// no placeholders used? nothing to write
	if (usedPlaceholders.empty())
		return;

	TiXmlComment::addComment(parent,
							 "DirectoryPlaceholders section defines strings to be substituted with directories");

	TiXmlElement * e1 = new TiXmlElement( "DirectoryPlaceholders" );
	parent->LinkEndChild( e1 );

	for (std::set<std::string>::const_iterator it = usedPlaceholders.begin();
		 it != usedPlaceholders.end(); ++it)
	{

		std::map<std::string, IBK::Path>::const_iterator pit = m_placeholders.find(*it);
		// placeholder should exist, if not user may have tempered with the file and
		// manually inserted a placeholder without adding it to the placeholder section
		// This typically occurs when typos are present in the placeholder name.
		// In such cases, we silently ignore writing the placeholder, but simply write
		// a warning to the user.
		if (pit == m_placeholders.end()) {
			IBK::IBK_Message(IBK::FormatString("Placeholder '%1' is being used in one or more "
											   "referenced files, but not defined within the placeholder section")
							 .arg(*it), IBK::MSG_WARNING, FUNC_ID);
			continue;
		}
		// write placeholder to file
		TiXmlElement::appendSingleAttributeElement(e1, "Placeholder", "name", *it, pit->second.str());
	}
}


void Project::addChildSurface(const VICUS::Surface &s) {
	for (VICUS::Surface & childSurf : const_cast<std::vector<VICUS::Surface> &>(s.childSurfaces()) ) {
		addAndCheckForUniqueness(&childSurf);
		childSurf.m_componentInstance = nullptr;
		addChildSurface(childSurf);
	}
}


void Project::updatePointers() {
	FUNCID(Project::updatePointers);

	// This is a pretty important function as it check and guarantees data consistency in the model.
	// It is called whenever something changes in the data structure, and thus should be pretty fast.
	// If any check fails, it throws an exception - this is useful when developing code as it triggers
	// when data was modified inconsistenty.
	//
	// Checks are:
	// - unique object IDs
	// - valid surface references from component instances
	// - backward references from surfaces to component instances are unique


	m_objectPtr.clear();
	m_objectPtr[VICUS::INVALID_ID] = nullptr; // this will help us detect invalid IDs in the data model

	// update hierarchy
	for (VICUS::Building & b : m_buildings)
		b.updateParents();

	for (VICUS::Building & b : m_buildings) {
		addAndCheckForUniqueness(&b);
		for (VICUS::BuildingLevel & bl : b.m_buildingLevels) {
			addAndCheckForUniqueness(&bl);
			for (VICUS::Room & r : bl.m_rooms) {
				addAndCheckForUniqueness(&r);
				for (VICUS::Surface & s : r.m_surfaces) {
					addAndCheckForUniqueness(&s);
					s.m_componentInstance = nullptr;
					for (VICUS::SubSurface & sub : const_cast<std::vector<VICUS::SubSurface> &>(s.subSurfaces()) ) {
						addAndCheckForUniqueness(&sub);
						sub.m_subSurfaceComponentInstance = nullptr;
					}
					addChildSurface(s);
				}
			}
		}
	}

	// Now our m_objectsPtr map contains ALL ids in the model that are referenced elsewhere


	// *** check component instances ***

	// this map holds all surfaces referenced by components (key = surfaceID, value = componentID of component that references the surface)
	// and is used to check, if several components reference the same surface
	std::map<unsigned int, unsigned int> referencedSurface;

	// also check, that backward referenced from surfaces to component instances are unique
	// Note: invalid "component" is ok, as this does not affect model consistency (it is just meta-data)
	for (VICUS::ComponentInstance & ci : m_componentInstances) {

		// component instance must have at least one valid side ID
		if (ci.m_idSideASurface == VICUS::INVALID_ID && ci.m_idSideBSurface == VICUS::INVALID_ID)
			throw IBK::Exception(IBK::FormatString("Component instance #%1 has two invalid surface references.").arg(ci.m_id), FUNC_ID);

		// component instance may not reference the same surface on both sides
		if (ci.m_idSideASurface == ci.m_idSideBSurface)
			throw IBK::Exception(IBK::FormatString("Component instance #%1 references the same surface on both sides.").arg(ci.m_id), FUNC_ID);

		// lookup surfaces
		if (ci.m_idSideASurface != VICUS::INVALID_ID) {
			ci.m_sideASurface = surfaceByID(ci.m_idSideASurface);
			if (ci.m_sideASurface == nullptr)
				throw IBK::Exception(IBK::FormatString("Component instance #%1 references an invalid/unknown surface #%2.").arg(ci.m_id).arg(ci.m_idSideASurface), FUNC_ID);

			// check that this surface hasn't been referenced before
			std::map<unsigned int, unsigned int>::const_iterator it = referencedSurface.find(ci.m_idSideASurface);
			if (it != referencedSurface.end())
				throw IBK::Exception(IBK::FormatString("Surface #%1 name: '%2' is referenced by component instance #%3, but was previously also referenced by component instance #%4!")
									 .arg(ci.m_idSideASurface).arg(ci.m_sideASurface->m_displayName.toStdString()).arg(ci.m_id).arg(it->second), FUNC_ID);
			// remember referenced surface
			referencedSurface[ci.m_idSideASurface] = ci.m_id;

			// store pointer to this component in referenced side
			ci.m_sideASurface->m_componentInstance = &ci;
		}
		else
			ci.m_sideASurface = nullptr; // set nullptr if now invalid id

		if (ci.m_idSideBSurface != VICUS::INVALID_ID) {
			ci.m_sideBSurface = surfaceByID(ci.m_idSideBSurface);
			if (ci.m_sideBSurface == nullptr)
				throw IBK::Exception(IBK::FormatString("Component instance #%1 references an invalid/unknown surface #%2.").arg(ci.m_id).arg(ci.m_idSideBSurface), FUNC_ID);

			// check that this surface hasn't been referenced before
			std::map<unsigned int, unsigned int>::const_iterator it = referencedSurface.find(ci.m_idSideBSurface);
			if (it != referencedSurface.end())
				throw IBK::Exception(IBK::FormatString("Surface #%1 name: '%2' is referenced by component instance #%3, but was previously also referenced by component instance #%4!")
									 .arg(ci.m_idSideBSurface).arg(ci.m_sideBSurface->m_displayName.toStdString()).arg(ci.m_id).arg(it->second), FUNC_ID);
			// remember referenced surface
			referencedSurface[ci.m_idSideBSurface] = ci.m_id;

			// store pointer to this component in referenced side
			ci.m_sideBSurface->m_componentInstance = &ci;
		}
		else
			ci.m_sideBSurface = nullptr; // set nullptr if now invalid id

		// NOTE: surface heating control zone may be referenced by several component instances (forward reference)
		if (ci.m_idSurfaceHeatingControlZone != VICUS::INVALID_ID) {
			bool found = false;
			for (VICUS::Building & b : m_buildings) {
				for (VICUS::BuildingLevel & bl : b.m_buildingLevels) {
					for (VICUS::Room & r : bl.m_rooms) {
						if (r.m_id == ci.m_idSurfaceHeatingControlZone) {
							ci.m_surfaceHeatingControlZone = &r;
							found = true;
							break;
						}
						if (found) break;
					}
					if (found) break;
				}
				if (found) break;
			}
			if (!found)
				throw IBK::Exception(IBK::FormatString("Component instance #%1 references an invalid/unknown surface heating control zone #%2.")
									 .arg(ci.m_id).arg(ci.m_idSurfaceHeatingControlZone), FUNC_ID);
		}
	} // for component instances


	// *** check subsurface component instances ***

	// same as referencedSurface
	std::map<unsigned int, unsigned int> referencedSubSurface;

	// update pointers in subsurfaces
	for (VICUS::SubSurfaceComponentInstance & ci : m_subSurfaceComponentInstances) {
		// subsurface component instance must have at least one valid side ID
		if (ci.m_idSideASurface == VICUS::INVALID_ID && ci.m_idSideBSurface == VICUS::INVALID_ID)
			throw IBK::Exception(IBK::FormatString("Subsurface component instance #%1 has two invalid references.").arg(ci.m_id), FUNC_ID);

		// subsurface component instance may not reference the same surface on both sides
		if (ci.m_idSideASurface == ci.m_idSideBSurface)
			throw IBK::Exception(IBK::FormatString("Subsurface component instance #%1 references the same subsurface on both sides.").arg(ci.m_id), FUNC_ID);

		// lookup surfaces
		if (ci.m_idSideASurface != VICUS::INVALID_ID) {
			ci.m_sideASubSurface = subSurfaceByID(ci.m_idSideASurface);
			if (ci.m_sideASubSurface == nullptr)
				throw IBK::Exception(IBK::FormatString("Subsurface component instance #%1 references an invalid/unknown subsurface #%2.").arg(ci.m_id).arg(ci.m_idSideASurface), FUNC_ID);

			// check that this surface hasn't been referenced before
			std::map<unsigned int, unsigned int>::const_iterator it = referencedSubSurface.find(ci.m_idSideASurface);
			if (it != referencedSubSurface.end())
				throw IBK::Exception(IBK::FormatString("Subsurface #%1 name: '%2' is referenced by subcomponent instance #%3, but was previously also "
													   "referenced by component instance #%4!")
									 .arg(ci.m_idSideASurface).arg(ci.m_sideASubSurface->m_displayName.toStdString()).arg(ci.m_id).arg(it->second), FUNC_ID);
			// remember referenced surface
			referencedSubSurface[ci.m_idSideASurface] = ci.m_id;

			// store pointer to this component in referenced side
			ci.m_sideASubSurface->m_subSurfaceComponentInstance = &ci;
		}

		if (ci.m_idSideBSurface != VICUS::INVALID_ID) {
			ci.m_sideBSubSurface = subSurfaceByID(ci.m_idSideBSurface);
			if (ci.m_sideBSubSurface == nullptr)
				throw IBK::Exception(IBK::FormatString("Subsurface component instance #%1 references an invalid/unknown subsurface #%2.").arg(ci.m_id).arg(ci.m_idSideBSurface), FUNC_ID);

			// check that this surface hasn't been referenced before
			std::map<unsigned int, unsigned int>::const_iterator it = referencedSubSurface.find(ci.m_idSideBSurface);
			if (it != referencedSubSurface.end())
				throw IBK::Exception(IBK::FormatString("Subsurface #%1 name: '%2' is referenced by subcomponent instance #%3, but was previously also "
													   "referenced by component instance #%4!")
									 .arg(ci.m_idSideBSurface).arg(ci.m_sideBSubSurface->m_displayName.toStdString()).arg(ci.m_id).arg(it->second), FUNC_ID);
			// remember referenced surface
			referencedSubSurface[ci.m_idSideBSurface] = ci.m_id;

			// store pointer to this component in referenced side
			ci.m_sideBSubSurface->m_subSurfaceComponentInstance = &ci;
		}
	}

	// *** plain geometry ***

	for (VICUS::Surface & s : m_plainGeometry.m_surfaces)
		addAndCheckForUniqueness(&s);

	for (VICUS::Drawing &d : m_drawings) {
		d.updateParents();
		addAndCheckForUniqueness(&d);
		for (VICUS::DrawingLayer &dl : d.m_drawingLayers) {
			addAndCheckForUniqueness(&dl);
		}
	}

	// structural units
	// TODO Anton: assign own adress space
	for(VICUS::StructuralUnit & u : m_structuralUnits){
		addAndCheckForUniqueness(&u);
		for (VICUS::Building & b : m_buildings)
			for (VICUS::BuildingLevel & bl : b.m_buildingLevels)
				for (VICUS::Room & r : bl.m_rooms)
					if (u.m_roomIds.find(r.m_id) != u.m_roomIds.end())
						r.m_structuralUnit = &u;
	}

	// *** networks ***

	// first only network ids
	for (VICUS::Network & n : m_geometricNetworks)
		addAndCheckForUniqueness(&n);
	// now only network node ids
	for (VICUS::Network & n : m_geometricNetworks) {
		for (VICUS::NetworkNode & nod : n.m_nodes)
			addAndCheckForUniqueness(&nod);
	}
	// finally add edge ids
	for (VICUS::Network & n : m_geometricNetworks) {

		// create note-edge-pointer links
		try {
			n.updateNodeEdgeConnectionPointers();
		} catch (IBK::Exception & ex) {
			throw IBK::Exception(ex, IBK::FormatString("Invalid edge-to-node references in network #%1").arg(n.m_id), FUNC_ID);
		}

		// network edges

		// NOTE: VICUS::NetworkEdge objects do not save their unique IDs in the project file.
		//       Hence, we need to assign unique IDs on the first time the object is created,
		//       or, when the object pointer list is first updated.
		//
		// CAUTION: This should always be the last step in this function, otherwise we may assign object ids here,
		//          which are used by other objects that have not been added yet.

		for (VICUS::NetworkEdge & e : n.m_edges) {
			if (e.m_id == VICUS::INVALID_ID)
				e.m_id = nextUnusedID();
			addAndCheckForUniqueness(&e);
		}
	}

}


unsigned int Project::nextUnusedID() const {
	if(m_objectPtr.empty())
		return 1;

	// the last element in m_objectPtr is always INVALID_ID
	auto it = m_objectPtr.rbegin();
	Q_ASSERT(it->first == VICUS::INVALID_ID);
	// we return the ID following that element before that
	++it;
	// do we have such an element?
	if (it == m_objectPtr.rend())
		return 1; // no element yet in the vector; this will hardly occur, only when loading a completely empty project

	return it->first + 1;
}


Object * Project::objectById(unsigned int id) {
	auto objPtrIt = m_objectPtr.find(id);
	if (objPtrIt != m_objectPtr.end())
		return objPtrIt->second;
	else
		return nullptr;
}


bool selectionCheck(const VICUS::Object & o, bool takeSelected, bool takeVisible) {
	bool selCheck = takeSelected ? o.m_selected : true;
	bool visCheck = takeVisible ? o.m_visible : true;
	return (selCheck && visCheck);
}


void Project::selectObjects(std::set<const Object*> &selectedObjs, SelectionGroups sg,
							bool takeSelected, bool takeVisible) const
{
	// Buildings
	if (sg & SG_Building) {
		for (const VICUS::Building & b : m_buildings) {
			for (const VICUS::BuildingLevel & bl : b.m_buildingLevels) {
				for (const VICUS::Room & r : bl.m_rooms) {
					for (const VICUS::Surface & s : r.m_surfaces) {
						if (selectionCheck(s, takeSelected, takeVisible))
							selectedObjs.insert(&s);
						for (const VICUS::SubSurface & sub : s.subSurfaces()) {
							if (selectionCheck(sub, takeSelected, takeVisible))
								selectedObjs.insert(&sub);
						}
						selectChildSurfaces(selectedObjs, s, takeSelected, takeVisible);
					}
					if (selectionCheck(r, takeSelected, takeVisible))
						selectedObjs.insert(&r);
				}
				if (selectionCheck(bl, takeSelected, takeVisible))
					selectedObjs.insert(&bl);
			}
			if (selectionCheck(b, takeSelected, takeVisible))
				selectedObjs.insert(&b);
		}
	}

	// Networks
	if (sg & SG_Network) {
		for (const VICUS::Network & n : m_geometricNetworks) {
			for (const VICUS::NetworkEdge & e : n.m_edges) {
				if (selectionCheck(e, takeSelected, takeVisible))
					selectedObjs.insert(&e);
			}

			for (const VICUS::NetworkNode & nod : n.m_nodes) {
				if (selectionCheck(nod, takeSelected, takeVisible))
					selectedObjs.insert(&nod);
			}
			if (selectionCheck(n, takeSelected, takeVisible))
				selectedObjs.insert(&n);
		}
	}

	// Drawing objects
	if (sg & SG_Drawing) {
		for (const VICUS::Drawing & d : m_drawings) {

			for (const VICUS::DrawingLayer & dl : d.m_drawingLayers) {
				if (selectionCheck(dl, takeSelected, takeVisible))
					selectedObjs.insert(&dl);
			}

			if (selectionCheck(d, takeSelected, takeVisible))
				selectedObjs.insert(&d);
		}
	}

	// Dumb plain geometry
	if (sg & SG_Obstacle) {
		for (const VICUS::Surface & s : m_plainGeometry.m_surfaces) {
			if (selectionCheck(s, takeSelected, takeVisible))
				selectedObjs.insert(&s);
		}
	}
}

void Project::selectChildSurfaces(std::set<const Object *> &selectedObjs, const Surface &s, bool takeSelected, bool takeVisible) const {
	for (const VICUS::Surface &childSurf : s.childSurfaces()) {
		if (selectionCheck(childSurf, takeSelected, takeVisible))
			selectedObjs.insert(&childSurf);
		selectChildSurfaces(selectedObjs, childSurf, takeSelected, takeVisible);
	}
}

bool Project::selectedSubSurfaces(std::vector<const SubSurface *> & subSurfaces, const Project::SelectionGroups & sg) const {
	std::set<const Object*> objs;
	selectObjects(objs, sg, true, true);

	// Note: sg = SG_Building will only select surfaces in the building hierarchy
	//       sg = SG_All will also select anonymous surfaces
	//       sg = SG_Network does nothing (network doesn't have any surfaces)

	subSurfaces.clear();
	for (const Object * o : objs) {
		const SubSurface * ss = dynamic_cast<const SubSurface *>(o);
		if (ss != nullptr)
			subSurfaces.push_back(ss);
	}

	return !subSurfaces.empty();
}


bool Project::selectedSurfaces(std::vector<const Surface*> &surfaces, const VICUS::Project::SelectionGroups &sg) const {
	std::set<const Object*> objs;
	selectObjects(objs, sg, true, true); // get all selected and visible

	// Note: sg = SG_Building will only select surfaces in the building hierarchy
	//       sg = SG_All will also select anonymous surfaces
	//       sg = SG_Network does nothing (network doesn't have any surfaces)

	surfaces.clear();
	for (const Object * o : objs) {
		const Surface * s = dynamic_cast<const Surface *>(o);
		if (s != nullptr)
			surfaces.push_back(s);
	}

	return !surfaces.empty();
}


bool Project::selectedRooms(std::vector<const Room *> & rooms) const {
	std::set<const Object*> objs;
	selectObjects(objs, SG_Building, true, true);

	rooms.clear();
	for (const Object * o : objs) {
		const Room * r = dynamic_cast<const Room *>(o);
		if (r != nullptr)
			rooms.push_back(r);
	}

	return !rooms.empty();
}

QString Project::newUniqueBuildingName(const QString & baseName) const	{
	std::set<QString> names;
	for (const VICUS::Building & b : m_buildings)
		names.insert(b.m_displayName);
	return uniqueName(baseName, names);
}

QString Project::newUniqueBuildingLevelName(const QString & baseName) const {
	std::set<QString> names;
	for (const VICUS::Building & b : m_buildings)
		for (const VICUS::BuildingLevel & bl : b.m_buildingLevels)
			names.insert(bl.m_displayName);
	return uniqueName(baseName, names);
}

QString Project::newUniqueRoomName(const QString & baseName) const {
	std::set<QString> names;
	for (const VICUS::Building & b : m_buildings)
		for (const VICUS::BuildingLevel & bl : b.m_buildingLevels)
			for (const VICUS::Room & r : bl.m_rooms)
				names.insert(r.m_displayName);
	return uniqueName(baseName, names);
}

QString Project::newUniqueSurfaceName(const QString & baseName) const {
	std::set<QString> names;
	for (const VICUS::Building & b : m_buildings)
		for (const VICUS::BuildingLevel & bl : b.m_buildingLevels)
			for (const VICUS::Room & r : bl.m_rooms)
				for (const VICUS::Surface & s : r.m_surfaces)
					names.insert(s.m_displayName);
	return uniqueName(baseName, names);
}

QString Project::newUniqueSubSurfaceName(const QString & baseName) const {
	std::set<QString> names;
	for (const VICUS::Building & b : m_buildings)
		for (const VICUS::BuildingLevel & bl : b.m_buildingLevels)
			for (const VICUS::Room & r : bl.m_rooms)
				for (const VICUS::Surface & s : r.m_surfaces)
					for (const VICUS::SubSurface & sub : s.subSurfaces())
						names.insert(sub.m_displayName);
	return uniqueName(baseName, names);
}


template <typename t>
void drawingBoundingBox(const VICUS::Drawing &d,
								 const std::vector<t> &drawingObjects,
								 IBKMK::Vector3D &upperValues,
								 IBKMK::Vector3D &lowerValues,
								 const IBKMK::Vector3D &offset = IBKMK::Vector3D(0,0,0),
								 const IBKMK::Vector3D &xAxis = IBKMK::Vector3D(1,0,0),
								 const IBKMK::Vector3D &yAxis = IBKMK::Vector3D(0,1,0),
								 const IBKMK::Vector3D &zAxis = IBKMK::Vector3D(0,0,1)) {
	// FUNCID(Project::boundingBox);

	// store selected surfaces
	if (drawingObjects.empty())
		return;

	// process all drawings
	for (const t &drawObj : drawingObjects) {
		const VICUS::DrawingLayer *dl = dynamic_cast<const VICUS::DrawingLayer *>(drawObj.m_layerRef);

		Q_ASSERT(dl != nullptr);

		if (!dl->m_visible)
			continue;

		const std::vector<IBKMK::Vector3D> &points = d.points3D(drawObj.points2D(), drawObj.m_zPosition);

		for (const IBKMK::Vector3D &v : points) {

			IBKMK::Vector3D vLocal, point;

			IBKMK::lineToPointDistance(offset, xAxis, v, vLocal.m_x, point);
			IBKMK::lineToPointDistance(offset, yAxis, v, vLocal.m_y, point);
			IBKMK::lineToPointDistance(offset, zAxis, v, vLocal.m_z, point);

			upperValues.m_x = std::max(upperValues.m_x, (double)vLocal.m_x);
			upperValues.m_y = std::max(upperValues.m_y, (double)vLocal.m_y);
			upperValues.m_z = std::max(upperValues.m_z, (double)vLocal.m_z);

			lowerValues.m_x = std::min(lowerValues.m_x, (double)vLocal.m_x);
			lowerValues.m_y = std::min(lowerValues.m_y, (double)vLocal.m_y);
			lowerValues.m_z = std::min(lowerValues.m_z, (double)vLocal.m_z);
		}
	}
}


IBKMK::Vector3D Project::boundingBox(const std::vector<const Drawing *> & drawings,
									 const std::vector<const Surface*> &surfaces,
									 const std::vector<const SubSurface*> &subsurfaces,
									 IBKMK::Vector3D &center,
									 bool transformPoints)
{
	// NOTE: We do not reuse the other boundingBox() function, because this implementation is much faster.

	// store selected surfaces
	if ( surfaces.empty() && subsurfaces.empty() && drawings.empty() )
		return IBKMK::Vector3D ( 0,0,0 );

	IBKMK::Vector3D lowerValues(std::numeric_limits<double>::max(),
								std::numeric_limits<double>::max(),
								std::numeric_limits<double>::max());
	IBKMK::Vector3D upperValues(std::numeric_limits<double>::lowest(),
								std::numeric_limits<double>::lowest(),
								std::numeric_limits<double>::lowest());

	// process all surfaces
	for (const VICUS::Surface *s : surfaces ) {
		if (!s->geometry().polygon3D().isValid())
			continue;
		// TODO : also skip invisible surfaces?
		s->geometry().polygon3D().enlargeBoundingBox(lowerValues, upperValues);
	}

	// process all sub-surfaces
	for (const VICUS::SubSurface *sub : subsurfaces ) {
		const VICUS::Surface *s = dynamic_cast<const VICUS::Surface *>(sub->m_parent);
		// parent geometry must be valid and correctly triangulated
		if (!s->geometry().isValid()) continue;
		// now find our selected subsurfaec
		for (unsigned int i=0; i<s->subSurfaces().size(); ++i) {
			if (&(s->subSurfaces()[i]) != sub) continue;
			// TODO : also skip invisible sub-surfaces?
			for ( const IBKMK::Vector3D & v : s->geometry().holeTriangulationData()[i].m_vertexes ) {
				upperValues.m_x = std::max(upperValues.m_x, v.m_x);
				upperValues.m_y = std::max(upperValues.m_y, v.m_y);
				upperValues.m_z = std::max(upperValues.m_z, v.m_z);

				lowerValues.m_x = std::min(lowerValues.m_x, v.m_x);
				lowerValues.m_y = std::min(lowerValues.m_y, v.m_y);
				lowerValues.m_z = std::min(lowerValues.m_z, v.m_z);
			}
		}
	}

	for (const VICUS::Drawing *drawing : drawings) {
		drawingBoundingBox<VICUS::Drawing::Arc>(*drawing, drawing->m_arcs, upperValues, lowerValues);
		drawingBoundingBox<VICUS::Drawing::Circle>(*drawing, drawing->m_circles, upperValues, lowerValues);
		drawingBoundingBox<VICUS::Drawing::Ellipse>(*drawing, drawing->m_ellipses, upperValues, lowerValues);
		drawingBoundingBox<VICUS::Drawing::Line>(*drawing, drawing->m_lines, upperValues, lowerValues);
		drawingBoundingBox<VICUS::Drawing::PolyLine>(*drawing, drawing->m_polylines, upperValues, lowerValues);
		drawingBoundingBox<VICUS::Drawing::Point>(*drawing, drawing->m_points, upperValues, lowerValues);
		drawingBoundingBox<VICUS::Drawing::Solid>(*drawing, drawing->m_solids, upperValues, lowerValues);
		drawingBoundingBox<VICUS::Drawing::Text>(*drawing, drawing->m_texts, upperValues, lowerValues);
		drawingBoundingBox<VICUS::Drawing::LinearDimension>(*drawing, drawing->m_linearDimensions, upperValues, lowerValues);
	}

	// center point of bounding box
	center = 0.5*(lowerValues+upperValues);
	// difference between upper and lower values gives bounding box (dimensions of selected geometry)
	return (upperValues-lowerValues);
}


IBKMK::Vector3D Project::boundingBox(const std::vector<const Drawing *> & drawings, const std::vector<const NetworkEdge *> & edges,
									 const std::vector<const NetworkNode *> & nodes, IBKMK::Vector3D & center) {

	if (nodes.empty() && edges.empty() && drawings.empty())
		return IBKMK::Vector3D ( 0,0,0 );

	IBKMK::Vector3D lowerValues(std::numeric_limits<double>::max(), std::numeric_limits<double>::max(), std::numeric_limits<double>::max());
	IBKMK::Vector3D upperValues(std::numeric_limits<double>::lowest(), std::numeric_limits<double>::lowest(), std::numeric_limits<double>::lowest());

	for (const VICUS::NetworkNode *node: nodes) {
		upperValues.m_x = std::max(upperValues.m_x, node->m_position.m_x);
		upperValues.m_y = std::max(upperValues.m_y, node->m_position.m_y);
		upperValues.m_z = std::max(upperValues.m_z, node->m_position.m_z);

		lowerValues.m_x = std::min(lowerValues.m_x, node->m_position.m_x);
		lowerValues.m_y = std::min(lowerValues.m_y, node->m_position.m_y);
		lowerValues.m_z = std::min(lowerValues.m_z, node->m_position.m_z);
	}

	for (const VICUS::NetworkEdge *edge: edges) {
		upperValues.m_x = std::max(upperValues.m_x, edge->m_node1->m_position.m_x);
		upperValues.m_y = std::max(upperValues.m_y, edge->m_node1->m_position.m_y);
		upperValues.m_z = std::max(upperValues.m_z, edge->m_node1->m_position.m_z);
		upperValues.m_x = std::max(upperValues.m_x, edge->m_node2->m_position.m_x);
		upperValues.m_y = std::max(upperValues.m_y, edge->m_node2->m_position.m_y);
		upperValues.m_z = std::max(upperValues.m_z, edge->m_node2->m_position.m_z);

		lowerValues.m_x = std::min(lowerValues.m_x, edge->m_node1->m_position.m_x);
		lowerValues.m_y = std::min(lowerValues.m_y, edge->m_node1->m_position.m_y);
		lowerValues.m_z = std::min(lowerValues.m_z, edge->m_node1->m_position.m_z);
		lowerValues.m_x = std::min(lowerValues.m_x, edge->m_node2->m_position.m_x);
		lowerValues.m_y = std::min(lowerValues.m_y, edge->m_node2->m_position.m_y);
		lowerValues.m_z = std::min(lowerValues.m_z, edge->m_node2->m_position.m_z);
	}

	// center point of bounding box
	center = 0.5*(lowerValues+upperValues);

	// difference between upper and lower values gives bounding box (dimensions of selected geometry)
	return (upperValues-lowerValues);
}


IBKMK::Vector3D Project::boundingBox(std::vector<const Drawing *> & drawings,
									 std::vector<const Surface *> & surfaces,
									 std::vector<const SubSurface *> & subsurfaces,
									 IBKMK::Vector3D & center,
									 const IBKMK::Vector3D & offset, const IBKMK::Vector3D & xAxis,
									 const IBKMK::Vector3D & yAxis, const IBKMK::Vector3D & zAxis)
{
	FUNCID(Project::boundingBox);

	// store selected surfaces
	if ( surfaces.empty() && subsurfaces.empty() && drawings.empty())
		return IBKMK::Vector3D (0.,0.,0.);

	IBKMK::Vector3D upperValues, lowerValues;

	// TODO : Review this
	upperValues.m_x = std::numeric_limits<double>::lowest();
	upperValues.m_y = std::numeric_limits<double>::lowest();
	upperValues.m_z = std::numeric_limits<double>::lowest();

	lowerValues.m_x = std::numeric_limits<double>::max();
	lowerValues.m_y = std::numeric_limits<double>::max();
	lowerValues.m_z = std::numeric_limits<double>::max();
	for (const VICUS::Surface *s : surfaces ) {
		try {
			s->polygon3D().vertexes();
		}  catch (...) {
			IBK::IBK_Message(IBK::FormatString("Surface '%1' does not contain vertexes!")
							 .arg(s->m_displayName.toStdString()), IBK::MSG_WARNING, FUNC_ID);
			continue;
		}

		for ( IBKMK::Vector3D v : s->polygon3D().vertexes() ) {

			IBKMK::Vector3D vLocal, point;

			IBKMK::lineToPointDistance(offset, xAxis, v, vLocal.m_x, point);
			IBKMK::lineToPointDistance(offset, yAxis, v, vLocal.m_y, point);
			IBKMK::lineToPointDistance(offset, zAxis, v, vLocal.m_z, point);

			v = vLocal;

			( v.m_x > upperValues.m_x ) ? upperValues.m_x = v.m_x : 0;
			( v.m_y > upperValues.m_y ) ? upperValues.m_y = v.m_y : 0;
			( v.m_z > upperValues.m_z ) ? upperValues.m_z = v.m_z : 0;

			( v.m_x < lowerValues.m_x ) ? lowerValues.m_x = v.m_x : 0;
			( v.m_y < lowerValues.m_y ) ? lowerValues.m_y = v.m_y : 0;
			( v.m_z < lowerValues.m_z ) ? lowerValues.m_z = v.m_z : 0;
		}
	}
	for (const VICUS::SubSurface *sub : subsurfaces ) {
		const VICUS::Surface *s = dynamic_cast<const VICUS::Surface *>(sub->m_parent);
		if (!s->geometry().isValid()) continue;
		for (unsigned int i=0; i<s->subSurfaces().size(); ++i) {
			if (&(s->subSurfaces()[i]) == sub) {
				for ( IBKMK::Vector3D v : s->geometry().holeTriangulationData()[i].m_vertexes ) {

					IBKMK::Vector3D vLocal, point;

					IBKMK::lineToPointDistance(offset, xAxis, v, vLocal.m_x, point);
					IBKMK::lineToPointDistance(offset, yAxis, v, vLocal.m_y, point);
					IBKMK::lineToPointDistance(offset, zAxis, v, vLocal.m_z, point);

					v = vLocal;

					( v.m_x > upperValues.m_x ) ? upperValues.m_x = v.m_x : 0;
					( v.m_y > upperValues.m_y ) ? upperValues.m_y = v.m_y : 0;
					( v.m_z > upperValues.m_z ) ? upperValues.m_z = v.m_z : 0;

					( v.m_x < lowerValues.m_x ) ? lowerValues.m_x = v.m_x : 0;
					( v.m_y < lowerValues.m_y ) ? lowerValues.m_y = v.m_y : 0;
					( v.m_z < lowerValues.m_z ) ? lowerValues.m_z = v.m_z : 0;
				}
			}
		}
	}
	for (const VICUS::Drawing *d : drawings ) {
		drawingBoundingBox<VICUS::Drawing::Arc>(*d, d->m_arcs, upperValues, lowerValues);
		drawingBoundingBox<VICUS::Drawing::Circle>(*d, d->m_circles, upperValues, lowerValues);
		drawingBoundingBox<VICUS::Drawing::Ellipse>(*d, d->m_ellipses, upperValues, lowerValues);
		drawingBoundingBox<VICUS::Drawing::Line>(*d, d->m_lines, upperValues, lowerValues);
		drawingBoundingBox<VICUS::Drawing::PolyLine>(*d, d->m_polylines, upperValues, lowerValues);
		drawingBoundingBox<VICUS::Drawing::Point>(*d, d->m_points, upperValues, lowerValues);
		drawingBoundingBox<VICUS::Drawing::Solid>(*d, d->m_solids, upperValues, lowerValues);
		drawingBoundingBox<VICUS::Drawing::Text>(*d, d->m_texts, upperValues, lowerValues);
		drawingBoundingBox<VICUS::Drawing::LinearDimension>(*d, d->m_linearDimensions, upperValues, lowerValues);
	}
<<<<<<< HEAD


	double dX = upperValues.m_x - lowerValues.m_x;
	double dY = upperValues.m_y - lowerValues.m_y;
	double dZ = upperValues.m_z - lowerValues.m_z;

=======


	double dX = upperValues.m_x - lowerValues.m_x;
	double dY = upperValues.m_y - lowerValues.m_y;
	double dZ = upperValues.m_z - lowerValues.m_z;

>>>>>>> 7277ae45
	center.set( offset.m_x + (lowerValues.m_x + 0.5*dX) * xAxis.m_x + (lowerValues.m_y + 0.5*dY) * yAxis.m_x + (lowerValues.m_z + 0.5*dZ) * zAxis.m_x ,
				offset.m_y + (lowerValues.m_x + 0.5*dX) * xAxis.m_y + (lowerValues.m_y + 0.5*dY) * yAxis.m_y + (lowerValues.m_z + 0.5*dZ) * zAxis.m_y ,
				offset.m_z + (lowerValues.m_x + 0.5*dX) * xAxis.m_z + (lowerValues.m_y + 0.5*dY) * yAxis.m_z + (lowerValues.m_z + 0.5*dZ) * zAxis.m_z );

	// set bounding box;
	return IBKMK::Vector3D ( dX, dY, dZ );
}


void Project::networkExtends(std::vector<const Network*> &networks, double maxX, double maxY) {
	for (const VICUS::Network *net: networks) {
		for (const VICUS::NetworkNode & node : net->m_nodes) {
			maxX = std::max(std::abs(maxX), node.m_position.m_x);
			maxY = std::max(std::abs(maxY), node.m_position.m_y);
		}
	}
}


bool Project::connectSurfaces(double maxDist, double maxAngle, const std::set<const Surface *> & selectedSurfaces,
							  std::vector<ComponentInstance> & newComponentInstances)
{
	// TODO : Dirk, implement algorithm
	qDebug() << "Not implemented, yet";


	return false;
}


void Project::addAndCheckForUniqueness(Object * o) {
	FUNCID(Project::addAndCheckForUniqueness);
	// try to insert the object's id into the map
	auto insertResult = m_objectPtr.insert(std::make_pair(o->m_id, o));
	if (!insertResult.second) {
		if (o->m_id == VICUS::INVALID_ID)
			throw IBK::Exception(IBK::FormatString("Object %1 does not have a valid ID.").arg(o->info().toStdString()), FUNC_ID);
		std::string objInfo = insertResult.first->second->info().toStdString();
		std::string duplicateInfo = o->info().toStdString();
		throw IBK::Exception(IBK::FormatString("Duplicate ID %1 in data model: First object with this ID is %2, "
											   "duplicate is %3").arg(o->m_id).arg(objInfo).arg(duplicateInfo), FUNC_ID);
	}
}


void Project::generateNandradProject(NANDRAD::Project & p, QStringList & errorStack, const std::string & nandradProjectPath) const {
	FUNCID(Project::generateNandradProject);

	// project information
	p.m_projectInfo.m_comment.append(IBK::FormatString("Project file: %1\n%2")
									 .arg(IBK::Path(nandradProjectPath).withoutExtension() + ".vicus")
									 .arg(m_projectInfo.m_comment).str());
	p.m_projectInfo.m_created = QDateTime::currentDateTime().toString(Qt::DateFormat::TextDate).toStdString();

	// simulation settings
	p.m_simulationParameter = m_simulationParameter;

	// solver parameters
	p.m_solverParameter = m_solverParameter;

	// location settings
	p.m_location = m_location;

	// create a standard sensor global horizontal radiation
	{
		// TODO Dirk das ist erstmal nur vorübergehend
		// es muss dafür ein Dialog im SV... erstellt werden und später die Werte übergeben werden

		//create sensors for all the 5 orientations
		for(unsigned int i = 0; i < NUM_ST; i++){
			NANDRAD::Sensor s;
			if(i == ST_Horizontal)
				s.createSensor(2000000 + i, 0, 0);
			else
				s.createSensor(2000000 + i, 90 * (i - 1),90);

			p.m_location.m_sensors.push_back(s);
		}
	}

	// do we have a climate path?
	if (!m_location.m_climateFilePath.isValid()) {
		errorStack.push_back(tr("A climate data file is needed. Please select a climate data file!"));
		throw IBK::Exception("Error during climate data conversion.", FUNC_ID);
	}

	// *** building geometry data and databases ***

	// Map of VICUS surface/sub-surface ids to NANDRAD construction instance/embedded object ids.
	// These ids are kept in the header of the shading file for later replacement of the ids.
	std::map<unsigned int, unsigned int>				surfaceIdsVicusToNandrad;
	std::vector<RoomMapping>	roomMappings;
	std::map<unsigned int, unsigned int>	componentInstanceMappings;

	try {
		generateBuildingProjectData(QString(IBK::Path(nandradProjectPath).filename().withoutExtension().c_str()),
									p, errorStack, surfaceIdsVicusToNandrad, roomMappings, componentInstanceMappings);
	}
	catch(IBK::Exception &ex) {
		throw IBK::Exception(IBK::FormatString("%1\nCould not export NANDRAD project.").arg(ex.what()), FUNC_ID);
	}

	if (!errorStack.isEmpty())
		throw IBK::Exception("Error during building data generation.", FUNC_ID);

	if(!exportMappingTable(IBK::Path(nandradProjectPath), roomMappings, true)){
		errorStack.push_back(tr("Mapping table export failed!"));
		throw IBK::Exception("Mapping table export failed!", FUNC_ID);
	}

	// replace vicus ids in shading file with nandrad ids
	IBK::Path shadingFilePath;
	if (generateShadingFactorsFile(surfaceIdsVicusToNandrad, IBK::Path(nandradProjectPath), shadingFilePath)) {
		std::string composedFilePath;
		IBK::Path proPath = IBK::Path(nandradProjectPath).parentPath();
		try {
			IBK::Path relPath = shadingFilePath.relativePath(proPath);
			composedFilePath = (IBK::Path("${Project Directory}") / relPath).str();
		} catch (...) {
			// can't relate paths... keep absolute
			composedFilePath = shadingFilePath.str();
		}
		p.m_location.m_shadingFactorFilePath = composedFilePath;
	}
	else {
		errorStack.push_back(tr("Shading factor file data invalid/outdated, try re-generating shading factor data!"));
		throw IBK::Exception("Error during shading factor file generation.", FUNC_ID);
	}

	// *** generate network data ***

	for (const VICUS::Network &net: m_geometricNetworks) {
		generateNetworkProjectData(p, errorStack, nandradProjectPath, net.m_id);
		if (!errorStack.isEmpty())
			throw IBK::Exception("Error during network data conversion.", FUNC_ID);
	}

	// *** outputs ***

	// transfer output grids
	p.m_outputs.m_grids = m_outputs.m_grids;

	// transfer options
	p.m_outputs.m_binaryFormat = m_outputs.m_flags[VICUS::Outputs::F_BinaryFormat];
	p.m_outputs.m_timeUnit = m_outputs.m_timeUnit;

	// generate output grid, if needed
	std::string refName;
	if (m_outputs.m_flags[VICUS::Outputs::F_CreateDefaultZoneOutputs].isEnabled() ||
			m_outputs.m_flags[VICUS::Outputs::F_CreateDefaultNetworkOutputs].isEnabled() ||
			m_outputs.m_flags[VICUS::Outputs::F_CreateDefaultNetworkSummationModels].isEnabled() )
	{
		// we need at least one hourly grid
		if (p.m_outputs.m_grids.empty()) {
			// create one, if not yet existing
			NANDRAD::OutputGrid og;
			og.m_name = refName = tr("Hourly values").toStdString();
			NANDRAD::Interval iv;
			NANDRAD::KeywordList::setParameter(iv.m_para, "Interval::para_t", NANDRAD::Interval::P_Start, 0);
			NANDRAD::KeywordList::setParameter(iv.m_para, "Interval::para_t", NANDRAD::Interval::P_StepSize, 1);
			og.m_intervals.push_back(iv);
			p.m_outputs.m_grids.push_back(og);
		}
		// remember reference name of first grid
		refName = p.m_outputs.m_grids.front().m_name;
	}

	// default zone outputs
	if (m_outputs.m_flags[VICUS::Outputs::F_CreateDefaultZoneOutputs].isEnabled()){

		// we already have a name for the output grid, start generating default outputs
		std::string objectListAllZones = tr("All zones").toStdString();
		{
			NANDRAD::OutputDefinition od;
			od.m_gridName = refName;
			od.m_quantity = "AirTemperature";
			od.m_objectListName = objectListAllZones;
			p.m_outputs.m_definitions.push_back(od);
		}

		{
			NANDRAD::OutputDefinition od;
			od.m_gridName = refName;
			od.m_quantity = "IdealHeatingLoad";
			od.m_timeType = NANDRAD::OutputDefinition::OTT_MEAN;
			od.m_objectListName = objectListAllZones;
			p.m_outputs.m_definitions.push_back(od);
		}

		{
			NANDRAD::OutputDefinition od;
			od.m_gridName = refName;
			od.m_quantity = "IdealCoolingLoad";
			od.m_timeType = NANDRAD::OutputDefinition::OTT_MEAN;
			od.m_objectListName = objectListAllZones;
			p.m_outputs.m_definitions.push_back(od);
		}

		{
			NANDRAD::OutputDefinition od;
			od.m_gridName = refName;
			od.m_quantity = "ConvectiveEquipmentHeatLoad";
			od.m_timeType = NANDRAD::OutputDefinition::OTT_MEAN;
			od.m_objectListName = objectListAllZones;
			p.m_outputs.m_definitions.push_back(od);
		}

		{
			NANDRAD::OutputDefinition od;
			od.m_gridName = refName;
			od.m_quantity = "ConvectiveLightingHeatLoad";
			od.m_timeType = NANDRAD::OutputDefinition::OTT_MEAN;
			od.m_objectListName = objectListAllZones;
			p.m_outputs.m_definitions.push_back(od);
		}

		{
			NANDRAD::OutputDefinition od;
			od.m_gridName = refName;
			od.m_quantity = "ConvectivePersonHeatLoad";
			od.m_timeType = NANDRAD::OutputDefinition::OTT_MEAN;
			od.m_objectListName = objectListAllZones;
			p.m_outputs.m_definitions.push_back(od);
		}

		// and also generate the needed object lists
		{
			NANDRAD::ObjectList ol;
			ol.m_name = objectListAllZones;
			ol.m_filterID.setEncodedString("*");
			ol.m_referenceType = NANDRAD::ModelInputReference::MRT_ZONE;
			p.m_objectLists.push_back(ol);
		}

		// generate needed object lists and outputs for construction instances
		{
			// objlist
			NANDRAD::ObjectList olCI;
			olCI.m_name = "objListCI";
			olCI.m_filterID.setEncodedString("*");
			olCI.m_referenceType = NANDRAD::ModelInputReference::MRT_CONSTRUCTIONINSTANCE;
			p.m_objectLists.push_back(olCI);

			// output
			NANDRAD::OutputDefinition od;
			od.m_gridName = refName;
			od.m_quantity = "ActiveLayerThermalLoad";
			od.m_timeType = NANDRAD::OutputDefinition::OTT_MEAN;
			od.m_objectListName = olCI.m_name;
			p.m_outputs.m_definitions.push_back(od);
		}



		// object lists for location TODO check if exist !!!
		// make standard output for temperature direct and diffuse radiation
		std::string olName = "Location";
		{
			NANDRAD::ObjectList ol;
			ol.m_name = olName;
			ol.m_filterID.setEncodedString("*");
			ol.m_referenceType = NANDRAD::ModelInputReference::MRT_LOCATION;
			p.m_objectLists.push_back(ol);
		}

		{
			NANDRAD::OutputDefinition od;
			od.m_gridName = refName;
			od.m_quantity = "Temperature";
			od.m_objectListName = olName;
			p.m_outputs.m_definitions.push_back(od);
		}

		{
			NANDRAD::OutputDefinition od;
			od.m_gridName = refName;
			od.m_quantity = "SWRadDirectNormal";
			od.m_timeType = NANDRAD::OutputDefinition::OTT_MEAN;
			od.m_objectListName = olName;
			p.m_outputs.m_definitions.push_back(od);
		}

		{
			NANDRAD::OutputDefinition od;
			od.m_gridName = refName;
			od.m_quantity = "SWRadDiffuseHorizontal";
			od.m_timeType = NANDRAD::OutputDefinition::OTT_MEAN;
			od.m_objectListName = olName;
			p.m_outputs.m_definitions.push_back(od);
		}



	}


	// default network outputs
	if (m_outputs.m_flags[VICUS::Outputs::F_CreateDefaultNetworkOutputs].isEnabled()) {

		NANDRAD::IDGroup ids;
		ids.m_allIDs = true;
		NANDRAD::ObjectList objList;
		objList.m_referenceType = NANDRAD::ModelInputReference::MRT_NETWORKELEMENT;
		objList.m_filterID = ids;
		objList.m_name = "all network objects";
		p.m_objectLists.push_back(objList);
		std::vector<std::string> quantities = {"FluidMassFlux", "OutletNodeTemperature",
											   "FlowElementHeatLoss", "PressureDifference",
											   "TemperatureDifference", "ElectricalPower", "OutletNodePressure", "COP"};
		for (const std::string &q: quantities){
			NANDRAD::OutputDefinition def;
			def.m_quantity = q;
			def.m_timeType = NANDRAD::OutputDefinition::OTT_NONE;
			def.m_gridName = refName;
			def.m_objectListName = objList.m_name;
			p.m_outputs.m_definitions.push_back(def);
		}
	}

	// outputs for network default summation models (mean + integral)
	if (m_outputs.m_flags[VICUS::Outputs::F_CreateDefaultNetworkSummationModels].isEnabled()) {
		for (const NANDRAD::ObjectList &objList: p.m_objectLists){
			if (objList.m_name == "Network Summation Models"){
				NANDRAD::OutputDefinition def;
				def.m_quantity = "TotalHeatLoad";
				def.m_timeType = NANDRAD::OutputDefinition::OTT_MEAN;
				def.m_gridName = refName;
				def.m_objectListName = objList.m_name;
				p.m_outputs.m_definitions.push_back(def);
				def.m_timeType = NANDRAD::OutputDefinition::OTT_INTEGRAL;
				p.m_outputs.m_definitions.push_back(def);
			}
		}
	}

	// now add our custom definitions
	unsigned int objectListCount = 1;
	for (const VICUS::OutputDefinition & def : m_outputs.m_definitions) {
		NANDRAD::OutputDefinition d;
		d.m_gridName = def.m_gridName;
		d.m_timeType = (NANDRAD::OutputDefinition::timeType_t)def.m_timeType;
		d.m_quantity = def.m_quantity;
		//		if (!def.m_vectorIds.empty()) {
		//			NANDRAD::IDGroup idGroup;
		//			idGroup.m_ids = std::set<unsigned int>(def.m_vectorIds.begin(), def.m_vectorIds.end());
		//			d.m_quantity += "[" + idGroup.encodedString() + "]";
		//		}

		std::map<std::pair<NANDRAD::ModelInputReference::referenceType_t, std::set<unsigned int>>, std::string> outputLists;
		NANDRAD::ObjectList ol;
		NANDRAD::ModelInputReference::referenceType_t type;
		try {
			type = (NANDRAD::ModelInputReference::referenceType_t)NANDRAD::KeywordList::Enumeration("ModelInputReference::referenceType_t", def.m_sourceObjectType);
		} catch (...) {
			IBK::IBK_Message(IBK::FormatString("Invalid/unknown source object type '%1' in output definition.").arg(def.m_sourceObjectType),
							 IBK::MSG_ERROR, FUNC_ID, IBK::VL_STANDARD);
		}
		std::set<unsigned int> ids = std::set<unsigned int>(def.m_sourceObjectIds.begin(), def.m_sourceObjectIds.end());
		std::pair<NANDRAD::ModelInputReference::referenceType_t, std::set<unsigned int>> key = std::pair<NANDRAD::ModelInputReference::referenceType_t, std::set<unsigned int>>(type, ids);

		std::set<unsigned int> allVectorIdxs;
		if (!def.m_vectorIdMap.m_values.empty()) {
			for (auto it=def.m_vectorIdMap.m_values.begin(); it!=def.m_vectorIdMap.m_values.end(); ++it) {
<<<<<<< HEAD

				// We iterate over all vector ids for each object id. This is particularly necessary when the "vector ids" are actually model ids (e.g. IdealPipeRegisterModel)
				std::vector<unsigned int> vecIds = it->second;
				for (unsigned int vecId: vecIds) {

					// If we have created an output with this quantity name already, dont do that again
					// all corresponding object ids should be in the object list already
					if (allVectorIdxs.find(vecId) != allVectorIdxs.cend())
						continue;

					allVectorIdxs.insert(vecId);

					NANDRAD::OutputDefinition newD = d;
					newD.m_quantity += "[" + IBK::val2string(vecId) + "]";

=======

				// We iterate over all vector ids for each object id. This is particularly necessary when the "vector ids" are actually model ids (e.g. IdealPipeRegisterModel)
				std::vector<unsigned int> vecIds = it->second;
				for (unsigned int vecId: vecIds) {

					// If we have created an output with this quantity name already, dont do that again
					// all corresponding object ids should be in the object list already
					if (allVectorIdxs.find(vecId) != allVectorIdxs.cend())
						continue;

					allVectorIdxs.insert(vecId);

					NANDRAD::OutputDefinition newD = d;
					newD.m_quantity += "[" + IBK::val2string(vecId) + "]";

>>>>>>> 7277ae45
					// now generate an object list for this output - don't mind if we get duplicate object lists
					std::string outputListName;

					if(outputLists.find(key) != outputLists.end()) {
						outputListName = outputLists.at(key);
					}
					else {
						outputListName = "Outputs-" + IBK::val2string(objectListCount++);
						outputLists[key] = outputListName;

						ol.m_referenceType = type;
						ol.m_name = outputListName;
						ol.m_filterID.m_ids = ids;

						p.m_objectLists.push_back(ol);
					}
					newD.m_objectListName = outputListName;
					p.m_outputs.m_definitions.push_back(newD);
				}
			}
		}
		else  {
			std::string outputListName;
			if(outputLists.find(key) != outputLists.end())
				outputListName = outputLists.at(key);
			else {
				outputListName = "Outputs-" + IBK::val2string(objectListCount++);
				outputLists[key] = outputListName;

				ol.m_referenceType = type;
				ol.m_name = outputListName;
				ol.m_filterID.m_ids = ids;

				p.m_objectLists.push_back(ol);
			}
			d.m_objectListName = outputListName;
			p.m_outputs.m_definitions.push_back(d);
		}
	}
}

std::string createUniqueNandradObjListName(const std::map<std::string, std::vector<unsigned int>> &objListNames, const std::string &name){
	std::string newName = name;
	// if name empty set a name
	if(newName.empty())
		newName = createUniqueNandradObjListName(objListNames, "ZoneTemplate_1");
	else{
		for(const auto &objList : objListNames){
			std::string o = objList.first;
			//check if a obj list with the name exist and if possible increase last counter
			if(o == name){
				size_t pos =name.find_last_of('_');
				if( pos != std::string::npos){
					unsigned int counter;
					try {
						counter = IBK::string2val<unsigned int>(name.substr(pos+1));
						newName = name.substr(0, pos+1) + IBK::val2string(++counter);
					}  catch (...) {
						newName = name +"_1";
					}
					newName = createUniqueNandradObjListName(objListNames, newName);
				}
				else
					newName = createUniqueNandradObjListName(objListNames, name + "_1");

			}
		}
	}
	return newName;
}

std::string createUniqueNandradObjListAndName(const std::string &name,
											  const std::vector<unsigned int> &roomIds, NANDRAD::Project &p,
											  const NANDRAD::ModelInputReference::referenceType_t &type){
	//create an obj list
	NANDRAD::ObjectList objList;
	for(unsigned int id : roomIds)
		objList.m_filterID.m_ids.insert(id);
	objList.m_referenceType = type;

	std::set<std::string> objListNames;

	for(const NANDRAD::ObjectList &objL : p.m_objectLists){
		if(objList.m_filterID == objL.m_filterID &&
				objList.m_referenceType == objL.m_referenceType)
			return objL.m_name; //found same objList return name only
		objListNames.insert(objL.m_name);
	}

	//no equal object list was found
	//create a new name for these object list

	size_t sizeList = objListNames.size();
	std::string newName = name;
	objListNames.insert(newName);

	while (sizeList == objListNames.size()) {
		size_t pos = newName.find_last_of("_");
		if(pos == std::string::npos)
			newName += "_1";
		else{
			unsigned int val;
			try {
				val = IBK::string2val<unsigned int>(newName.substr(pos+1));
				newName = newName.substr(0, pos) + IBK::val2string(++val);
			}  catch (...) {
				newName += "_1";
			}
		}
		objListNames.insert(newName);
	}

	//add objList to NANDRAD project
	objList.m_name = newName;
	p.m_objectLists.push_back(objList);

	return newName;

	/*
	//add all ids to obj list
	for(unsigned int rId : areaToRoomIdsObj.second)
		objList.m_filterID.m_ids.insert(rId);
	objList.m_name = uniqueName;
	objList.m_referenceType = NANDRAD::ModelInputReference::MRT_ZONE;
	//look if obj list already exists -> take this
	bool objListExist=false;
	for(NANDRAD::ObjectList &objListNAN : p.m_objectLists){
		if(objList.m_filterID == objListNAN.m_filterID &&
				objList.m_referenceType == objListNAN.m_referenceType){
			mapObjListNameToRoomIds.erase(mapObjListNameToRoomIds.find(uniqueName));
			uniqueName = objListNAN.m_name;
			objList.m_name = uniqueName;
			mapObjListNameToRoomIds[uniqueName]=areaToRoomIdsObj.second;
			objListExist = true;
			break;
		}
	}
	//only add new obj lists
	if(!objListExist)
		p.m_objectLists.push_back(objList);
	*/
}

/* Returns the possible merged day types. If no merge is possible returns dts. */
std::vector<NANDRAD::Schedule::ScheduledDayType> mergeDayType(const std::vector<int> &dts);


#if 0


std::string Project::getRoomNameById(unsigned int id) const {
	for (const VICUS::Building & b : m_buildings) {
		for (const VICUS::BuildingLevel & bl : b.m_buildingLevels) {
			for (const VICUS::Room & r : bl.m_rooms) {
				if(r.m_id == id)
					return r.m_displayName.toStdString();
			}
		}
	}
	return "";
}


void Project::exportSubSurfaces(QStringList & errorStack, const std::vector<VICUS::SubSurface> &subSurfs, std::vector<IdMap> &idMaps,
								const VICUS::ComponentInstance & ci, NANDRAD::ConstructionInstance &cinst) const{

	double embArea = 0;
	// get area of surface
	double areaA = ci.m_sideASurface->geometry().area();

	for(const SubSurface &ss : subSurfs){
		NANDRAD::EmbeddedObject emb;
		emb.m_id = uniqueIdWithPredef2(ConstructionInstance, 1, idMaps, true);
		//get surface are of emb. obj.
		NANDRAD::KeywordList::setParameter(emb.m_para, "EmbeddedObject::para_t",
										   NANDRAD::EmbeddedObject::P_Area, ss.m_polygon2D.area());
		embArea += ss.m_polygon2D.area();
		if(embArea > areaA){
			errorStack << tr("Area of sub surfaces is bigger than area of parent surface #%1, '%2'.").arg(ci.m_sideASurface->m_id)
						  .arg(ci.m_sideASurface->m_displayName);
			continue;
		}
		emb.m_displayName = ss.m_displayName.toStdString();

		unsigned int subSurfaceComponentId = VICUS::INVALID_ID;
		//find sub surface component instance
		for(const VICUS::SubSurfaceComponentInstance &ssci : m_subSurfaceComponentInstances){
			if(ssci.m_idSideASurface == ss.m_id || ssci.m_idSideBSurface == ss.m_id){
				subSurfaceComponentId = ssci.m_idSubSurfaceComponent;

				break;
			}
		}
		if(subSurfaceComponentId == VICUS::INVALID_ID){
			errorStack << tr("No component was assigned to the SubSurface #%1 with name '%2'. Sub surface is not exported.")
						  .arg(ss.m_id).arg(ss.m_displayName);
			continue;
		}
		bool foundSubSurfComp = false;
		//search for sub surface component
		for(const VICUS::SubSurfaceComponent &ssc : m_embeddedDB.m_subSurfaceComponents){
			if(ssc.m_id == subSurfaceComponentId){
				foundSubSurfComp = true;
				//only simple windows are supported now
				if(ssc.m_type == VICUS::SubSurfaceComponent::CT_Window){
					//ssc.m_idConstructionType
					if(ssc.m_idWindow == VICUS::INVALID_ID){
						errorStack << tr("The sub surface component with #%1 and name '%2' has no valid window id. Sub surface #%3 is not exported.")
									  .arg(ssc.m_id).arg(QString::fromStdString(ssc.m_displayName.string())).arg(ss.m_id);
						break;
					}
					bool foundWindow =false;
					//search for the window
					for(const VICUS::Window &winV : m_embeddedDB.m_windows){
						if(winV.m_id == ssc.m_idWindow){
							if(winV.m_idGlazingSystem == VICUS::INVALID_ID){
								errorStack << tr("The window with #%1 and name '%2' has no valid glazing system. Sub surface #%3 is not exported.")
											  .arg(winV.m_id).arg(QString::fromStdString(winV.m_displayName.string())).arg(ss.m_id);
								break;
							}
							//save id for glazing system later
							emb.m_window.m_glazingSystemId = uniqueIdWithPredef2(Window, winV.m_idGlazingSystem, idMaps, true);
							foundWindow = true;
							break;
						}
					}
				}
				else{
					//TODO Dirk Fehler werfen
					errorStack << tr("The sub surface component with #%1 and name '%2' is not supported by the export.")
								  .arg(ssc.m_id).arg(QString::fromStdString(ssc.m_displayName.string()));
					continue;
				}
			}
		}
		if(!foundSubSurfComp){
			errorStack << tr("No component was found for the sub surface with #%1 and name '%2'. No export of this sub surface.")
						  .arg(ss.m_id).arg(ss.m_displayName);
			continue;
		}
		//add emb. obj. to nandrad project
		cinst.m_embeddedObjects.push_back(emb);
		//TODO Dirk Frame einbauen sobald verfügbar
		//TODO Dirk Divider einbauen sobald verfügbar
	}
}


bool Project::createThermostat(const VICUS::ZoneControlThermostat * thermo,
							   const std::string &zoneTemplateDisplayName,
							   NANDRAD::Project &p,
							   std::vector<IdMap> &idMaps,
							   const std::vector<unsigned int> &roomIds,
							   std::string &thermoObjListName) const{
	FUNCID(Project::createThermostat);
	QStringList errors;
	if(thermo == nullptr)
		return false;
	//now we found also an thermostat
	//first create an obj list for thermostat
	NANDRAD::Thermostat thermoN;
	thermoN.m_displayName = zoneTemplateDisplayName;
	thermoN.m_id = uniqueIdWithPredef2(Profile, 1, idMaps, true);
	thermoN.m_modelType = NANDRAD::Thermostat::MT_Scheduled;
	thermoN.m_zoneObjectList = createUniqueNandradObjListAndName(zoneTemplateDisplayName, roomIds, p,
																 NANDRAD::ModelInputReference::MRT_ZONE);
	thermoObjListName = thermoN.m_zoneObjectList;

	NANDRAD::KeywordList::setParameter(thermoN.m_para, "Thermostat::para_t",
									   NANDRAD::Thermostat::P_TemperatureTolerance,
									   thermo->m_para[VICUS::ZoneControlThermostat::P_Tolerance].get_value("K"));
	//add setpoint schedule in schedules
	unsigned int heatingSchedId = thermo->m_idHeatingSetpointSchedule;
	unsigned int coolingSchedId = thermo->m_idCoolingSetpointSchedule;

	std::string heatSchedParaName = NANDRAD::KeywordList::Keyword("Thermostat::para_t", NANDRAD::Thermostat::P_HeatingSetpoint);
	heatSchedParaName += "Schedule [C]";
	std::string coolSchedParaName = NANDRAD::KeywordList::Keyword("Thermostat::para_t", NANDRAD::Thermostat::P_CoolingSetpoint);
	coolSchedParaName += "Schedule [C]";
	bool foundHeatOrCoolSched = false;
	if(heatingSchedId != VICUS::INVALID_ID){
		//check if schedule is in data base
		const VICUS::Schedule *heatingSched = VICUS::element(m_embeddedDB.m_schedules, heatingSchedId);
		if(heatingSched != nullptr){
			foundHeatOrCoolSched = true;
			if(!heatingSched->isValid()){
				IBK::Exception(IBK::FormatString("Heating schedule with id %1 and name '%2' is not in valid.")
							   .arg(heatingSchedId).arg(heatingSched->m_displayName.string()), FUNC_ID);
				errors << tr("Heating schedule with id %1 and name '%2' is not in valid.")
						  .arg(heatingSchedId).arg(QString::fromUtf8(heatingSched->m_displayName.string().c_str()));
			}
			addVicusScheduleToNandradProject(*heatingSched, heatSchedParaName, p, thermoN.m_zoneObjectList);
		}
	}
	else{
		VICUS::Schedule *hs = new VICUS::Schedule();
		//create a heating schedule with a very low heating value
		hs->createConstSchedule(-100);
		addVicusScheduleToNandradProject(*hs, heatSchedParaName, p, thermoN.m_zoneObjectList);
	}
	if(coolingSchedId != VICUS::INVALID_ID){
		//check if schedule is in data base
		const VICUS::Schedule *coolingSched = VICUS::element(m_embeddedDB.m_schedules, coolingSchedId);
		if(coolingSched != nullptr){
			foundHeatOrCoolSched = true;
			if(!coolingSched->isValid()){
				IBK::Exception(IBK::FormatString("Cooling schedule with id %1 and name '%2' is not in valid.")
							   .arg(coolingSchedId).arg(coolingSched->m_displayName.string()), FUNC_ID);
				errors << tr("Cooling schedule with id %1 and name '%2' is not in valid.")
						  .arg(coolingSchedId).arg(QString::fromUtf8(coolingSched->m_displayName.string().c_str()));
			}
			addVicusScheduleToNandradProject(*coolingSched, coolSchedParaName, p, thermoN.m_zoneObjectList);
		}
	}
	else{
		VICUS::Schedule *cs = new VICUS::Schedule();
		//create a cooling schedule with a very high cooling value
		cs->createConstSchedule(200);
		addVicusScheduleToNandradProject(*cs, coolSchedParaName, p, thermoN.m_zoneObjectList);
	}

	if(!foundHeatOrCoolSched){
		errors << tr("No valid heating or cooling schedules were found. "
					 "Error in Thermostat #%1 with name '%2'")
				  .arg(thermo->m_id).arg(QString::fromUtf8(thermo->m_displayName.string().c_str()));
		throw IBK::Exception(IBK::FormatString("No valid heating or cooling schedules were found. "
											   "Error in Thermostat #%1 with name '%2'").arg(thermo->m_id).arg(thermo->m_displayName.string()), FUNC_ID);
	}

	//we dont support RadiantTemperature
	thermoN.m_temperatureType =  thermo->m_controlValue == VICUS::ZoneControlThermostat::CV_AirTemperature ?
				NANDRAD::Thermostat::TT_AirTemperature :
				NANDRAD::Thermostat::TT_OperativeTemperature;

	//for now only provide p controller
	thermoN.m_controllerType = thermo->m_controllerType == VICUS::ZoneControlThermostat::CT_Analog ?
				NANDRAD::Thermostat::CT_Analog : NANDRAD::Thermostat::CT_Digital;

	//add thermostat to NANDRAD project
	p.m_models.m_thermostats.push_back(thermoN);

	return true;
}

bool Project::createIdealHeatingCooling(const VICUS::ZoneIdealHeatingCooling * ideal,
										NANDRAD::Project &p,
										std::vector<IdMap> &idMaps,
										const std::string &objListNameThermostat) const{

	if(ideal == nullptr)
		return false;

	//create an ideal heating cooling element
	NANDRAD::IdealHeatingCoolingModel idealN;
	idealN.m_id = uniqueIdWithPredef2(Profile, 1, idMaps, true);
	idealN.m_zoneObjectList = objListNameThermostat;

	// fill parameter
	double heatVal = ideal->m_para[VICUS::ZoneIdealHeatingCooling::P_HeatingLimit].empty() ?
				10000 : ideal->m_para[VICUS::ZoneIdealHeatingCooling::P_HeatingLimit].get_value("W/m2");

	NANDRAD::KeywordList::setParameter(idealN.m_para, "IdealHeatingCoolingModel::para_t",
									   NANDRAD::IdealHeatingCoolingModel::P_MaxHeatingPowerPerArea,
									   heatVal);
	double coolVal = ideal->m_para[VICUS::ZoneIdealHeatingCooling::P_CoolingLimit].empty() ?
				10000 : ideal->m_para[VICUS::ZoneIdealHeatingCooling::P_CoolingLimit].get_value("W/m2");

	NANDRAD::KeywordList::setParameter(idealN.m_para, "IdealHeatingCoolingModel::para_t",
									   NANDRAD::IdealHeatingCoolingModel::P_MaxCoolingPowerPerArea,
									   coolVal);

	//add ideal to project
	p.m_models.m_idealHeatingCoolingModels.push_back(idealN);
	return true;
}

// assume that setpoints hold 4 values lower and upper value for heating (value 1. and 2.) and cooling (value 3. and 4.)
bool calculateSupplyTemperature(const std::vector<double> &supplySetpoints,const std::vector<double> &outdoorSetpoints,
								const std::vector<double> &outdoorTemperatureSpline, std::vector<double> &supplyTemperature){
	if(supplySetpoints.size() != outdoorSetpoints.size() && supplySetpoints.size() == 4)
		return false;


	double lowerSupplyHeatLimit = std::min<double>(supplySetpoints[0], supplySetpoints[1]);
	double upperSupplyHeatLimit = std::max<double>(supplySetpoints[0], supplySetpoints[1]);
	double lowerSupplyCoolLimit = std::min<double>(supplySetpoints[2], supplySetpoints[3]);
	double upperSupplyCoolLimit = std::max<double>(supplySetpoints[2], supplySetpoints[3]);

	double lowerOutHeatLimit = std::min<double>(outdoorSetpoints[0], outdoorSetpoints[1]);
	double upperOutHeatLimit = std::max<double>(outdoorSetpoints[0], outdoorSetpoints[1]);
	double lowerOutCoolLimit = std::min<double>(outdoorSetpoints[2], outdoorSetpoints[3]);
	double upperOutCoolLimit = std::max<double>(outdoorSetpoints[2], outdoorSetpoints[3]);

	if(upperOutHeatLimit > lowerOutCoolLimit)
		return false;

	supplyTemperature.clear();

	double deltaX = outdoorSetpoints[0] - outdoorSetpoints[1];
	double mHeat = 0;
	if(deltaX != 0)
		mHeat = (supplySetpoints[0] - supplySetpoints[1]) / deltaX;
	double nHeat = mHeat * supplySetpoints[0] - outdoorSetpoints[0];

	deltaX = outdoorSetpoints[2] - outdoorSetpoints[3];
	double mCool = 0;
	if(deltaX != 0)
		mCool = (supplySetpoints[2] - supplySetpoints[3]) / deltaX;
	double nCool = mCool * supplySetpoints[2] - outdoorSetpoints[3];

	for(unsigned int i=0; i<outdoorTemperatureSpline.size(); ++i){
		double tOut = outdoorTemperatureSpline[i];
		double tSupply;
		if(tOut <= lowerOutHeatLimit)
			tSupply = lowerSupplyHeatLimit;
		else if(tOut > lowerOutHeatLimit && tOut <= upperOutHeatLimit)
			tSupply = mHeat * tOut + nHeat;
		else if(tOut > upperOutHeatLimit && tOut < lowerOutCoolLimit)
			tSupply = upperSupplyHeatLimit;
		else if(tOut >= lowerOutCoolLimit && tOut < upperOutCoolLimit)
			tSupply = mCool * tOut + nCool;
		else
			tSupply = upperSupplyCoolLimit;
		supplyTemperature.push_back(tSupply);
	}
	return true;
}

//#define test01
void Project::generateBuildingProjectData(NANDRAD::Project & p) const {
	FUNCID(Project::generateBuildingProjectData);
	// used to generate unique interface IDs
	unsigned int interfaceID = 1;

	// TODO : Andreas, for now, we generate interface IDs on the fly, which means they might be different when NANDRAD
	//        file is generated with small changes in the project. This will make it difficult to assign specific
	//        id associations with interfaces (once needed, maybe in FMUs?), so we may need to add interface IDs to
	//        the VICUS::ComponentInstance data structure.

	// we process all zones and buildings and create NANDRAD project data
	// we also transfer all database components

	QStringList errorStack;

	//zone template id
	//floor area (rounded)
	//vector of room ids
	std::map<unsigned int, std::map < double, std::vector< unsigned int> > > zoneTemplateIdToAreaToRoomIds;
	//container for unique ids
	std::vector<unsigned int>							allModelIds;
	std::map<unsigned int, unsigned int>				vicusToNandradIds;

	std::vector<IdMap>									m_idMaps{NUM_IdSpaces};

	std::map<unsigned int, unsigned int>				vicusToNandradConstructionIds;

	// *** m_zones ***

	for (const VICUS::Building & b : m_buildings) {
		for (const VICUS::BuildingLevel & bl : b.m_buildingLevels) {
			for (const VICUS::Room & r : bl.m_rooms) {
				// first create a NANDRAD zone for the room
				NANDRAD::Zone z;
				z.m_id = uniqueIdWithPredef2(Zone, r.m_id, m_idMaps);

				//unsigned int testId = uniqueIdWithPredef(allModelIds, r.m_id, vicusToNandradIds);
				z.m_displayName = r.m_displayName.toStdString();
				// Note: in the code below we expect the parameter's base units to be the same as the default unit for the
				//       populated parameters

				// TODO : what if we do not have an area or a zone volume, yet?
				NANDRAD::KeywordList::setParameter(z.m_para, "Zone::para_t", NANDRAD::Zone::P_Area, r.m_para[VICUS::Room::P_Area].value);
				NANDRAD::KeywordList::setParameter(z.m_para, "Zone::para_t", NANDRAD::Zone::P_Volume, r.m_para[VICUS::Room::P_Volume].value);

				// for now, zones are always active
				z.m_type = NANDRAD::Zone::ZT_Active;
				// finally append zone
				p.m_zones.push_back(z);

				//if zone template id is invalid skip it
				if ( r.m_idZoneTemplate != VICUS::INVALID_ID ){
					//check if zone template id exists in map
					bool wasFound =false;
					if(zoneTemplateIdToAreaToRoomIds.find(r.m_idZoneTemplate) != zoneTemplateIdToAreaToRoomIds.end()){
						//search for a equal floor area in this value map
						for(auto & obj : zoneTemplateIdToAreaToRoomIds[r.m_idZoneTemplate]){
							if(IBK::nearly_equal<1>(obj.first,r.m_para[VICUS::Room::P_Area].get_value("m2"))){
								obj.second.push_back(r.m_id);
								wasFound =true;
								break;
							}
						}

					}
					if(!wasFound)
						zoneTemplateIdToAreaToRoomIds[r.m_idZoneTemplate][r.m_para[VICUS::Room::P_Area].get_value("m2")].push_back(r.m_id);
				}

				//set a name for the NANDRAD objlist
				//if(mapZoneTemplateIdToNandradObjListName.find(r.m_idZoneTemplate) == mapZoneTemplateIdToNandradObjListName.end())
				//check name already exist in all NANDRAD objLists
				//mapZoneTemplateIdToNandradObjListName[r.m_idZoneTemplate] = getNandradObjListName(p, r.m_displayName.toStdString());
			}
		}
	}


	// ############################## Zone Templates


	//Check all models for validity


	//holds a bool for all sub zone templates if the model already assigned in NANDRAD project
	struct ztBool{
		std::vector<unsigned int>	m_subTemplateId;
	};

	//name of obj list
	//vector of assigned room ids to obj list
	std::map<std::string, std::vector<unsigned int>>	mapObjListNameToRoomIds;

	std::vector<ztBool>	ztBools(zoneTemplateIdToAreaToRoomIds.size());
	unsigned int counter = 0;

	//create a zero-value schedule for internal loads later
	VICUS::Schedule zeroValueSched;
	zeroValueSched.createConstSchedule();

	//key zone id to vector of component instance pointer
	struct DataSurfaceHeating{
		unsigned int					m_zoneId;

		struct Data{
			std::vector<unsigned int>	m_contructionInstanceIds;
			std::map<int, std::vector<unsigned int>> m_areaToIds;
		};

		std::map<unsigned int, Data>	m_idSurfaceSystemToIds;
	};

	std::vector<DataSurfaceHeating>	m_surfaceSystems;


	// *** m_constructionInstances ***


	// now process all components and generate construction instances
	for (const VICUS::ComponentInstance & ci : m_componentInstances) {
		// Note: component ID may be invalid or component may have been deleted from DB already
		const VICUS::Component * comp = VICUS::element(m_embeddedDB.m_components, ci.m_idComponent);
		if (comp == nullptr) {
			errorStack.push_back( tr("Component ID #%1 is referenced from component instance with id #%2, but there is no such component.")
								  .arg(ci.m_idComponent).arg(ci.m_id));
			throw IBK::Exception("Conversion error.", FUNC_ID);
		}

		// now generate a construction instance
		NANDRAD::ConstructionInstance cinst;
		//cinst.m_id = uniqueIdWithPredef(allModelIds, ci.m_id, vicusToNandradIds);
		cinst.m_id = uniqueIdWithPredef2(ConstructionInstance, ci.m_id, m_idMaps, true);

		// store reference to construction type (i.e. to be generated from component)
		// std::vector<unsigned int>	m_contructionInstanceIds;
		cinst.m_constructionTypeId = uniqueIdWithPredef2(Construction, comp->m_idConstruction, m_idMaps);

		// set construction instance parameters, area, orientation etc.

		const double SAME_DISTANCE_PARAMETER_ABSTOL = 1e-4;
		double area = 0;

		bool bothSidesHasSurfaces = false;
		// we have either one or two surfaces associated
		if (ci.m_sideASurface != nullptr) {
			// get area of surface A
			area = ci.m_sideASurface->geometry().area();
			// do we have surfaces at both sides?
			if (ci.m_sideBSurface != nullptr) {
				// have both
				bothSidesHasSurfaces = true;
				double areaB = ci.m_sideBSurface->geometry().area();
				// check if both areas are approximately the same
				if (std::fabs(area - areaB) > SAME_DISTANCE_PARAMETER_ABSTOL) {
					errorStack.push_back(tr("Component/construction #%1 references surfaces #%2 and #%3, with mismatching "
											"areas %3 and %4 m2.")
										 .arg(ci.m_id).arg(ci.m_idSideASurface).arg(ci.m_idSideBSurface)
										 .arg(area).arg(areaB));
					throw IBK::Exception("Conversion error.", FUNC_ID);
				}

				// if we have both surfaces, then this is an internal construction and orientation/inclination are
				// not important and we just don't set these

				/// TODO Dirk : do we need to also store a displayname for each component instance/construction instance?
				///             We could also name internal walls automatically using zone names, such as
				///				"Wall between 'Bath' and 'Kitchen'".
				cinst.m_displayName = tr("Internal wall between surfaces '#%1' and '#%2'")
						.arg(ci.m_sideASurface->m_displayName).arg(ci.m_sideBSurface->m_displayName).toStdString();
			}
			else {

				// we only have side A, take orientation and inclination from side A
				const VICUS::Surface * s = ci.m_sideASurface;

				// set parameters
				NANDRAD::KeywordList::setParameter(cinst.m_para, "ConstructionInstance::para_t",
												   NANDRAD::ConstructionInstance::P_Inclination, s->geometry().inclination());
				NANDRAD::KeywordList::setParameter(cinst.m_para, "ConstructionInstance::para_t",
												   NANDRAD::ConstructionInstance::P_Orientation, s->geometry().orientation());

				cinst.m_displayName = ci.m_sideASurface->m_displayName.toStdString();
			}
			// set area parameter (computed from side A, but if side B is given as well, the area is the same
			NANDRAD::KeywordList::setParameter(cinst.m_para, "ConstructionInstance::para_t",
											   NANDRAD::ConstructionInstance::P_Area, area);

			//for the first time we support only sub surfaces to outside air
			if(!bothSidesHasSurfaces){
				// sub surface
				const std::vector<SubSurface> & subSurfs = ci.m_sideASurface->subSurfaces();
				if(subSurfs.size()>0){
					//we have sub surfaces
					exportSubSurfaces(errorStack, subSurfs, m_idMaps, ci, cinst);
				}
			}
		}
		else {
			// we must have a side B surface, otherwise this is an invalid component instance
			//			if (ci.m_sideBSurface == nullptr)
			//				throw ConversionError(ConversionError::ET_InvalidID,
			//									  tr("Component instance #%1 does neither reference a valid surface on side A nor on side B.")
			//									  .arg(ci.m_id));

			const VICUS::Surface * s = ci.m_sideBSurface;

			// set parameters
			NANDRAD::KeywordList::setParameter(cinst.m_para, "ConstructionInstance::para_t",
											   NANDRAD::ConstructionInstance::P_Inclination, s->geometry().inclination());
			NANDRAD::KeywordList::setParameter(cinst.m_para, "ConstructionInstance::para_t",
											   NANDRAD::ConstructionInstance::P_Orientation, s->geometry().orientation());

			// set area parameter
			area = ci.m_sideBSurface->geometry().area();
			NANDRAD::KeywordList::setParameter(cinst.m_para, "ConstructionInstance::para_t",
											   NANDRAD::ConstructionInstance::P_Area, area);

			cinst.m_displayName = ci.m_sideBSurface->m_displayName.toStdString();
			// sub surface
			const std::vector<SubSurface> & subSurfs = ci.m_sideBSurface->subSurfaces();
			if(subSurfs.size()>0){
				//we have sub surfaces
				exportSubSurfaces(errorStack, subSurfs, m_idMaps, ci, cinst);
			}
		}


		// now generate interfaces
		cinst.m_interfaceA = generateInterface(ci, comp->m_idSideABoundaryCondition, m_idMaps, ++interfaceID);
		cinst.m_interfaceB = generateInterface(ci, comp->m_idSideBBoundaryCondition, m_idMaps, ++interfaceID, false);

		// add to list of construction instances
		p.m_constructionInstances.push_back(cinst);
		//get an area check for surface heating systems
		if(area <= 1e-4){
			//todo errorstack
			continue;
		}
		//create surface heating system data
		if(ci.m_idSurfaceHeatingControlZone != INVALID_ID && ci.m_idSurfaceHeating != INVALID_ID){
			unsigned int zoneId = INVALID_ID;

			int posDataSH = -1;
			for(unsigned int i=0; i<m_surfaceSystems.size(); ++i){
				if(m_surfaceSystems[i].m_zoneId == ci.m_idSurfaceHeatingControlZone){
					//found zone id
					posDataSH = (int)i;
					zoneId = ci.m_idSurfaceHeatingControlZone;
					break;
				}
			}

			if(zoneId != INVALID_ID){
				//add new element
				if(posDataSH == -1){
					m_surfaceSystems.push_back(DataSurfaceHeating());
					posDataSH = m_surfaceSystems.size()-1;
					m_surfaceSystems.back().m_zoneId = zoneId;
				}
				DataSurfaceHeating &dsh = m_surfaceSystems[posDataSH];
				dsh.m_idSurfaceSystemToIds[ci.m_idSurfaceHeating].m_contructionInstanceIds.push_back(cinst.m_id);
				dsh.m_idSurfaceSystemToIds[ci.m_idSurfaceHeating].m_areaToIds[area*10000].push_back(cinst.m_id);
			}
			else{
				//todo errorstack füllen
			}
		}

	}

	//search all internal surface heating/cooling systems
	for (const VICUS::ComponentInstance & ci : m_componentInstances) {
		// Note: component ID may be invalid or component may have been deleted from DB already
		const VICUS::Component * comp = VICUS::element(m_embeddedDB.m_components, ci.m_idComponent);
		//		if (comp == nullptr){
		//			throw ConversionError(ConversionError::ET_InvalidID,
		//				tr("Component ID #%1 is referenced from component instance with id #%2, but there is no such component.")
		//							 .arg(ci.m_componentID).arg(ci.m_id));
		//			continue;
		//		}
	}

	// Create a outdoor air temperature data line for calculate the supply fluid temperature later
	IBK::LinearSpline outdoorTemp;
	//first vector -> timepoints; second temperature in C
	outdoorTemp.setValues(std::vector<double>{0,100,200,300,400,8760}, std::vector<double>{-10,-10,0,0,15,30});
	outdoorTemp.m_extrapolationMethod = IBK::LinearSpline::EM_Constant;


	//loop for zone templates
	for (const std::pair<unsigned int,std::map< double,  std::vector<unsigned int>>> &ob : zoneTemplateIdToAreaToRoomIds) {
		//take zone template

		const VICUS::ZoneTemplate *zt = VICUS::element(m_embeddedDB.m_zoneTemplates, ob.first);
		//const VICUS::ZoneTemplate *zt = dynamic_cast<const VICUS::ZoneTemplate *>(db.m_zoneTemplates[(unsigned int) ob.first ]);

		if ( zt == nullptr )
			throw IBK::Exception(IBK::FormatString("Zone Template with ID %1 does not exist in database.").arg(ob.first), FUNC_ID);

		//first look for internal loads
		//check if there are parametrization for area dependet values
		bool isAreaIndepent=false;

		//init all vals in vectors with invalid id
		ztBools[counter].m_subTemplateId.resize(VICUS::ZoneTemplate::NUM_ST, VICUS::INVALID_ID);

		//set of available internal load enums

		std::set<VICUS::ZoneTemplate::SubTemplateType> intLoadEnums;

		if(zt->m_idReferences[VICUS::ZoneTemplate::ST_IntLoadEquipment] != VICUS::INVALID_ID ||
				zt->m_idReferences[VICUS::ZoneTemplate::ST_IntLoadPerson] != VICUS::INVALID_ID ||
				zt->m_idReferences[VICUS::ZoneTemplate::ST_IntLoadLighting] != VICUS::INVALID_ID)
			intLoadEnums = std::set<VICUS::ZoneTemplate::SubTemplateType>{VICUS::ZoneTemplate::ST_IntLoadEquipment,
					VICUS::ZoneTemplate::ST_IntLoadPerson,
					VICUS::ZoneTemplate::ST_IntLoadLighting};

		//check all internal loads for area depending
		for(auto e : intLoadEnums){
			//get id of int load template
			unsigned int idSubTemp = zt->m_idReferences[e];
			//save in ztBools
			ztBools[counter].m_subTemplateId[e] = idSubTemp;
			if(e == VICUS::ZoneTemplate::ST_IntLoadPerson){
				const VICUS::InternalLoad *intLoadModel = VICUS::element(m_embeddedDB.m_internalLoads, idSubTemp);
				if(intLoadModel != nullptr && intLoadModel->m_personCountMethod ==  VICUS::InternalLoad::PCM_PersonCount){
					isAreaIndepent = true;
				}
			}
			else{
				const VICUS::InternalLoad *intLoadModel = VICUS::element(m_embeddedDB.m_internalLoads, idSubTemp);
				if(intLoadModel != nullptr && intLoadModel->m_powerMethod == VICUS::InternalLoad::PM_Power){
					isAreaIndepent=true;
				}
			}
		}

		//now we have a separate template model for each zt and AREA

		std::map<double, std::vector<unsigned int>> mapAreaToRoomIds;
		std::vector<unsigned int> allRoomIdsForThisZt;				//this is for area sub template which have no area effects like infiltration

		//create one entry in the mapAreaToToomIds
		for(std::pair<double, std::vector<unsigned int>> e : ob.second)
			allRoomIdsForThisZt.insert(allRoomIdsForThisZt.end(), e.second.begin(), e.second.end());

		if(isAreaIndepent)
			mapAreaToRoomIds = ob.second;
		else
			mapAreaToRoomIds[1] = allRoomIdsForThisZt;

		if(!intLoadEnums.empty()){

			// *** predefinitions
			std::map<VICUS::ZoneTemplate::SubTemplateType, std::string>	subTempTypeToNameWithUnit;
			subTempTypeToNameWithUnit[VICUS::ZoneTemplate::ST_IntLoadPerson] =
					(std::string)NANDRAD::KeywordList::Keyword("InternalLoadsModel::para_t", NANDRAD::InternalLoadsModel::P_PersonHeatLoadPerArea)
					+ "Schedule [W/m2]";
			subTempTypeToNameWithUnit[VICUS::ZoneTemplate::ST_IntLoadEquipment] =
					(std::string)NANDRAD::KeywordList::Keyword("InternalLoadsModel::para_t", NANDRAD::InternalLoadsModel::P_EquipmentHeatLoadPerArea)
					+ "Schedule [W/m2]";
			subTempTypeToNameWithUnit[VICUS::ZoneTemplate::ST_IntLoadLighting] =
					(std::string)NANDRAD::KeywordList::Keyword("InternalLoadsModel::para_t", NANDRAD::InternalLoadsModel::P_LightingHeatLoadPerArea)
					+ "Schedule [W/m2]";

			//create all obj list with room ids
			for(std::pair<double, std::vector<unsigned int>> areaToRoomIdsObj : mapAreaToRoomIds){

				//only accept models with floor area > 0 m2
				if(areaToRoomIdsObj.first<=0)
					throw IBK::Exception(IBK::FormatString("The ground floor area of room with id %1 and name '%1'"
														   " is <=0 m2 ").arg(areaToRoomIdsObj.second.front()).arg(getRoomNameById(areaToRoomIdsObj.second.front())), FUNC_ID);
				//create an obj list
				//std::string uniqueName = createUniqueNandradObjListName(mapObjListNameToRoomIds, zt->m_displayName.string());
				std::string uniqueName = createUniqueNandradObjListAndName(zt->m_displayName.string(), areaToRoomIdsObj.second, p, NANDRAD::ModelInputReference::MRT_ZONE);
				mapObjListNameToRoomIds[uniqueName] = areaToRoomIdsObj.second;

				//now create NANDRAD models
				NANDRAD::InternalLoadsModel intLoad;
				intLoad.m_displayName = zt->m_displayName.string();
				intLoad.m_modelType = NANDRAD::InternalLoadsModel::MT_Scheduled;
				intLoad.m_zoneObjectList = uniqueName;
				intLoad.m_id = uniqueIdWithPredef2(Profile, 1, m_idMaps, true); //VICUS::Project::uniqueId<unsigned int>(allModelIds);
				//save all model ids
				//allModelIds.push_back(intLoad.m_id);

				NANDRAD::KeywordList::setParameter(intLoad.m_para, "InternalLoadsModel::para_t", NANDRAD::InternalLoadsModel::P_EquipmentRadiationFraction, 0);
				NANDRAD::KeywordList::setParameter(intLoad.m_para, "InternalLoadsModel::para_t", NANDRAD::InternalLoadsModel::P_LightingRadiationFraction, 0);
				NANDRAD::KeywordList::setParameter(intLoad.m_para, "InternalLoadsModel::para_t", NANDRAD::InternalLoadsModel::P_PersonRadiationFraction, 0);

				//first create for all internal loads a zero-value schedule


				enum posIntLoad{
					P_Person,
					P_Electric,
					P_Lighting,
					P_Other,
					NUM_P
				};
				std::vector<VICUS::Schedule> intLoadScheds(NUM_P);

				for(unsigned int e : intLoadEnums){
					// wo werden die interpolationsmethode constant oder linear gesetzt?
					//FUCK wir können nur konstant oder linear für alle
					//wie machen wir das jetzt?
					//und das beste in den personen können sogar 2 unterschiedliche interpolationsmethoden drin liegen
					//das müssen die eingabemaske prüfen
					//auch schon das zonetemplate muss da ne prüfung machen
					//damit nicht ein electr. und personen unterschiedliche interpolationsmethoden haben
					//uiuiui

					switch (e) {
					case VICUS::ZoneTemplate::ST_IntLoadPerson:{
						//get schedule ids
						//check valid status
						const VICUS::InternalLoad *pers = VICUS::element(m_embeddedDB.m_internalLoads, ztBools[counter].m_subTemplateId[e]);
						if(pers == nullptr)
							addVicusScheduleToNandradProject(zeroValueSched,subTempTypeToNameWithUnit[VICUS::ZoneTemplate::SubTemplateType(e)],
									p, uniqueName);
						else{
							unsigned int schedId = pers->m_idActivitySchedule;
							const VICUS::Schedule *schedAct = VICUS::element(m_embeddedDB.m_schedules, schedId);
							if(schedAct == nullptr)
								IBK::Exception(IBK::FormatString("Activity schedule with id %1 is not in database.")
											   .arg(schedId), FUNC_ID);
							if(!schedAct->isValid())
								IBK::Exception(IBK::FormatString("Activity schedule with id %1 and name '%2' is not in valid.")
											   .arg(schedId).arg(schedAct->m_displayName.string()), FUNC_ID);

							unsigned int schedId2 = pers->m_idOccupancySchedule;
							const VICUS::Schedule *schedOcc = VICUS::element(m_embeddedDB.m_schedules, schedId2);
							//const VICUS::Schedule *schedOcc = const_cast<VICUS::Schedule *>(db.m_schedules[schedId2]);
							if(schedOcc == nullptr)
								IBK::Exception(IBK::FormatString("Occupancy schedule with id %1 is not in database.")
											   .arg(schedId2), FUNC_ID);
							if(!schedOcc->isValid())
								IBK::Exception(IBK::FormatString("Occupancy schedule with id %1 and name '%2' is not in valid.")
											   .arg(schedId2).arg(schedOcc->m_displayName.string()), FUNC_ID);

							posIntLoad enum1 = P_Person;
							VICUS::Schedule &intLoadSched = intLoadScheds[enum1];
							//multiply the two schedules and add this to vector
							intLoadSched = schedAct->multiply(*schedOcc);
							//id is not used
							intLoadSched.m_id = uniqueIdWithPredef2(Profile, 1, m_idMaps); //VICUS::Project::uniqueId<unsigned int>(allModelIds);

							//multiply sched and constant val

							switch(pers->m_personCountMethod){
							case VICUS::InternalLoad::PCM_PersonPerArea:
								intLoadSched = intLoadSched.multiply(pers->m_para[VICUS::InternalLoad::P_PersonPerArea].get_value("Person/m2"));
								break;
							case VICUS::InternalLoad::PCM_AreaPerPerson: {
								double val = pers->m_para[VICUS::InternalLoad::P_AreaPerPerson].get_value("m2/Person");
								//if value is zero do nothing
								if(val>0)
									intLoadSched = intLoadSched.multiply(1/val);
							} break;
							case VICUS::InternalLoad::PCM_PersonCount:{
								intLoadSched = intLoadSched.multiply(pers->m_para[VICUS::InternalLoad::P_PersonCount].get_value()/areaToRoomIdsObj.first);
							} break;
							case VICUS::InternalLoad::NUM_PCM:
								break;
							}
							addVicusScheduleToNandradProject(intLoadSched,subTempTypeToNameWithUnit[VICUS::ZoneTemplate::SubTemplateType(e)],
									p, uniqueName);

							//override zero values in NANDRAD model
							NANDRAD::KeywordList::setParameter(intLoad.m_para, "InternalLoadsModel::para_t",
															   NANDRAD::InternalLoadsModel::P_PersonRadiationFraction,
															   1 - pers->m_para[VICUS::InternalLoad::P_ConvectiveHeatFactor].get_value("---"));
						}

						//allModelIds.push_back(intLoadSched.m_id);
					}
						break;
					case VICUS::ZoneTemplate::ST_IntLoadEquipment:
					case VICUS::ZoneTemplate::ST_IntLoadLighting:
					case VICUS::ZoneTemplate::ST_IntLoadOther:{
						//get internal load model
						//get schedule ids
						//check valid status
						const VICUS::InternalLoad *intLoadMod = VICUS::element(m_embeddedDB.m_internalLoads, ztBools[counter].m_subTemplateId[e]);
						if(intLoadMod == nullptr)
							addVicusScheduleToNandradProject(zeroValueSched,subTempTypeToNameWithUnit[VICUS::ZoneTemplate::SubTemplateType(e)],
									p, uniqueName);
						else{
							unsigned int schedId = intLoadMod->m_idPowerManagementSchedule;
							const VICUS::Schedule *schedMan = VICUS::element(m_embeddedDB.m_schedules, schedId);
							if(schedMan == nullptr)
								IBK::Exception(IBK::FormatString("Power management schedule with id %1 is not in database.")
											   .arg(schedId), FUNC_ID);
							if(!schedMan->isValid())
								IBK::Exception(IBK::FormatString("Power management schedule with id %1 and name '%2' is not in valid.")
											   .arg(schedId).arg(schedMan->m_displayName.string()), FUNC_ID);

							posIntLoad enum1;
							switch(e){
							case VICUS::ZoneTemplate::ST_IntLoadEquipment:{
								enum1 = P_Electric;
								NANDRAD::KeywordList::setParameter(intLoad.m_para, "InternalLoadsModel::para_t",
																   NANDRAD::InternalLoadsModel::P_EquipmentRadiationFraction,
																   1 - intLoadMod->m_para[VICUS::InternalLoad::P_ConvectiveHeatFactor].get_value("---"));
							}break;
							case VICUS::ZoneTemplate::ST_IntLoadLighting:{
								enum1 = P_Lighting;
								NANDRAD::KeywordList::setParameter(intLoad.m_para, "InternalLoadsModel::para_t",
																   NANDRAD::InternalLoadsModel::P_LightingRadiationFraction,
																   1 - intLoadMod->m_para[VICUS::InternalLoad::P_ConvectiveHeatFactor].get_value("---"));
							}break;
							case VICUS::ZoneTemplate::ST_IntLoadOther:{
								enum1 = P_Other;
								//TODO Implement Model in NANDRAD
								/*NANDRAD::KeywordList::setParameter(intLoad.m_para, "InternalLoadsModel::para_t",
																		   NANDRAD::InternalLoadsModel::P_EquipmentRadiationFraction,
																		   1 - intLoadMod->m_para[VICUS::InternalLoad::P_ConvectiveHeatFactor].get_value("---")); */
							}break;
							}
							intLoadScheds[enum1] = *schedMan;
							intLoadScheds[enum1].m_id = uniqueIdWithPredef2(Profile, 1, m_idMaps);//VICUS::Project::uniqueId<unsigned int>(allModelIds);
							//get val
							//multiply sched*val
							//multiply sched and constant val

							switch(intLoadMod->m_powerMethod){
							case VICUS::InternalLoad::PM_PowerPerArea:
								intLoadScheds[enum1] = intLoadScheds[enum1].multiply(intLoadMod->m_para[VICUS::InternalLoad::P_PowerPerArea].get_value("W/m2"));
								break;
							case VICUS::InternalLoad::PM_Power: {
								double val = intLoadMod->m_para[VICUS::InternalLoad::P_Power].get_value("W");
								intLoadScheds[enum1] = intLoadScheds[enum1].multiply(val/areaToRoomIdsObj.first);
							} break;
							case VICUS::InternalLoad::NUM_PM:
								break;
							}
							addVicusScheduleToNandradProject(intLoadScheds[enum1],subTempTypeToNameWithUnit[VICUS::ZoneTemplate::SubTemplateType(e)],
									p, uniqueName);
						}
						//allModelIds.push_back(intLoadScheds[enum1].m_id);
					}
						break;
					}
				}
				//add internal loads model to NANDRAD project
				p.m_models.m_internalLoadsModels.push_back(intLoad);
			}
		}
		// *** check for ideal heating and cooling in zone template ***


		VICUS::ZoneTemplate::SubTemplateType type;
		if(zt->m_idReferences[VICUS::ZoneTemplate::ST_ControlThermostat] != VICUS::INVALID_ID){
			const VICUS::ZoneControlThermostat * thermo =  VICUS::element(m_embeddedDB.m_zoneControlThermostats,
																		  zt->m_idReferences[VICUS::ZoneTemplate::ST_ControlThermostat]);
			std::string objListNameThermostat;
			if(!createThermostat(thermo, zt->m_displayName.string(), p, m_idMaps, allRoomIdsForThisZt, objListNameThermostat))
				errorStack << tr("Error in Export. Thermostat in zonetemplate #%1 with name '%2' was not exported. ")
							  .arg(zt->m_id).arg(QString::fromUtf8(zt->m_displayName.string().c_str()));
			else{
				type = VICUS::ZoneTemplate::ST_IdealHeatingCooling;
				const VICUS::ZoneIdealHeatingCooling *ideal = VICUS::element(m_embeddedDB.m_zoneIdealHeatingCooling,
																			 zt->m_idReferences[VICUS::ZoneTemplate::ST_IdealHeatingCooling]);
				if(!createIdealHeatingCooling(ideal, p, m_idMaps, objListNameThermostat))
					errorStack << tr("Error in Export. Ideal Heating Cooling in zonetemplate #%1 with name '%2' was not exported. ")
								  .arg(zt->m_id).arg(QString::fromUtf8(zt->m_displayName.string().c_str()));

				//create surface heating/cooling for each zone/room
				for(unsigned int i=0; i<allRoomIdsForThisZt.size(); ++i){
					//search in surface conditing system if there is a surface heating element
					for(unsigned int j=0; j<m_surfaceSystems.size(); ++j){
						DataSurfaceHeating &dsh = m_surfaceSystems[j];
						if(dsh.m_zoneId == allRoomIdsForThisZt[i]){
							//add all surface systems of this room
							for(std::map<unsigned int, DataSurfaceHeating::Data>::const_iterator it;
								it != dsh.m_idSurfaceSystemToIds.end();
								++it){
								const VICUS::SurfaceHeating * shSys = VICUS::element(m_embeddedDB.m_surfaceHeatings, it->first);

								if(shSys == nullptr){
									//todo errorstack füllen
									continue;
								}

								switch (shSys->m_type) {
								case VICUS::SurfaceHeating::T_Ideal:
								case VICUS::SurfaceHeating::NUM_T:{
									NANDRAD::IdealSurfaceHeatingCoolingModel surfSysNandrad;
									surfSysNandrad.m_thermostatZoneId = dsh.m_zoneId;
									surfSysNandrad.m_constructionObjectList =
											createUniqueNandradObjListAndName("SurfaceHeatingConstructions", it->second.m_contructionInstanceIds, p,
																			  NANDRAD::ModelInputReference::MRT_CONSTRUCTIONINSTANCE);
									NANDRAD::KeywordList::setParameter(surfSysNandrad.m_para, "IdealSurfaceHeatingCoolingModel::para_t",
																	   NANDRAD::IdealSurfaceHeatingCoolingModel::P_MaxHeatingPowerPerArea, shSys->m_para[VICUS::SurfaceHeating::P_HeatingLimit].value);
									NANDRAD::KeywordList::setParameter(surfSysNandrad.m_para, "IdealSurfaceHeatingCoolingModel::para_t",
																	   NANDRAD::IdealSurfaceHeatingCoolingModel::P_MaxCoolingPowerPerArea, shSys->m_para[VICUS::SurfaceHeating::P_CoolingLimit].value);
									p.m_models.m_idealSurfaceHeatingCoolingModels.push_back(surfSysNandrad);
								}
									break;

								case VICUS::SurfaceHeating::T_IdealPipeRegister:{
									// get pipe data
									const VICUS::NetworkPipe * pipe = VICUS::element(m_embeddedDB.m_pipes, shSys->m_idPipe);
									if(pipe == nullptr){
										// TODO Dirk, error handling errorstack
										continue;
									}
									if (!pipe->isValid()) {
										// TODO Dirk, error handling errorstack
										continue;
									}

									//anlegen der grunddaten
									NANDRAD::HydraulicFluid hyFluid;
									hyFluid.defaultFluidWater();

									NANDRAD::IdealPipeRegisterModel idealPipe;

									NANDRAD::KeywordList::setParameter(idealPipe.m_para, "IdealPipeRegisterModel::para_t",
																	   NANDRAD::IdealPipeRegisterModel::P_UValuePipeWall, pipe->UValue());
									NANDRAD::KeywordList::setParameter(idealPipe.m_para, "IdealPipeRegisterModel::para_t",
																	   NANDRAD::IdealPipeRegisterModel::P_PipeInnerDiameter, pipe->diameterInside());
									idealPipe.m_thermostatZoneId = dsh.m_zoneId;
									idealPipe.m_fluid = hyFluid;

									//alle gleich großen Flächen bekommen das gleiche
									double pipeSpacing = shSys->m_para[VICUS::SurfaceHeating::P_PipeSpacing].value;
									for(std::map<int, std::vector<unsigned int>>::const_iterator it2 = it->second.m_areaToIds.begin();
										it2 != it->second.m_areaToIds.end();
										++it2){
										double length = it2->first / (pipeSpacing * 10000); //Achtung umrechnung beachten
										int parallelPipes = 1;
										//get parallel pipes and adjust length
										if(length > 100){
											parallelPipes = std::ceil(length / 100);
											length /= parallelPipes;
										}

										NANDRAD::KeywordList::setParameter(idealPipe.m_para, "IdealPipeRegisterModel::para_t",
																		   NANDRAD::IdealPipeRegisterModel::P_PipeLength, length);
										NANDRAD::KeywordList::setIntPara(idealPipe.m_intPara, "IdealPipeRegisterModel::intPara_t",
																		 NANDRAD::IdealPipeRegisterModel::IP_NumberParallelPipes,
																		 parallelPipes);
										idealPipe.m_constructionObjectList =
												createUniqueNandradObjListAndName("SurfaceHeatingConstructions", it2->second, p,
																				  NANDRAD::ModelInputReference::MRT_CONSTRUCTIONINSTANCE);
										p.m_models.m_idealPipeRegisterModels.push_back(idealPipe);

										//TODO add heating and cooling schedule
										//dazu muss die klimadatei geparst werden die lufttemperatur ermitteln
										//dann mit den punkten für heiz und kühllastkurve die fluidtemperaturen ermitteln
										//und einen jahreszeitplan rausschreiben
										//TODO Dirk Name herausfinden

										std::vector<double> supplyTemperatureVec;
										calculateSupplyTemperature(shSys->m_heatingCoolingCurvePoints.m_values.at("Tsupply"),
																   shSys->m_heatingCoolingCurvePoints.m_values.at("Tout"),
																   outdoorTemp.y(), supplyTemperatureVec);

										NANDRAD::LinearSplineParameter tSupply("FluidSupplyTemperature",NANDRAD::LinearSplineParameter::I_LINEAR,
																			   outdoorTemp.x(), supplyTemperatureVec,
																			   IBK::Unit("h"),IBK::Unit("K"));
										p.m_schedules.m_annualSchedules[idealPipe.m_constructionObjectList].push_back(tSupply);
									}
								}
									break;
								}
							}
						}
					}
				}
			}
		}

		// *** infiltration and ventilation ***
		{
			unsigned int idNatVentCtrl = zt->m_idReferences[VICUS::ZoneTemplate::ST_ControlVentilationNatural];
			const VICUS::ZoneControlNaturalVentilation * natVentCtrl = nullptr;
			bool isCtrl = false;
			if(idNatVentCtrl != VICUS::INVALID_ID){
				natVentCtrl = VICUS::element(m_embeddedDB.m_zoneControlVentilationNatural, idNatVentCtrl);
				if(natVentCtrl != nullptr){
					//set bool for ventilation models later
					isCtrl = true;

				}
			}

			//TODO Dirk
			enum VentiType{
				Infiltration,
				Ventilation,
				InfAndVenti,
			};
			//get ids and check
			type = VICUS::ZoneTemplate::ST_Infiltration;
			unsigned int idSubTempInf = zt->m_idReferences[type];
			bool isInf = idSubTempInf != VICUS::INVALID_ID;
			type = VICUS::ZoneTemplate::ST_VentilationNatural;
			unsigned int idSubTempVent = zt->m_idReferences[type];
			bool isVenti = idSubTempVent != VICUS::INVALID_ID;

			VentiType ventiType = Infiltration;
			//check which type
			if(isInf && !isVenti)				ventiType = Infiltration;
			else if(!isInf && isVenti)			ventiType = Ventilation;
			else if(isInf && isVenti)			ventiType = InfAndVenti;

			if( isInf || isVenti){
				//create a NANDRAD natural ventilation model
				NANDRAD::NaturalVentilationModel natVentMod;
				natVentMod.m_displayName = zt->m_displayName.string();
				natVentMod.m_id = uniqueIdWithPredef2(Profile, 1, m_idMaps, true);//VICUS::Project::uniqueId<unsigned int>(allModelIds);
				//allModelIds.push_back(natVentMod.m_id);
				natVentMod.m_zoneObjectList =
						createUniqueNandradObjListAndName(zt->m_displayName.string(), allRoomIdsForThisZt, p,
														  NANDRAD::ModelInputReference::MRT_ZONE);
				switch (ventiType) {
				case Infiltration:{
					type = VICUS::ZoneTemplate::ST_Infiltration;
					ztBools[counter].m_subTemplateId[type] = idSubTempInf;
					const VICUS::Infiltration * inf = VICUS::element(m_embeddedDB.m_infiltration, idSubTempInf);
					if(inf != nullptr){
						natVentMod.m_modelType = NANDRAD::NaturalVentilationModel::MT_Constant;
						switch(inf->m_airChangeType){
						case VICUS::Infiltration::AC_normal:{
							NANDRAD::KeywordList::setParameter(natVentMod.m_para, "NaturalVentilationModel::para_t",
															   NANDRAD::NaturalVentilationModel::P_VentilationRate,
															   inf->m_para[VICUS::Infiltration::P_AirChangeRate].get_value("1/h"));
						}break;
						case VICUS::Infiltration::AC_n50:{
							double val = inf->m_para[VICUS::Infiltration::P_AirChangeRate].get_value("1/h");
							val *= inf->m_para[VICUS::Infiltration::P_ShieldingCoefficient].get_value("-");
							NANDRAD::KeywordList::setParameter(natVentMod.m_para, "NaturalVentilationModel::para_t",
															   NANDRAD::NaturalVentilationModel::P_VentilationRate,
															   val);
						}break;
						case VICUS::Infiltration::NUM_AC:{
							NANDRAD::KeywordList::setParameter(natVentMod.m_para, "NaturalVentilationModel::para_t",
															   NANDRAD::NaturalVentilationModel::P_VentilationRate,
															   0);
						}break;
						}
					}

				}break;
				case Ventilation:{
					type = VICUS::ZoneTemplate::ST_VentilationNatural;
					ztBools[counter].m_subTemplateId[type] = idSubTempVent;
					const VICUS::VentilationNatural* vent = VICUS::element(m_embeddedDB.m_ventilationNatural, idSubTempVent);
					if(vent != nullptr){
						if(isCtrl){
							natVentMod.m_modelType = NANDRAD::NaturalVentilationModel::MT_ScheduledWithBaseACR;
							NANDRAD::KeywordList::setParameter(natVentMod.m_para, "NaturalVentilationModel::para_t",
															   NANDRAD::NaturalVentilationModel::P_VentilationRate,
															   0);
							//set all control values
							NANDRAD::KeywordList::setParameter(natVentMod.m_para, "NaturalVentilationModel::para_t",
															   NANDRAD::NaturalVentilationModel::P_MaximumEnviromentAirTemperatureACRLimit,
															   natVentCtrl->m_para[VICUS::ZoneControlNaturalVentilation::ST_TemperatureOutsideMax].get_value("C"));
							NANDRAD::KeywordList::setParameter(natVentMod.m_para, "NaturalVentilationModel::para_t",
															   NANDRAD::NaturalVentilationModel::P_MaximumRoomAirTemperatureACRLimit,
															   natVentCtrl->m_para[VICUS::ZoneControlNaturalVentilation::ST_TemperatureAirMax].get_value("C"));
							NANDRAD::KeywordList::setParameter(natVentMod.m_para, "NaturalVentilationModel::para_t",
															   NANDRAD::NaturalVentilationModel::P_MinimumEnviromentAirTemperatureACRLimit,
															   natVentCtrl->m_para[VICUS::ZoneControlNaturalVentilation::ST_TemperatureOutsideMin].get_value("C"));
							NANDRAD::KeywordList::setParameter(natVentMod.m_para, "NaturalVentilationModel::para_t",
															   NANDRAD::NaturalVentilationModel::P_MinimumRoomAirTemperatureACRLimit,
															   natVentCtrl->m_para[VICUS::ZoneControlNaturalVentilation::ST_TemperatureAirMin].get_value("C"));
							NANDRAD::KeywordList::setParameter(natVentMod.m_para, "NaturalVentilationModel::para_t",
															   NANDRAD::NaturalVentilationModel::P_DeltaTemperatureACRLimit,
															   natVentCtrl->m_para[VICUS::ZoneControlNaturalVentilation::ST_TemperatureDifference].get_value("K"));
							NANDRAD::KeywordList::setParameter(natVentMod.m_para, "NaturalVentilationModel::para_t",
															   NANDRAD::NaturalVentilationModel::P_WindSpeedACRLimit,
															   natVentCtrl->m_para[VICUS::ZoneControlNaturalVentilation::ST_WindSpeedMax].get_value("m/s"));

						}
						else
							natVentMod.m_modelType = NANDRAD::NaturalVentilationModel::MT_Scheduled;
						unsigned int schedId = vent->m_idSchedule;
						const VICUS::Schedule *schedMan = VICUS::element(m_embeddedDB.m_schedules, schedId);
						if(schedMan == nullptr)
							IBK::Exception(IBK::FormatString("Air change rate modification schedule with id #%1 is not in database.")
										   .arg(schedId), FUNC_ID);
						if(!schedMan->isValid())
							IBK::Exception(IBK::FormatString("Air change rate modification schedule with id #%1 and name '%2' is not in valid.")
										   .arg(schedId).arg(schedMan->m_displayName.string()), FUNC_ID);
						VICUS::Schedule ventSched = schedMan->multiply(vent->m_para[VICUS::VentilationNatural::P_AirChangeRate].get_value("1/h"));

						addVicusScheduleToNandradProject(ventSched, "VentilationRateSchedule [1/h]", p, natVentMod.m_zoneObjectList);
					}
				}break;
				case InfAndVenti:{
					VICUS::ZoneTemplate::SubTemplateType type1 = VICUS::ZoneTemplate::ST_Infiltration;
					ztBools[counter].m_subTemplateId[type1] = idSubTempInf;
					const VICUS::Infiltration * inf = VICUS::element(m_embeddedDB.m_infiltration, idSubTempInf);
					VICUS::ZoneTemplate::SubTemplateType type2 = VICUS::ZoneTemplate::ST_VentilationNatural;
					ztBools[counter].m_subTemplateId[type2] = idSubTempVent;
					const VICUS::VentilationNatural* vent = VICUS::element(m_embeddedDB.m_ventilationNatural, idSubTempVent);
					if(inf == nullptr || vent == nullptr)
						throw IBK::Exception(IBK::FormatString("Infiltration id #%1 and/or ventilation id #%2 model is not found.")
											 .arg(idSubTempInf).arg(idSubTempVent), FUNC_ID);
					if(!inf->isValid())
						throw IBK::Exception(IBK::FormatString("Infiltration id #%1 is not valid.")
											 .arg(idSubTempInf), FUNC_ID);
					/* TODO Dirk->Andreas wie bekomm ich hier die Datenbanken rein?
						if(!vent->isValid())
							throw IBK::Exception(IBK::FormatString("Ventilation id #%1 is not valid.")
												 .arg(idSubTempVent), FUNC_ID);
						*/

					//check infiltration value
					double infVal = 0;
					switch(inf->m_airChangeType){
					case VICUS::Infiltration::AC_normal:{
						infVal = inf->m_para[VICUS::Infiltration::P_AirChangeRate].get_value("1/h");
					}break;
					case VICUS::Infiltration::AC_n50:{
						infVal = inf->m_para[VICUS::Infiltration::P_AirChangeRate].get_value("1/h");
						infVal *= inf->m_para[VICUS::Infiltration::P_ShieldingCoefficient].get_value("-");
					}break;
					case VICUS::Infiltration::NUM_AC: break;		//only for compiler
					}

					// get ventilation schedule
					// multiply const value with scheduele
					unsigned int schedId = vent->m_idSchedule;
					const VICUS::Schedule *schedMan = VICUS::element(m_embeddedDB.m_schedules, schedId);
					if(schedMan == nullptr)
						IBK::Exception(IBK::FormatString("Air change rate modification schedule with id #%1 is not in database.")
									   .arg(schedId), FUNC_ID);
					if(!schedMan->isValid())
						IBK::Exception(IBK::FormatString("Air change rate modification schedule with id %1 and name '%2' is not in valid.")
									   .arg(schedId).arg(schedMan->m_displayName.string()), FUNC_ID);
					VICUS::Schedule ventSched = schedMan->multiply(vent->m_para[VICUS::VentilationNatural::P_AirChangeRate].get_value("1/h"));

					if(isCtrl){
						natVentMod.m_modelType = NANDRAD::NaturalVentilationModel::MT_ScheduledWithBaseACR;
						NANDRAD::KeywordList::setParameter(natVentMod.m_para, "NaturalVentilationModel::para_t",
														   NANDRAD::NaturalVentilationModel::P_VentilationRate,
														   infVal);
						//all control values
						NANDRAD::KeywordList::setParameter(natVentMod.m_para, "NaturalVentilationModel::para_t",
														   NANDRAD::NaturalVentilationModel::P_MaximumEnviromentAirTemperatureACRLimit,
														   natVentCtrl->m_para[VICUS::ZoneControlNaturalVentilation::ST_TemperatureOutsideMax].get_value("C"));
						NANDRAD::KeywordList::setParameter(natVentMod.m_para, "NaturalVentilationModel::para_t",
														   NANDRAD::NaturalVentilationModel::P_MaximumRoomAirTemperatureACRLimit,
														   natVentCtrl->m_para[VICUS::ZoneControlNaturalVentilation::ST_TemperatureAirMax].get_value("C"));
						NANDRAD::KeywordList::setParameter(natVentMod.m_para, "NaturalVentilationModel::para_t",
														   NANDRAD::NaturalVentilationModel::P_MinimumEnviromentAirTemperatureACRLimit,
														   natVentCtrl->m_para[VICUS::ZoneControlNaturalVentilation::ST_TemperatureOutsideMin].get_value("C"));
						NANDRAD::KeywordList::setParameter(natVentMod.m_para, "NaturalVentilationModel::para_t",
														   NANDRAD::NaturalVentilationModel::P_MinimumRoomAirTemperatureACRLimit,
														   natVentCtrl->m_para[VICUS::ZoneControlNaturalVentilation::ST_TemperatureAirMin].get_value("C"));
						NANDRAD::KeywordList::setParameter(natVentMod.m_para, "NaturalVentilationModel::para_t",
														   NANDRAD::NaturalVentilationModel::P_DeltaTemperatureACRLimit,
														   natVentCtrl->m_para[VICUS::ZoneControlNaturalVentilation::ST_TemperatureDifference].get_value("K"));
						NANDRAD::KeywordList::setParameter(natVentMod.m_para, "NaturalVentilationModel::para_t",
														   NANDRAD::NaturalVentilationModel::P_WindSpeedACRLimit,
														   natVentCtrl->m_para[VICUS::ZoneControlNaturalVentilation::ST_WindSpeedMax].get_value("m/s"));
					}
					else{
						natVentMod.m_modelType = NANDRAD::NaturalVentilationModel::MT_Scheduled;
						if(infVal > 0)
							ventSched = ventSched.add(infVal);
					}
					addVicusScheduleToNandradProject(ventSched, "VentilationRateSchedule [1/h]", p, natVentMod.m_zoneObjectList);
				}break;
				}
				p.m_models.m_naturalVentilationModels.push_back(natVentMod);
			}
		}
		++counter;
	}
	// ############################## Zone Templates




	// database elements

	// Construction instances reference construction types
	// Construction types reference materials

	// we have constructions and materials already in the embedded database, so we can just copy them over
	for (const VICUS::Material & m : m_embeddedDB.m_materials) {
		NANDRAD::Material matdata;

		matdata.m_id = uniqueIdWithPredef2(Material, m.m_id, m_idMaps);
		matdata.m_displayName = m.m_displayName.string(IBK::MultiLanguageString::m_language, "en");

		// now transfer parameters - fortunately, they have the same keywords, what a coincidence :-)
		matdata.m_para[NANDRAD::Material::P_Density] = m.m_para[VICUS::Material::P_Density];
		matdata.m_para[NANDRAD::Material::P_HeatCapacity] = m.m_para[VICUS::Material::P_HeatCapacity];
		matdata.m_para[NANDRAD::Material::P_Conductivity] = m.m_para[VICUS::Material::P_Conductivity];

		// addConstruction to material list
		p.m_materials.push_back(matdata);
	}

	for (const VICUS::Construction & c : m_embeddedDB.m_constructions) {

		// now create a construction type
		NANDRAD::ConstructionType conType;
		conType.m_id = uniqueIdWithPredef2(Construction, c.m_id, m_idMaps);
		conType.m_displayName = c.m_displayName.string(IBK::MultiLanguageString::m_language, "en");

		for (const VICUS::MaterialLayer & ml : c.m_materialLayers) {
			NANDRAD::MaterialLayer mlayer;
			mlayer.m_matId = uniqueIdWithPredef2(Material, ml.m_idMaterial, m_idMaps);
			mlayer.m_thickness = ml.m_thickness.value;
			conType.m_materialLayers.push_back(mlayer);
		}

		// add to construction type list
		p.m_constructionTypes.push_back(conType);
	}

	for(const VICUS::WindowGlazingSystem &w : m_embeddedDB.m_windowGlazingSystems){
		if(w.m_modelType != VICUS::WindowGlazingSystem::MT_Simple){
			errorStack << tr("The window glazing system with #%1 and name '%2' is not supported by the export.")
						  .arg(w.m_id).arg(QString::fromStdString(w.m_displayName.string()));
			continue;
		}
		else{
			NANDRAD::WindowGlazingSystem winG;
			if(!w.isValid()){
				errorStack << tr("The window glazing system with #%1 and name '%2' is not valid. Export failed.")
							  .arg(w.m_id).arg(QString::fromStdString(w.m_displayName.string()));
				continue;
			}
			winG.m_displayName = w.m_displayName.string();
			winG.m_id = uniqueIdWithPredef2(Window, w.m_id, m_idMaps);
			winG.m_modelType = NANDRAD::WindowGlazingSystem::MT_Simple;
			NANDRAD::KeywordList::setParameter(winG.m_para, "WindowGlazingSystem::para_t",
											   NANDRAD::WindowGlazingSystem::P_ThermalTransmittance,
											   w.uValue());
			winG.m_splinePara[NANDRAD::WindowGlazingSystem::SP_SHGC]= w.m_splinePara[VICUS::WindowGlazingSystem::SP_SHGC];

			p.m_windowGlazingSystems.push_back(winG);
		}
	}
	// TODO Andreas, Dirk, Stephan: Transfer other database elements/generate NANDRAD data objects

}

#endif



#if 0

NANDRAD::Interface Project::generateInterface(const VICUS::ComponentInstance & ci, unsigned int bcID,
											  std::vector<IdMap> &maps,
											  unsigned int & interfaceID, bool takeASide) const
{
	// no boundary condition ID? -> no interface
	if (bcID == VICUS::INVALID_ID)
		return NANDRAD::Interface();

	const VICUS::Surface * s;
	if(takeASide)
		s = ci.m_sideASurface;
	else
		s = ci.m_sideBSurface;

	// lookup boundary condition definition in embedded database
	const VICUS::BoundaryCondition * bc = VICUS::element(m_embeddedDB.m_boundaryConditions, bcID);
	//	if (bc == nullptr)
	//		throw ConversionError(ConversionError::ET_InvalidID,
	//			tr("Component #%1 has invalid boundary condition ID reference #%2.")
	//				.arg(ci.m_componentID).arg(s->m_id));
	//	if (!bc->isValid())
	//		throw ConversionError(ConversionError::ET_NotValid,
	//			tr("Boundary condition #%1 has invalid/incomplete parameters.").arg(bc->m_id));

	// do we have a surface to a zone?
	if (s != nullptr) {
		// get the zone that this interface is connected to
		const VICUS::Object * obj = s->m_parent;
		const VICUS::Room * room = dynamic_cast<const VICUS::Room *>(obj);
		//		if (room == nullptr)
		//			throw ConversionError(ConversionError::ET_MissingParentZone,
		//				tr("Component instance #%1 references surface %2, which is not associated to a zone.")
		//					.arg(ci.m_id).arg(s->m_id));

		// generate a new interface to the zone, which always only includes heat conduction
		NANDRAD::Interface iface;
		//iface.m_id = uniqueIdWithPredef(allModelIds, interfaceID);
		iface.m_id = uniqueIdWithPredef2(Interface, interfaceID, maps, true);
		if(maps[Zone].m_vicusToNandrad.find(room->m_id) != maps[Zone].m_vicusToNandrad.end())
			iface.m_zoneId = maps[Zone].m_vicusToNandrad[room->m_id];
		else
			iface.m_zoneId = room->m_id;

		// only transfer heat conduction parameters
		iface.m_heatConduction.m_modelType = (NANDRAD::InterfaceHeatConduction::modelType_t)bc->m_heatConduction.m_modelType;
		iface.m_heatConduction.m_para[NANDRAD::InterfaceHeatConduction::P_HeatTransferCoefficient] = bc->m_heatConduction.m_para[VICUS::InterfaceHeatConduction::P_HeatTransferCoefficient];
		return iface;
	}
	else {
		// no surface? must be an interface to the outside

		// generate a new interface to the zone, which always only includes heat conduction
		NANDRAD::Interface iface;
		iface.m_id = uniqueIdWithPredef2(Interface, interfaceID, maps, true);
		iface.m_zoneId = 0; // outside zone
		iface.m_heatConduction.m_modelType = (NANDRAD::InterfaceHeatConduction::modelType_t)bc->m_heatConduction.m_modelType;
		iface.m_heatConduction.m_para[NANDRAD::InterfaceHeatConduction::P_HeatTransferCoefficient] = bc->m_heatConduction.m_para[VICUS::InterfaceHeatConduction::P_HeatTransferCoefficient];
		iface.m_solarAbsorption = bc->m_solarAbsorption;
		iface.m_longWaveEmission = bc->m_longWaveEmission;
		return iface;
	}
}


unsigned int Project::uniqueIdWithPredef2(Project::IdSpaces idSpace, unsigned int id, std::vector<Project::IdMap> &maps, bool makeNewId){

	Q_ASSERT(idSpace != NUM_IdSpaces);

	unsigned int idOriginal = id;

	IdMap &idMap = maps[idSpace];

	//check if the id has already a other reference in this id space
	if(idMap.m_vicusToNandrad.find(id) != idMap.m_vicusToNandrad.end() && !makeNewId)
		return idMap.m_vicusToNandrad[id];

	if(!makeNewId){
		if(std::find(idMap.m_ids.begin(), idMap.m_ids.end(),id) != idMap.m_ids.end())
			return id;
	}

	//find a unique id

	bool foundId = false;
	while (!foundId) {

		//check if the id exists already in a other NANDRAD model
		for(unsigned int i=0; i<NUM_IdSpaces; ++i){
			std::vector<unsigned int> &vec = maps[(IdSpaces)i].m_ids;
			for(unsigned int j=0; j<vec.size(); ++j){
				if(vec[j] == id){
					foundId = true;
					break;
				}
			}
		}
		if(foundId){
			++id;
			foundId = false;
		}
		else{
			//exit loop
			foundId = true;
		}
	}
	if(idOriginal != id)
		idMap.m_vicusToNandrad[idOriginal] = id;
	idMap.m_ids.push_back(id);

	return id;
	//if(idMap.m_vicusToNandrad.find(id) == idMap.m_vicusToNandrad.end())
	//	idMap.m_vicusToNandrad[id] = uniqueIdWithPredef(idMap.m_ids, id);
	//return idMap.m_vicusToNandrad[id];
}

#endif

} // namespace VICUS
<|MERGE_RESOLUTION|>--- conflicted
+++ resolved
@@ -1316,21 +1316,12 @@
 		drawingBoundingBox<VICUS::Drawing::Text>(*d, d->m_texts, upperValues, lowerValues);
 		drawingBoundingBox<VICUS::Drawing::LinearDimension>(*d, d->m_linearDimensions, upperValues, lowerValues);
 	}
-<<<<<<< HEAD
 
 
 	double dX = upperValues.m_x - lowerValues.m_x;
 	double dY = upperValues.m_y - lowerValues.m_y;
 	double dZ = upperValues.m_z - lowerValues.m_z;
 
-=======
-
-
-	double dX = upperValues.m_x - lowerValues.m_x;
-	double dY = upperValues.m_y - lowerValues.m_y;
-	double dZ = upperValues.m_z - lowerValues.m_z;
-
->>>>>>> 7277ae45
 	center.set( offset.m_x + (lowerValues.m_x + 0.5*dX) * xAxis.m_x + (lowerValues.m_y + 0.5*dY) * yAxis.m_x + (lowerValues.m_z + 0.5*dZ) * zAxis.m_x ,
 				offset.m_y + (lowerValues.m_x + 0.5*dX) * xAxis.m_y + (lowerValues.m_y + 0.5*dY) * yAxis.m_y + (lowerValues.m_z + 0.5*dZ) * zAxis.m_y ,
 				offset.m_z + (lowerValues.m_x + 0.5*dX) * xAxis.m_z + (lowerValues.m_y + 0.5*dY) * yAxis.m_z + (lowerValues.m_z + 0.5*dZ) * zAxis.m_z );
@@ -1694,7 +1685,6 @@
 		std::set<unsigned int> allVectorIdxs;
 		if (!def.m_vectorIdMap.m_values.empty()) {
 			for (auto it=def.m_vectorIdMap.m_values.begin(); it!=def.m_vectorIdMap.m_values.end(); ++it) {
-<<<<<<< HEAD
 
 				// We iterate over all vector ids for each object id. This is particularly necessary when the "vector ids" are actually model ids (e.g. IdealPipeRegisterModel)
 				std::vector<unsigned int> vecIds = it->second;
@@ -1710,23 +1700,6 @@
 					NANDRAD::OutputDefinition newD = d;
 					newD.m_quantity += "[" + IBK::val2string(vecId) + "]";
 
-=======
-
-				// We iterate over all vector ids for each object id. This is particularly necessary when the "vector ids" are actually model ids (e.g. IdealPipeRegisterModel)
-				std::vector<unsigned int> vecIds = it->second;
-				for (unsigned int vecId: vecIds) {
-
-					// If we have created an output with this quantity name already, dont do that again
-					// all corresponding object ids should be in the object list already
-					if (allVectorIdxs.find(vecId) != allVectorIdxs.cend())
-						continue;
-
-					allVectorIdxs.insert(vecId);
-
-					NANDRAD::OutputDefinition newD = d;
-					newD.m_quantity += "[" + IBK::val2string(vecId) + "]";
-
->>>>>>> 7277ae45
 					// now generate an object list for this output - don't mind if we get duplicate object lists
 					std::string outputListName;
 
