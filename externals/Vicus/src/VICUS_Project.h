--- conflicted
+++ resolved
@@ -131,14 +131,11 @@
 	*/
 	void writeXML(const IBK::Path & filename) const;
 
-<<<<<<< HEAD
-=======
 	/*! Writes the project file to an XML file.
 		\param filename  The full path to the project file.
 	*/
 	QString writeXMLText() const;
 
->>>>>>> 7277ae45
 	void writeDrawingXML(const IBK::Path & filename) const;
 
 	/*! Reads the placeholder section into m_placeholders map. */
@@ -296,12 +293,9 @@
 									   const IBKMK::Vector3D &xAxis = IBKMK::Vector3D(1,0,0),
 									   const IBKMK::Vector3D &yAxis = IBKMK::Vector3D(0,1,0),
 									   const IBKMK::Vector3D &zAxis = IBKMK::Vector3D(0,0,1));
-<<<<<<< HEAD
-=======
 
 	/*! Computes the maximum absolute x and y coordinates of given networks.*/
 	static void networkExtends(std::vector<const Network *> & networks, double maxX, double maxY);
->>>>>>> 7277ae45
 
 	/*! Attempts to create new surface-surface connections based on the current selection.
 		Newly created component instances are stored in vector newComponentInstances alongside
@@ -342,13 +336,8 @@
 
 	std::vector<Building>								m_buildings;	 			// XML:E
 
-<<<<<<< HEAD
-    /*! Store structural units */
-    std::vector<StructuralUnit>							m_structuralUnits;			// XML:E
-=======
 	/*! Store structural units */
 	std::vector<StructuralUnit>							m_structuralUnits;			// XML:E
->>>>>>> 7277ae45
 
 	/*! All components actually placed in the geometry.
 		This vector is outside buildings, so that two building parts can be connected with
