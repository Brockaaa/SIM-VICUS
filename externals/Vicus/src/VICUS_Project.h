--- conflicted
+++ resolved
@@ -189,11 +189,8 @@
 	void generateBuildingProjectDataNeu(NANDRAD::Project & p, QStringList & errorStack)const;
 	void generateNetworkProjectData(NANDRAD::Project & p) const;
 
-<<<<<<< HEAD
-=======
 	void generateNandradZones(std::vector<const VICUS::Room *> & zones, std::set<unsigned int> & idSet,
 							  NANDRAD::Project & p, QStringList & errorStack, std::map<unsigned int, unsigned int> &vicusToNandradIds)const;
->>>>>>> 87bc91be
 
 	// *** STATIC FUNCTIONS ***
 
@@ -244,23 +241,22 @@
 		return 999999; // just to make compiler happy, we will find an unused ID in the loop above
 	}
 
-<<<<<<< HEAD
+	/*! Function to generate unique ID (const-version). */
+	template <typename T>
+	static unsigned int uniqueId(const std::set<T>& vec) {
+		for (unsigned id=1; id<std::numeric_limits<unsigned>::max(); ++id){
+			if (std::find(vec.begin(), vec.end(), id) == vec.end())
+				return id;
+		}
+		return 999999; // just to make compiler happy, we will find an unused ID in the loop above
+	}
+	
 	/*! Function to generate unique ID and add this id to the vector. */
 	template <typename T>
 	static unsigned int uniqueIdAdd(std::vector<T>& vec) {
 		unsigned int id = uniqueId(vec);
 		vec.push_back(id);
 		return id;
-=======
-	/*! Function to generate unique ID (const-version). */
-	template <typename T>
-	static unsigned int uniqueId(const std::set<T>& vec) {
-		for (unsigned id=1; id<std::numeric_limits<unsigned>::max(); ++id){
-			if (std::find(vec.begin(), vec.end(), id) == vec.end())
-				return id;
-		}
-		return 999999; // just to make compiler happy, we will find an unused ID in the loop above
->>>>>>> 87bc91be
 	}
 
 	/*! Function to generate unique ID. First check predefined id. And the Id to the container. */
@@ -427,8 +423,6 @@
 						  const std::vector<unsigned int> &roomIds,
 						  std::string &thermoObjListName) const;
 
-<<<<<<< HEAD
-=======
 
 	/*! Create ideal heating/cooling. */
 	bool createIdealHeatingCooling(const VICUS::ZoneIdealHeatingCooling * ideal,
@@ -436,7 +430,6 @@
 								   std::vector<IdMap> &idMaps,
 								   const std::string &objListNameThermostat) const;
 
->>>>>>> 87bc91be
 private:
 
 
