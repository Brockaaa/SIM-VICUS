/*	The SIM-VICUS data model library.

	Copyright (c) 2020-today, Institut für Bauklimatik, TU Dresden, Germany

	Primary authors:
	  Andreas Nicolai  <andreas.nicolai -[at]- tu-dresden.de>
	  Dirk Weiss  <dirk.weiss -[at]- tu-dresden.de>
	  Stephan Hirth  <stephan.hirth -[at]- tu-dresden.de>
	  Hauke Hirsch  <hauke.hirsch -[at]- tu-dresden.de>

	  ... all the others from the SIM-VICUS team ... :-)

	This library is part of SIM-VICUS (https://github.com/ghorwin/SIM-VICUS)

	This library is free software: you can redistribute it and/or modify
	it under the terms of the GNU General Public License as published by
	the Free Software Foundation, either version 3 of the License, or
	(at your option) any later version.

	This library is distributed in the hope that it will be useful,
	but WITHOUT ANY WARRANTY; without even the implied warranty of
	MERCHANTABILITY or FITNESS FOR A PARTICULAR PURPOSE.  See the
	GNU General Public License for more details.
*/

#ifndef VICUS_MaterialLayerH
#define VICUS_MaterialLayerH

#include "VICUS_CodeGenMacros.h"
#include "VICUS_Constants.h"
#include "VICUS_Database.h"
#include "VICUS_Material.h"

#include <QString>

#include <vector>

#include <IBK_Flag.h>
#include <IBK_Parameter.h>
#include <IBK_IntPara.h>

namespace VICUS {

/*! Stores data for a single material layer in a construction. */
class MaterialLayer {
public:

	/*! Basic parameters. */
	enum para_t {
		//thermal paramters
		/*! Dry density of the material. */
		P_Thickness,			// Keyword: Thickness				[m]	'Thickness of the material layer.'
		/*! Specific heat capacity of the material. */
		P_LifeTime,				// Keyword: Lifetime				[a]	'Lifetime of the material layer.'

		NUM_P
	};

	// *** PUBLIC MEMBER FUNCTIONS ***

	/*! Default c'tor. */
	MaterialLayer() {}

	/*! Simple Constructor with thickness in [m] and material id. */
	MaterialLayer(double thickness, unsigned int id):
		m_idMaterial(id)
	{
		m_para[P_Thickness].set("Thickness", thickness, IBK::Unit("m"));
<<<<<<< HEAD
		m_para[P_LifeTime] .set("LifeTime", 50, IBK::Unit("a")); // We take 50 years as standard
=======
		m_para[P_LifeTime].set("Lifetime", 50, IBK::Unit("a")); // We take 50 years as standard
>>>>>>> 881bab76
	}

	/*! Simple Constructor with thickness and material id. */
	MaterialLayer(IBK::Parameter thickness, unsigned int id):
		m_idMaterial(id)
	{
		m_para[P_Thickness] = thickness;
<<<<<<< HEAD
		m_para[P_LifeTime].set("LifeTime", 50, IBK::Unit("a")); // We take 50 years as standard
	}

=======
		m_para[P_LifeTime].set("Lifetime", 50, IBK::Unit("a")); // We take 50 years as standard
	}


>>>>>>> 881bab76
	VICUS_READWRITE

	/*! Checks if all referenced materials exist and if their parameters are valid. */
	bool isValid(const VICUS::Database<VICUS::Material> & materials) const;

	/*! Inequality operator. */
	bool operator!=(const MaterialLayer & other) const {
		return (m_idMaterial != other.m_idMaterial ||
				m_para[P_LifeTime] != other.m_para[P_LifeTime] ||
				m_para[P_Thickness] != other.m_para[P_Thickness] ||
				m_cost != other.m_cost);
	}
	/*! Equality operator. */
	bool operator==(const MaterialLayer & other) const { return !operator!=(other); }

	// *** PUBLIC MEMBER VARIABLES ***

	/*! Unique ID of material. */
	unsigned int					m_idMaterial = INVALID_ID;	// XML:A:required

	/*! IBK::Parameter. */
	IBK::Parameter					m_para[NUM_P];				// XML:E:required

	/*! Cost of the material layer in Euro Cent. */
	IBK::IntPara					m_cost;						// XML:E

	/*! Holds error string in order to give users a tooltip in db dialog. */
	mutable std::string				m_errorMsg;

};

} // namespace VICUS


#endif // VICUS_MaterialLayerH
<|MERGE_RESOLUTION|>--- conflicted
+++ resolved
@@ -66,11 +66,7 @@
 		m_idMaterial(id)
 	{
 		m_para[P_Thickness].set("Thickness", thickness, IBK::Unit("m"));
-<<<<<<< HEAD
-		m_para[P_LifeTime] .set("LifeTime", 50, IBK::Unit("a")); // We take 50 years as standard
-=======
 		m_para[P_LifeTime].set("Lifetime", 50, IBK::Unit("a")); // We take 50 years as standard
->>>>>>> 881bab76
 	}
 
 	/*! Simple Constructor with thickness and material id. */
@@ -78,16 +74,10 @@
 		m_idMaterial(id)
 	{
 		m_para[P_Thickness] = thickness;
-<<<<<<< HEAD
-		m_para[P_LifeTime].set("LifeTime", 50, IBK::Unit("a")); // We take 50 years as standard
-	}
-
-=======
 		m_para[P_LifeTime].set("Lifetime", 50, IBK::Unit("a")); // We take 50 years as standard
 	}
 
 
->>>>>>> 881bab76
 	VICUS_READWRITE
 
 	/*! Checks if all referenced materials exist and if their parameters are valid. */
@@ -122,4 +112,4 @@
 } // namespace VICUS
 
 
-#endif // VICUS_MaterialLayerH
+#endif // VICUS_MaterialLayerH