#ifndef VICUS_DRAWING_H
#define VICUS_DRAWING_H

#include "tinyxml.h"

#include <IBKMK_Vector2D.h>
#include <IBKMK_Vector3D.h>
#include <IBK_Line.h>

#include "VICUS_PlaneGeometry.h"
#include "VICUS_RotationMatrix.h"
#include "VICUS_CodeGenMacros.h"
#include "VICUS_Object.h"
#include "VICUS_DrawingLayer.h"

#include <QQuaternion>
#include <QMatrix4x4>
#include <QColor>
#include <QDebug>
#include <QTransform>


namespace VICUS {

/*!
	Drawing class is data structure for all primitive drawing objects
	such as Layer, Lines, Circles, ... .
 */
class Drawing : public Object {

public:

	/*! Type-info string. */
	const char * typeinfo() const override {
		return "Drawing";
	}

	// *** PUBLIC MEMBER FUNCTIONS ***

	Drawing();

	//VICUS_COMPARE_WITH_ID

	void updateParents() {
		m_children.clear();
		for (DrawingLayer & dl : m_drawingLayers) {
			m_children.push_back(&dl);
			dl.m_parent = dynamic_cast<VICUS::Object *>(this);
		}
		updatePointer();
	}

	/*! Insert structure for Blocks */
	struct Block {

		TiXmlElement * writeXML(TiXmlElement * element) const;
		void readXML(const TiXmlElement * element);

		/*! ID of Block. */
		unsigned int	m_id;
		/*! Name of Block. */
		QString			m_name;
		/*! Block color. */
		QColor			m_color = QColor();
		/*! Line weight. */
		int				m_lineWeight;
		/*! Base point */
		IBKMK::Vector2D	m_basePoint;
	};

	/*! Insert structure for blocks. */
	struct Insert {

		TiXmlElement * writeXML(TiXmlElement * element) const;
		void readXML(const TiXmlElement * element);

		unsigned int			m_id;					// unsigned int
		QString					m_currentBlockName;		// name of block
		QString					m_parentBlockName;		// name of block

		/* Block Entities that belongs to name. */
		Block					*m_currentBlock = nullptr;
		Block					*m_parentBlock = nullptr;

		double					m_xScale = 1.0;			// scale-factor in x direction
		double					m_yScale = 1.0;			// scale-factor in y direction
		double					m_zScale = 1.0;			// scale-factor in z direction

		double					m_angle = 0.0;			// angle of rotation

		IBKMK::Vector2D			m_insertionPoint;		// insertion point
	};

	/* Abstract class for all directly drawable dxf entities */
	struct AbstractDrawingObject {
		/*! Standard C'tor. */
		AbstractDrawingObject() = default;

		/*! D'tor. */
		virtual ~AbstractDrawingObject() {}

		virtual void readXML(const TiXmlElement * element) = 0;
		virtual TiXmlElement * writeXML(TiXmlElement * parent) const = 0;

		/*! Function to update points, needed for easier
			handling of objects in scene3D to construct 3D
			Objects and for picking operations.

			Point will be recalculated when m_dirty is true;
		*/
		virtual const std::vector<IBKMK::Vector2D>& points2D() const = 0 ;
		virtual const std::vector<VICUS::PlaneGeometry>& planeGeometries() const = 0;

		/* used to get correct color of entity */
		const QColor &color() const;
		/* used to get correct lineWeight of entity */
		double lineWeight() const;
		/*! Indicates when triangulation has to be redone. */
		void updateGeometry() {
			m_dirtyTriangulation = true;
		}

		/*! Get parent drawing where object is included. */
		const Drawing *drawing() const {
			Q_ASSERT(m_parentLayer != nullptr);
			const VICUS::Drawing *drawing = dynamic_cast<const VICUS::Drawing *>(m_parentLayer->m_parent);
			Q_ASSERT(drawing != nullptr);
			// Return pointer to drawing
			return drawing;
		}

		/*! name of Entity */
		QString										m_layerName;
		/*! Layer of Entity */
		const DrawingLayer							*m_parentLayer = nullptr;
		/*! Color of Entity if defined, use getter color() instead */
		QColor										m_color = QColor();
		/*! Line weight of Entity, use getter lineWeight() instead */
		double										m_lineWeight = 0;
		/* integer to create a drawing hierarchy in a dxf file to avoid overlapping of entities */
		unsigned int								m_zPosition;
		/*! Name of block. */
		QString										m_blockName;
		/* Block Entity belongs to, if nullptr, no block is used */
		Block										*m_block = nullptr;
		/*! ID of object. */
		unsigned int								m_id;
		/*! Transformation matrix. */
		QMatrix4x4									m_trans = QMatrix4x4();

	protected:
		/*! Flag to indictate recalculation of points. */
		mutable bool								m_dirtyPoints = true;
		/*! Flag to indictate recalculation triangulation. */
		mutable bool								m_dirtyTriangulation = true;
		/*! Points of objects. */
		mutable std::vector<IBKMK::Vector2D>		m_pickPoints;
		/*! Plane Geometries with all triangulated data.
		*/
		mutable std::vector<VICUS::PlaneGeometry>	m_planeGeometries;
	};


	/*! Struct that holds all data for Dimension styling.
		For now all the basic implementation is just done.
	*/
	struct DimStyle {
		/*!
			https://ezdxf.readthedocs.io/en/stable/tutorials/linear_dimension.html
		*/

		TiXmlElement * writeXML(TiXmlElement * element) const;
		void readXML(const TiXmlElement * element);

		/*! Name of Dim style. */
		QString				m_name;

		/*! ID of object. */
		unsigned int		m_id;

		/*! Fixed length of extension line. */
		bool				m_fixedExtensionLength = false;

		/*! Extension line length. */
		double				m_extensionLineLength = 0.0;

		/*! Point 2 of Line. */
		double				m_textHeight = 0.0;

		/*! Distance between measure line and uper point of
			extension line */
		double				m_upperLineDistance = 0.0;

		/*!	Distance between extension line lower point and object. */
		double				m_extensionLineLowerDistance = 0.0;
	};


	/*! Stores attributes of line */
	struct Point : public AbstractDrawingObject {

		TiXmlElement * writeXML(TiXmlElement * element) const override;
		void readXML(const TiXmlElement * element) override;

		/*! Calculate points. */
		const std::vector<IBKMK::Vector2D>& points2D() const override;
		/*! Calculate Plane geometries if m_dirtyTriangulation is true and/or returns them.
			Drawing is only needed when m_dirtyTriangulation is true
		*/
		const std::vector<VICUS::PlaneGeometry>& planeGeometries() const override;

		/*! Point coordinate */
		IBKMK::Vector2D					m_point;

	};

	/*! Stores attributes of line */
	struct Line : public AbstractDrawingObject {

		TiXmlElement * writeXML(TiXmlElement * element) const override;
		void readXML(const TiXmlElement * element) override;

		/*! Calculate points. */
		const std::vector<IBKMK::Vector2D>& points2D() const override;
		/*! Calculate Plane geometries if m_dirtyTriangulation is true and/or returns them.
			Drawing is only needed when m_dirtyTriangulation is true
		*/
		const std::vector<VICUS::PlaneGeometry>& planeGeometries() const override;

		/*! Point coordinate */
		IBKMK::Vector2D					m_point1;
		/*! Point coordinate */
		IBKMK::Vector2D					m_point2;
	};

	/*! Stores both LW and normal polyline */
	struct PolyLine : public AbstractDrawingObject {

		TiXmlElement * writeXML(TiXmlElement * element) const override;
		void readXML(const TiXmlElement * element) override;

		/*! Calculate points. */
		const std::vector<IBKMK::Vector2D>& points2D() const override;
		/*! Calculate Plane geometries if m_dirtyTriangulation is true and/or returns them.
			Drawing is only needed when m_dirtyTriangulation is true
		*/
		const std::vector<VICUS::PlaneGeometry>& planeGeometries() const override;

		/*! polyline coordinates */
		std::vector<IBKMK::Vector2D>    m_polyline;
		/*! When end point is connected to start */
		bool							m_endConnected = false;
	};

	/* Stores attributes of circle */
	struct Circle : public AbstractDrawingObject {

		TiXmlElement * writeXML(TiXmlElement * element) const override;
		void readXML(const TiXmlElement * element) override;
		/*! Calculate points. */
		const std::vector<IBKMK::Vector2D> &points2D() const override;
		/*! Calculate Plane geometries if m_dirtyTriangulation is true and/or returns them.
			Drawing is only needed when m_dirtyTriangulation is true
		*/
		const std::vector<VICUS::PlaneGeometry>& planeGeometries() const override;

		/*! Circle center */
		IBKMK::Vector2D					m_center;
		/*! Circle radius */
		double							m_radius;
	};

	/* Stores attributes of ellipse */
	struct Ellipse : public AbstractDrawingObject {

		TiXmlElement * writeXML(TiXmlElement * element) const override;
		void readXML(const TiXmlElement * element) override;

		const std::vector<IBKMK::Vector2D> &points2D() const override;
		/*! Calculate Plane geometries if m_dirtyTriangulation is true and/or returns them.
			Drawing is only needed when m_dirtyTriangulation is true
		*/
		const std::vector<VICUS::PlaneGeometry>& planeGeometries() const override;


		/*! Ellipse center */
		IBKMK::Vector2D			m_center;
		/*! Ellipse major axis */
		IBKMK::Vector2D			m_majorAxis;
		/*! Ellipse minor axis as ratio of majorAxis*/
		double					m_ratio;
		/*! Ellipse start angle */
		double					m_startAngle;
		/*! Ellipse end angle */
		double					m_endAngle;
	};

	/* Stores attributes of arc */
	struct Arc : public AbstractDrawingObject {

		TiXmlElement * writeXML(TiXmlElement * element) const override;
		void readXML(const TiXmlElement * element) override;

		const std::vector<IBKMK::Vector2D> &points2D() const override;
		/*! Calculate Plane geometries if m_dirtyTriangulation is true and/or returns them.
			Drawing is only needed when m_dirtyTriangulation is true
		*/
		const std::vector<VICUS::PlaneGeometry>& planeGeometries() const override;


		/*! Arc center */
		IBKMK::Vector2D			m_center;
		/*! Arc radius */
		double					m_radius;
		/*! Arc start angle */
		double					m_startAngle;
		/*! Arc end angle */
		double					m_endAngle;
	};

	/* Stores attributes of solid, dummy struct */
	struct Solid : public AbstractDrawingObject {

		TiXmlElement * writeXML(TiXmlElement * element) const override;
		void readXML(const TiXmlElement * element) override;

		const std::vector<IBKMK::Vector2D> &points2D() const override;
		/*! Calculate Plane geometries if m_dirtyTriangulation is true and/or returns them.
			Drawing is only needed when m_dirtyTriangulation is true
		*/
		const std::vector<VICUS::PlaneGeometry>& planeGeometries() const override;

		/*! Point 1 */
		IBKMK::Vector2D			m_point1;
		/*! Point 2 */
		IBKMK::Vector2D			m_point2;
		/*! Point 3 */
		IBKMK::Vector2D			m_point3;
		/*! Point 4 */
		IBKMK::Vector2D			m_point4;
	};

	/* Stores attributes of text, dummy struct */
	struct Text : public AbstractDrawingObject {

		TiXmlElement * writeXML(TiXmlElement * element) const override;
		void readXML(const TiXmlElement * element) override;

		const std::vector<IBKMK::Vector2D> &points2D() const override;
		/*! Calculate Plane geometries if m_dirtyTriangulation is true and/or returns them.
			Drawing is only needed when m_dirtyTriangulation is true
		*/
		const std::vector<VICUS::PlaneGeometry>& planeGeometries() const override;


		/*! Base point. */
		IBKMK::Vector2D		m_basePoint;
		/*! Height. */
		double				m_rotationAngle = 0;
		/*! Height. */
		double				m_height = 10;
		/*! Alignment. */
		Qt::Alignment		m_alignment;
		/*! Text */
		QString				m_text;
	};

	/* Stores attributes of text, dummy struct */
	struct LinearDimension : public AbstractDrawingObject {

		TiXmlElement * writeXML(TiXmlElement * element) const override;
		void readXML(const TiXmlElement * element) override;

		const std::vector<IBKMK::Vector2D> &points2D() const override;
		/*! Calculate Plane geometries if m_dirtyTriangulation is true and/or returns them.
			Drawing is only needed when m_dirtyTriangulation is true
		*/
		const std::vector<VICUS::PlaneGeometry>& planeGeometries() const override;


		/*! Base point. */
		IBKMK::Vector2D				m_dimensionPoint;

		/*! Base point. */
		mutable IBKMK::Vector2D		m_leftPoint;

		/*! Base point. */
		mutable IBKMK::Vector2D		m_rightPoint;

		/*! Point 1 of Line. */
		IBKMK::Vector2D				m_point1;

		/*! Point 2 of Line. */
		IBKMK::Vector2D				m_point2;

		/*! Point 2 of Line. */
		IBKMK::Vector2D				m_textPoint;

		/*! Angle of rotation. */
<<<<<<< HEAD
		double						m_angle;
=======
		double				m_angle = 0.0;
>>>>>>> af6e9e48

		/*! Name of Dim style. */
		QString						m_styleName;

		/*! Pointer to style object. Updated in
			updatePointers();
		*/
		DimStyle					*m_style = nullptr;
	};


	// *** PUBLIC MEMBER FUNCTIONS ***
	VICUS_READWRITE

	/*! Returns the drawing object based on the ID. */
	const AbstractDrawingObject* objectByID(unsigned int id) const;

	/*! used to assign the correct layer to an entity */
	void updatePointer();

	/*! Updates all planes, when transformation operations are applied.
		MIND: Always call this function, when the drawing transformation
		(translation, rotation) were changed, since the triangulation is
		redone.
	*/
	void updatePlaneGeometries();

	/*! Generates all inserting geometries. */
	void generateInsertGeometries(unsigned int &nextId);

	/*! Returns 3D Pick points of drawing. */
	const std::map<unsigned int, std::vector<IBKMK::Vector3D>> &pickPoints() const;

	/*! Generates 3D Points from 2D points by applying transformation from drawing. */
	const std::vector<IBKMK::Vector3D> points3D(const std::vector<IBKMK::Vector2D> &verts, unsigned int zPosition, const QMatrix4x4 &trans = QMatrix4x4()) const;

	/*! Returns the normal vector of the drawing. */
	const IBKMK::Vector3D normal() const;

	/*! Returns the normal vector of the drawing. */
	const IBKMK::Vector3D localX() const;

	/*! Returns the normal vector of the drawing. */
	const IBKMK::Vector3D localY() const;

	// *** PUBLIC MEMBER VARIABLES ***

	//:inherited	unsigned int		m_id = INVALID_ID;					// XML:A:required
	//:inherited	QString				m_displayName;						// XML:A
	//:inherited	bool				m_visible = true;					// XML:A

	/*! point of origin */
	IBKMK::Vector3D															m_origin			= IBKMK::Vector3D(0,0,0);						// XML:E
	/*! rotation matrix */
	RotationMatrix															m_rotationMatrix	= RotationMatrix(QQuaternion(1.0,0.0,0.0,0.0)); // XML:E
	/*! scale factor */
	double																	m_scalingFactor		= 1.0;											// XML:E

	/*! list of blocks, dummy implementation */
	std::vector<Block>														m_blocks;			// XML:E
	/*! list of layers */
	std::vector<DrawingLayer>												m_drawingLayers;	// XML:E
	/*! list of points */
	std::vector<Point>														m_points;			// XML:E
	/*! list of lines */
	std::vector<Line>														m_lines;			// XML:E
	/*! list of polylines */
	std::vector<PolyLine>													m_polylines;		// XML:E
	/*! list of circles */
	std::vector<Circle>														m_circles;			// XML:E
	/*! list of ellipses */
	std::vector<Ellipse>													m_ellipses;			// XML:E
	/*! list of arcs */
	std::vector<Arc>														m_arcs;				// XML:E
	/*! list of solids, dummy implementation */
	std::vector<Solid>														m_solids;			// XML:E
	/*! list of texts */
	std::vector<Text>														m_texts;			// XML:E
	/*! list of texts */
	std::vector<LinearDimension>											m_linearDimensions;	// XML:E
	/*! list of Dim Styles */
	std::vector<DimStyle>													m_dimensionStyles;	// XML:E
	/*! list of inserts. */
	std::vector<Insert>														m_inserts;

	/*! Counter of entities, used to create a drawing hierarchy
		in a dxf file to avoid overlapping of entities */
	unsigned int															m_zCounter = 0;	// XML:E

	/*! Is the default color when no other color was specified */
	QColor																	m_defaultColor = QColor(); // XML:E

private:
	/*! Helper function to assign the correct layer to an entity */
	DrawingLayer *findLayerPointer(const QString &layername);

	/*! Helper function to assign the correct block to an entity */
	Block* findBlockPointer(const QString &name);

	/*! Transforms all inserts. */
	void transformInsert(QMatrix4x4 &trans, const VICUS::Drawing::Insert &insert, unsigned int &nextId);

	/*! Function to generate plane geometries from a line. */
	bool generatePlaneFromLine(const IBKMK::Vector3D &startPoint, const IBKMK::Vector3D &endPoint,
							   double width, VICUS::PlaneGeometry &plane,
							   const QMatrix4x4 &trans) const;

	/*! Function to generate plane geometries from a polyline. */
	bool generatePlanesFromPolyline(const std::vector<IBKMK::Vector3D> & polyline,
									bool connectEndStart, double width, std::vector<PlaneGeometry> &planes,
									const QMatrix4x4 &trans) const;

	/*! Function to generate plane geometries from text. Heavy operation. Text is polygonised by QPainterPath with font-size 1
		in order to get a rough letter and less polygons. Some dxfs contain a lot of text and so we would end in having too many
		polygons.
	*/
	void generatePlanesFromText(const std::string &text, double textSize, Qt::Alignment alignment, const double &rotationAngle,
								const IBKMK::Vector2D &basePoint, double zPositon,
								std::vector<VICUS::PlaneGeometry> &planeGeometries,
								const QMatrix4x4 &trans) const;


	/*! Cached unique-ID -> object ptr map. Greatly speeds up objectByID() and any other lookup functions.
		This map is updated in updatePointers().
	*/
	std::map<unsigned int, VICUS::Drawing::AbstractDrawingObject*>	m_objectPtr;

	/*! Cached pick points of drawing.
		\param Key is ID of drawing object, to get better referencing in picking.
		\param Value is vector with 3D pick points
	*/
	mutable std::map<unsigned int, std::vector<IBKMK::Vector3D>>	m_pickPoints;

	/*! Mark if pick points have to be recalculated. */
	mutable bool													m_dirtyPickPoints = true;

};

} // namespace VICUS



#endif // VICUS_DRAWING_H<|MERGE_RESOLUTION|>--- conflicted
+++ resolved
@@ -1,20 +1,18 @@
 #ifndef VICUS_DRAWING_H
 #define VICUS_DRAWING_H
 
+#include "VICUS_PlaneGeometry.h"
 #include "tinyxml.h"
-
 #include <IBKMK_Vector2D.h>
 #include <IBKMK_Vector3D.h>
 #include <IBK_Line.h>
 
-#include "VICUS_PlaneGeometry.h"
-#include "VICUS_RotationMatrix.h"
-#include "VICUS_CodeGenMacros.h"
-#include "VICUS_Object.h"
-#include "VICUS_DrawingLayer.h"
+#include <VICUS_RotationMatrix.h>
+#include <VICUS_CodeGenMacros.h>
+#include <VICUS_Object.h>
+#include <VICUS_DrawingLayer.h>
 
 #include <QQuaternion>
-#include <QMatrix4x4>
 #include <QColor>
 #include <QDebug>
 #include <QTransform>
@@ -50,47 +48,6 @@
 		updatePointer();
 	}
 
-	/*! Insert structure for Blocks */
-	struct Block {
-
-		TiXmlElement * writeXML(TiXmlElement * element) const;
-		void readXML(const TiXmlElement * element);
-
-		/*! ID of Block. */
-		unsigned int	m_id;
-		/*! Name of Block. */
-		QString			m_name;
-		/*! Block color. */
-		QColor			m_color = QColor();
-		/*! Line weight. */
-		int				m_lineWeight;
-		/*! Base point */
-		IBKMK::Vector2D	m_basePoint;
-	};
-
-	/*! Insert structure for blocks. */
-	struct Insert {
-
-		TiXmlElement * writeXML(TiXmlElement * element) const;
-		void readXML(const TiXmlElement * element);
-
-		unsigned int			m_id;					// unsigned int
-		QString					m_currentBlockName;		// name of block
-		QString					m_parentBlockName;		// name of block
-
-		/* Block Entities that belongs to name. */
-		Block					*m_currentBlock = nullptr;
-		Block					*m_parentBlock = nullptr;
-
-		double					m_xScale = 1.0;			// scale-factor in x direction
-		double					m_yScale = 1.0;			// scale-factor in y direction
-		double					m_zScale = 1.0;			// scale-factor in z direction
-
-		double					m_angle = 0.0;			// angle of rotation
-
-		IBKMK::Vector2D			m_insertionPoint;		// insertion point
-	};
-
 	/* Abstract class for all directly drawable dxf entities */
 	struct AbstractDrawingObject {
 		/*! Standard C'tor. */
@@ -108,25 +65,16 @@
 
 			Point will be recalculated when m_dirty is true;
 		*/
-		virtual const std::vector<IBKMK::Vector2D>& points2D() const = 0 ;
-		virtual const std::vector<VICUS::PlaneGeometry>& planeGeometries() const = 0;
+		virtual const std::vector<IBKMK::Vector2D>& points() const = 0 ;
+		virtual const std::vector<VICUS::PlaneGeometry>& planeGeometries(const VICUS::Drawing &drawing) const = 0;
 
 		/* used to get correct color of entity */
 		const QColor &color() const;
 		/* used to get correct lineWeight of entity */
 		double lineWeight() const;
-		/*! Indicates when triangulation has to be redone. */
+
 		void updateGeometry() {
 			m_dirtyTriangulation = true;
-		}
-
-		/*! Get parent drawing where object is included. */
-		const Drawing *drawing() const {
-			Q_ASSERT(m_parentLayer != nullptr);
-			const VICUS::Drawing *drawing = dynamic_cast<const VICUS::Drawing *>(m_parentLayer->m_parent);
-			Q_ASSERT(drawing != nullptr);
-			// Return pointer to drawing
-			return drawing;
 		}
 
 		/*! name of Entity */
@@ -139,14 +87,10 @@
 		double										m_lineWeight = 0;
 		/* integer to create a drawing hierarchy in a dxf file to avoid overlapping of entities */
 		unsigned int								m_zPosition;
-		/*! Name of block. */
-		QString										m_blockName;
 		/* Block Entity belongs to, if nullptr, no block is used */
-		Block										*m_block = nullptr;
+		DrawingLayer::Block							*m_block = nullptr;
 		/*! ID of object. */
 		unsigned int								m_id;
-		/*! Transformation matrix. */
-		QMatrix4x4									m_trans = QMatrix4x4();
 
 	protected:
 		/*! Flag to indictate recalculation of points. */
@@ -161,9 +105,6 @@
 	};
 
 
-	/*! Struct that holds all data for Dimension styling.
-		For now all the basic implementation is just done.
-	*/
 	struct DimStyle {
 		/*!
 			https://ezdxf.readthedocs.io/en/stable/tutorials/linear_dimension.html
@@ -203,11 +144,12 @@
 		void readXML(const TiXmlElement * element) override;
 
 		/*! Calculate points. */
-		const std::vector<IBKMK::Vector2D>& points2D() const override;
-		/*! Calculate Plane geometries if m_dirtyTriangulation is true and/or returns them.
-			Drawing is only needed when m_dirtyTriangulation is true
-		*/
-		const std::vector<VICUS::PlaneGeometry>& planeGeometries() const override;
+		const std::vector<IBKMK::Vector2D>& points() const override;
+		/*! Calculate Plane geometries if m_dirtyTriangulation is true and/or returns them.
+			Drawing is only needed when m_dirtyTriangulation is true
+		*/
+		const std::vector<VICUS::PlaneGeometry>& planeGeometries(const VICUS::Drawing &drawing) const override;
+
 
 		/*! Point coordinate */
 		IBKMK::Vector2D					m_point;
@@ -221,11 +163,11 @@
 		void readXML(const TiXmlElement * element) override;
 
 		/*! Calculate points. */
-		const std::vector<IBKMK::Vector2D>& points2D() const override;
-		/*! Calculate Plane geometries if m_dirtyTriangulation is true and/or returns them.
-			Drawing is only needed when m_dirtyTriangulation is true
-		*/
-		const std::vector<VICUS::PlaneGeometry>& planeGeometries() const override;
+		const std::vector<IBKMK::Vector2D>& points() const override;
+		/*! Calculate Plane geometries if m_dirtyTriangulation is true and/or returns them.
+			Drawing is only needed when m_dirtyTriangulation is true
+		*/
+		const std::vector<VICUS::PlaneGeometry>& planeGeometries(const VICUS::Drawing &drawing) const override;
 
 		/*! Point coordinate */
 		IBKMK::Vector2D					m_point1;
@@ -240,11 +182,11 @@
 		void readXML(const TiXmlElement * element) override;
 
 		/*! Calculate points. */
-		const std::vector<IBKMK::Vector2D>& points2D() const override;
-		/*! Calculate Plane geometries if m_dirtyTriangulation is true and/or returns them.
-			Drawing is only needed when m_dirtyTriangulation is true
-		*/
-		const std::vector<VICUS::PlaneGeometry>& planeGeometries() const override;
+		const std::vector<IBKMK::Vector2D>& points() const override;
+		/*! Calculate Plane geometries if m_dirtyTriangulation is true and/or returns them.
+			Drawing is only needed when m_dirtyTriangulation is true
+		*/
+		const std::vector<VICUS::PlaneGeometry>& planeGeometries(const VICUS::Drawing &drawing) const override;
 
 		/*! polyline coordinates */
 		std::vector<IBKMK::Vector2D>    m_polyline;
@@ -258,11 +200,11 @@
 		TiXmlElement * writeXML(TiXmlElement * element) const override;
 		void readXML(const TiXmlElement * element) override;
 		/*! Calculate points. */
-		const std::vector<IBKMK::Vector2D> &points2D() const override;
-		/*! Calculate Plane geometries if m_dirtyTriangulation is true and/or returns them.
-			Drawing is only needed when m_dirtyTriangulation is true
-		*/
-		const std::vector<VICUS::PlaneGeometry>& planeGeometries() const override;
+		const std::vector<IBKMK::Vector2D> &points() const override;
+		/*! Calculate Plane geometries if m_dirtyTriangulation is true and/or returns them.
+			Drawing is only needed when m_dirtyTriangulation is true
+		*/
+		const std::vector<VICUS::PlaneGeometry>& planeGeometries(const VICUS::Drawing &drawing) const override;
 
 		/*! Circle center */
 		IBKMK::Vector2D					m_center;
@@ -276,11 +218,11 @@
 		TiXmlElement * writeXML(TiXmlElement * element) const override;
 		void readXML(const TiXmlElement * element) override;
 
-		const std::vector<IBKMK::Vector2D> &points2D() const override;
-		/*! Calculate Plane geometries if m_dirtyTriangulation is true and/or returns them.
-			Drawing is only needed when m_dirtyTriangulation is true
-		*/
-		const std::vector<VICUS::PlaneGeometry>& planeGeometries() const override;
+		const std::vector<IBKMK::Vector2D> &points() const override;
+		/*! Calculate Plane geometries if m_dirtyTriangulation is true and/or returns them.
+			Drawing is only needed when m_dirtyTriangulation is true
+		*/
+		const std::vector<VICUS::PlaneGeometry>& planeGeometries(const VICUS::Drawing &drawing) const override;
 
 
 		/*! Ellipse center */
@@ -301,11 +243,11 @@
 		TiXmlElement * writeXML(TiXmlElement * element) const override;
 		void readXML(const TiXmlElement * element) override;
 
-		const std::vector<IBKMK::Vector2D> &points2D() const override;
-		/*! Calculate Plane geometries if m_dirtyTriangulation is true and/or returns them.
-			Drawing is only needed when m_dirtyTriangulation is true
-		*/
-		const std::vector<VICUS::PlaneGeometry>& planeGeometries() const override;
+		const std::vector<IBKMK::Vector2D> &points() const override;
+		/*! Calculate Plane geometries if m_dirtyTriangulation is true and/or returns them.
+			Drawing is only needed when m_dirtyTriangulation is true
+		*/
+		const std::vector<VICUS::PlaneGeometry>& planeGeometries(const VICUS::Drawing &drawing) const override;
 
 
 		/*! Arc center */
@@ -324,11 +266,12 @@
 		TiXmlElement * writeXML(TiXmlElement * element) const override;
 		void readXML(const TiXmlElement * element) override;
 
-		const std::vector<IBKMK::Vector2D> &points2D() const override;
-		/*! Calculate Plane geometries if m_dirtyTriangulation is true and/or returns them.
-			Drawing is only needed when m_dirtyTriangulation is true
-		*/
-		const std::vector<VICUS::PlaneGeometry>& planeGeometries() const override;
+		const std::vector<IBKMK::Vector2D> &points() const override;
+		/*! Calculate Plane geometries if m_dirtyTriangulation is true and/or returns them.
+			Drawing is only needed when m_dirtyTriangulation is true
+		*/
+		const std::vector<VICUS::PlaneGeometry>& planeGeometries(const VICUS::Drawing &drawing) const override;
+
 
 		/*! Point 1 */
 		IBKMK::Vector2D			m_point1;
@@ -346,11 +289,11 @@
 		TiXmlElement * writeXML(TiXmlElement * element) const override;
 		void readXML(const TiXmlElement * element) override;
 
-		const std::vector<IBKMK::Vector2D> &points2D() const override;
-		/*! Calculate Plane geometries if m_dirtyTriangulation is true and/or returns them.
-			Drawing is only needed when m_dirtyTriangulation is true
-		*/
-		const std::vector<VICUS::PlaneGeometry>& planeGeometries() const override;
+		const std::vector<IBKMK::Vector2D> &points() const override;
+		/*! Calculate Plane geometries if m_dirtyTriangulation is true and/or returns them.
+			Drawing is only needed when m_dirtyTriangulation is true
+		*/
+		const std::vector<VICUS::PlaneGeometry>& planeGeometries(const VICUS::Drawing &drawing) const override;
 
 
 		/*! Base point. */
@@ -371,15 +314,15 @@
 		TiXmlElement * writeXML(TiXmlElement * element) const override;
 		void readXML(const TiXmlElement * element) override;
 
-		const std::vector<IBKMK::Vector2D> &points2D() const override;
-		/*! Calculate Plane geometries if m_dirtyTriangulation is true and/or returns them.
-			Drawing is only needed when m_dirtyTriangulation is true
-		*/
-		const std::vector<VICUS::PlaneGeometry>& planeGeometries() const override;
+		const std::vector<IBKMK::Vector2D> &points() const override;
+		/*! Calculate Plane geometries if m_dirtyTriangulation is true and/or returns them.
+			Drawing is only needed when m_dirtyTriangulation is true
+		*/
+		const std::vector<VICUS::PlaneGeometry>& planeGeometries(const VICUS::Drawing &drawing) const override;
 
 
 		/*! Base point. */
-		IBKMK::Vector2D				m_dimensionPoint;
+		IBKMK::Vector2D		m_dimensionPoint;
 
 		/*! Base point. */
 		mutable IBKMK::Vector2D		m_leftPoint;
@@ -388,28 +331,24 @@
 		mutable IBKMK::Vector2D		m_rightPoint;
 
 		/*! Point 1 of Line. */
-		IBKMK::Vector2D				m_point1;
+		IBKMK::Vector2D		m_point1;
 
 		/*! Point 2 of Line. */
-		IBKMK::Vector2D				m_point2;
+		IBKMK::Vector2D		m_point2;
 
 		/*! Point 2 of Line. */
-		IBKMK::Vector2D				m_textPoint;
+		IBKMK::Vector2D		m_textPoint;
 
 		/*! Angle of rotation. */
-<<<<<<< HEAD
-		double						m_angle;
-=======
 		double				m_angle = 0.0;
->>>>>>> af6e9e48
 
 		/*! Name of Dim style. */
-		QString						m_styleName;
+		QString				m_styleName;
 
 		/*! Pointer to style object. Updated in
 			updatePointers();
 		*/
-		DimStyle					*m_style = nullptr;
+		DimStyle			*m_style = nullptr;
 	};
 
 
@@ -422,46 +361,24 @@
 	/*! used to assign the correct layer to an entity */
 	void updatePointer();
 
-	/*! Updates all planes, when transformation operations are applied.
-		MIND: Always call this function, when the drawing transformation
-		(translation, rotation) were changed, since the triangulation is
-		redone.
-	*/
+	/*! Updates all planes, when transformation operations were applied. */
 	void updatePlaneGeometries();
 
-	/*! Generates all inserting geometries. */
-	void generateInsertGeometries(unsigned int &nextId);
-
-	/*! Returns 3D Pick points of drawing. */
-	const std::map<unsigned int, std::vector<IBKMK::Vector3D>> &pickPoints() const;
-
-	/*! Generates 3D Points from 2D points by applying transformation from drawing. */
-	const std::vector<IBKMK::Vector3D> points3D(const std::vector<IBKMK::Vector2D> &verts, unsigned int zPosition, const QMatrix4x4 &trans = QMatrix4x4()) const;
-
-	/*! Returns the normal vector of the drawing. */
-	const IBKMK::Vector3D normal() const;
-
-	/*! Returns the normal vector of the drawing. */
-	const IBKMK::Vector3D localX() const;
-
-	/*! Returns the normal vector of the drawing. */
-	const IBKMK::Vector3D localY() const;
-
 	// *** PUBLIC MEMBER VARIABLES ***
 
-	//:inherited	unsigned int		m_id = INVALID_ID;					// XML:A:required
-	//:inherited	QString				m_displayName;						// XML:A
-	//:inherited	bool				m_visible = true;					// XML:A
+	//:inherited	unsigned int		m_id = INVALID_ID;			// XML:A:required
+	//:inherited	QString				m_displayName;				// XML:A
+	//:inherited	bool				m_visible = true;			// XML:A
 
 	/*! point of origin */
-	IBKMK::Vector3D															m_origin			= IBKMK::Vector3D(0,0,0);						// XML:E
+	IBKMK::Vector3D															m_origin = IBKMK::Vector3D(0,0,0);	// XML:E
 	/*! rotation matrix */
-	RotationMatrix															m_rotationMatrix	= RotationMatrix(QQuaternion(1.0,0.0,0.0,0.0)); // XML:E
+	RotationMatrix															m_rotationMatrix = RotationMatrix(QQuaternion(1.0,0.0,0.0,0.0)); // XML:E
 	/*! scale factor */
-	double																	m_scalingFactor		= 1.0;											// XML:E
+	double																	m_scalingFactor = 0.01;	// XML:E
 
 	/*! list of blocks, dummy implementation */
-	std::vector<Block>														m_blocks;			// XML:E
+	std::vector<DrawingLayer::Block>										m_blocks;			// XML:E
 	/*! list of layers */
 	std::vector<DrawingLayer>												m_drawingLayers;	// XML:E
 	/*! list of points */
@@ -484,59 +401,32 @@
 	std::vector<LinearDimension>											m_linearDimensions;	// XML:E
 	/*! list of Dim Styles */
 	std::vector<DimStyle>													m_dimensionStyles;	// XML:E
-	/*! list of inserts. */
-	std::vector<Insert>														m_inserts;
-
 	/*! Counter of entities, used to create a drawing hierarchy
 		in a dxf file to avoid overlapping of entities */
 	unsigned int															m_zCounter = 0;	// XML:E
-
 	/*! Is the default color when no other color was specified */
 	QColor																	m_defaultColor = QColor(); // XML:E
+
 
 private:
 	/*! Helper function to assign the correct layer to an entity */
 	DrawingLayer *findLayerPointer(const QString &layername);
 
-	/*! Helper function to assign the correct block to an entity */
-	Block* findBlockPointer(const QString &name);
-
-	/*! Transforms all inserts. */
-	void transformInsert(QMatrix4x4 &trans, const VICUS::Drawing::Insert &insert, unsigned int &nextId);
-
-	/*! Function to generate plane geometries from a line. */
-	bool generatePlaneFromLine(const IBKMK::Vector3D &startPoint, const IBKMK::Vector3D &endPoint,
-							   double width, VICUS::PlaneGeometry &plane,
-							   const QMatrix4x4 &trans) const;
-
-	/*! Function to generate plane geometries from a polyline. */
-	bool generatePlanesFromPolyline(const std::vector<IBKMK::Vector3D> & polyline,
-									bool connectEndStart, double width, std::vector<PlaneGeometry> &planes,
-									const QMatrix4x4 &trans) const;
-
-	/*! Function to generate plane geometries from text. Heavy operation. Text is polygonised by QPainterPath with font-size 1
-		in order to get a rough letter and less polygons. Some dxfs contain a lot of text and so we would end in having too many
-		polygons.
-	*/
-	void generatePlanesFromText(const std::string &text, double textSize, Qt::Alignment alignment, const double &rotationAngle,
-								const IBKMK::Vector2D &basePoint, double zPositon,
-								std::vector<VICUS::PlaneGeometry> &planeGeometries,
-								const QMatrix4x4 &trans) const;
-
+	static bool generatePlaneFromLine(const IBKMK::Vector3D &startPoint, const IBKMK::Vector3D &endPoint,
+									  const RotationMatrix &matrix, double width, VICUS::PlaneGeometry &plane);
+
+	static bool generatePlanesFromPolyline(const std::vector<IBKMK::Vector3D> & polyline, const VICUS::RotationMatrix & matrix,
+											   bool connectEndStart, double width, std::vector<PlaneGeometry> &planes);
+
+	static void generatePlanesFromText(const std::string &text, const QFont &font, Qt::Alignment alignment, const double &rotationAngle,
+									   const VICUS::RotationMatrix &matrix, const IBKMK::Vector3D &origin,
+									   const IBKMK::Vector2D &basePoint, double scalingFactor, double zScale,
+									   std::vector<VICUS::PlaneGeometry> &planeGeometries);
 
 	/*! Cached unique-ID -> object ptr map. Greatly speeds up objectByID() and any other lookup functions.
 		This map is updated in updatePointers().
 	*/
-	std::map<unsigned int, VICUS::Drawing::AbstractDrawingObject*>	m_objectPtr;
-
-	/*! Cached pick points of drawing.
-		\param Key is ID of drawing object, to get better referencing in picking.
-		\param Value is vector with 3D pick points
-	*/
-	mutable std::map<unsigned int, std::vector<IBKMK::Vector3D>>	m_pickPoints;
-
-	/*! Mark if pick points have to be recalculated. */
-	mutable bool													m_dirtyPickPoints = true;
+	std::map<unsigned int, VICUS::Drawing::AbstractDrawingObject*>			m_objectPtr;
 
 };
 
