/*	The SIM-VICUS data model library.

	Copyright (c) 2020-today, Institut für Bauklimatik, TU Dresden, Germany

	Primary authors:
	  Andreas Nicolai  <andreas.nicolai -[at]- tu-dresden.de>
	  Dirk Weiss  <dirk.weiss -[at]- tu-dresden.de>
	  Stephan Hirth  <stephan.hirth -[at]- tu-dresden.de>
	  Hauke Hirsch  <hauke.hirsch -[at]- tu-dresden.de>

	  ... all the others from the SIM-VICUS team ... :-)

	This library is part of SIM-VICUS (https://github.com/ghorwin/SIM-VICUS)

	This library is free software: you can redistribute it and/or modify
	it under the terms of the GNU General Public License as published by
	the Free Software Foundation, either version 3 of the License, or
	(at your option) any later version.

	This library is distributed in the hope that it will be useful,
	but WITHOUT ANY WARRANTY; without even the implied warranty of
	MERCHANTABILITY or FITNESS FOR A PARTICULAR PURPOSE.  See the
	GNU General Public License for more details.
*/

#include "VICUS_AcousticBoundaryCondition.h"

namespace VICUS {

bool AcousticBoundaryCondition::isValid(const VICUS::Database<AcousticSoundAbsorption> &soundAbsDB) const {
	if (m_id == VICUS::INVALID_ID)
		return false;

        if(m_soundAbsorptionPartition.empty()){
		m_errorMsg = "Sound absorption layer count is not valid!";
		return false;
	}

<<<<<<< HEAD
	for(const AcousticSoundAbsorptionPartition &layer : m_soundAbsorptionLayers){
=======
        for(const AcousticSoundAbsorptionPartition &layer : m_soundAbsorptionPartition){
>>>>>>> ac34a435
		if(!layer.isValid(soundAbsDB)){
			m_errorMsg = "Sound absorption ist not valid!";
			return false;
		}
	}

	return true;
}


QString AcousticBoundaryCondition::htmlDescription(const VICUS::Database<VICUS::AcousticSoundAbsorption> & soundAbsDB) const {
	QString html = "<html><body>";

	if (!isValid(soundAbsDB))
		html += tr("<p><span style=\" color:#a40000;\">Invalid parameter definition found.</span></p>");

	html += tr("<p><b>Parameters:</b></p><ul>");

	std::vector<int> freq{125,250,500,1000,2000,4000};
	std::vector<double> absorption(6,0);


	if(isValid(soundAbsDB)){
		// sum up all absorptions
<<<<<<< HEAD
		for(unsigned int i=0; i<m_soundAbsorptionLayers.size(); ++i){
					const AcousticSoundAbsorptionPartition &layer = m_soundAbsorptionLayers[i];
=======
            for(unsigned int i=0; i<m_soundAbsorptionPartition.size(); ++i){
                const AcousticSoundAbsorptionPartition &layer = m_soundAbsorptionPartition[i];
>>>>>>> ac34a435

			const AcousticSoundAbsorption *soundAbs = soundAbsDB[layer.m_idSoundAbsorption];

			if(soundAbs == nullptr)
				continue;

            for(unsigned int j=0; j<AcousticSoundAbsorption::NUM_SF; ++j)
                            absorption[j] += layer.m_para[AcousticSoundAbsorptionPartition::P_AreaFraction].value * soundAbs->m_soundAbsorption[j];
        }

		html += "<table border=\"0\">";
		html += "<tr><td align=\"left\">Frequency [Hz]</td><td align=\"center\">Absorption [---]</td></tr>";

		for(unsigned int i=0; i<absorption.size(); ++i)
			html += "<tr><td align=\"left\">" + QString::number(freq[i]) + "</td><td align=\"center\">" + QString::number(absorption[i]) + "</td></tr>";

		html += "</table>";

	}

	html += "</body></html>";
	return html;
}


AbstractDBElement::ComparisonResult AcousticBoundaryCondition::equal(const AbstractDBElement *other) const {
	const AcousticBoundaryCondition * otherBC = dynamic_cast<const AcousticBoundaryCondition*>(other);
	if (otherBC == nullptr)
		return Different;

	// check parameters
        for(unsigned int i = 0; i < m_soundAbsorptionPartition.size(); i++){
		// check if different?
	}

	// check meta data

	if (m_displayName != otherBC->m_displayName)
		return OnlyMetaDataDiffers;

	return Different;
}


} // namespace VICUS<|MERGE_RESOLUTION|>--- conflicted
+++ resolved
@@ -36,11 +36,7 @@
 		return false;
 	}
 
-<<<<<<< HEAD
-	for(const AcousticSoundAbsorptionPartition &layer : m_soundAbsorptionLayers){
-=======
         for(const AcousticSoundAbsorptionPartition &layer : m_soundAbsorptionPartition){
->>>>>>> ac34a435
 		if(!layer.isValid(soundAbsDB)){
 			m_errorMsg = "Sound absorption ist not valid!";
 			return false;
@@ -65,22 +61,17 @@
 
 	if(isValid(soundAbsDB)){
 		// sum up all absorptions
-<<<<<<< HEAD
-		for(unsigned int i=0; i<m_soundAbsorptionLayers.size(); ++i){
-					const AcousticSoundAbsorptionPartition &layer = m_soundAbsorptionLayers[i];
-=======
             for(unsigned int i=0; i<m_soundAbsorptionPartition.size(); ++i){
                 const AcousticSoundAbsorptionPartition &layer = m_soundAbsorptionPartition[i];
->>>>>>> ac34a435
 
 			const AcousticSoundAbsorption *soundAbs = soundAbsDB[layer.m_idSoundAbsorption];
 
 			if(soundAbs == nullptr)
 				continue;
 
-            for(unsigned int j=0; j<AcousticSoundAbsorption::NUM_SF; ++j)
+			for(unsigned int j=0; j<AcousticSoundAbsorption::NUM_SF; ++j)
                             absorption[j] += layer.m_para[AcousticSoundAbsorptionPartition::P_AreaFraction].value * soundAbs->m_soundAbsorption[j];
-        }
+		}
 
 		html += "<table border=\"0\">";
 		html += "<tr><td align=\"left\">Frequency [Hz]</td><td align=\"center\">Absorption [---]</td></tr>";
