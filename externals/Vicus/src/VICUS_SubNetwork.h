#ifndef SUBNETWORK_H
#define SUBNETWORK_H

#include "VICUS_AbstractDBElement.h"

#include "VICUS_Constants.h"
#include "VICUS_CodeGenMacros.h"
#include "VICUS_Database.h"
#include "VICUS_NetworkComponent.h"
#include "VICUS_NetworkController.h"

#include <NANDRAD_HydraulicNetworkElement.h>

#include <QColor>

namespace VICUS {

<<<<<<< HEAD
/*! Defines the structure of a sub-network (e.g. building heat exchanger with control value) that
	can be instantiated several times in different nodes.
	SubNetwork objects are referenced by Node objects.

	A sub-network is a template for a structure/network of individual flow elements that is used many times
	in the global network. Individual instances of a sub-network only differ in the heat exchange parametrization,
	e.g. energy loss/gain in buildings.

	There can be only one element in a sub-network with heat exchange.
*/
class SubNetwork : public AbstractDBElement {
=======
class SubNetwork {
>>>>>>> 87bc91be
public:

	SubNetwork();

<<<<<<< HEAD
	// *** PUBLIC MEMBER FUNCTIONS ***

	VICUS_READWRITE
	VICUS_COMP(SubNetwork)
	VICUS_COMPARE_WITH_ID

	/*! Checks if all referenced materials exist and if their parameters are valid. */
	bool isValid(const Database<NetworkComponent> &compDB,
				 const Database<NetworkController> &ctrlDB,
				 const Database<Schedule> &scheduleDB) const;

	/*! Comparison operator */
	ComparisonResult equal(const AbstractDBElement *other) const override;

	/*! Access function to the component of the heat exchanging element */
	const NetworkComponent * heatExchangeComponent(const Database<NetworkComponent> &compDB) const;

	/*! Unique ID of the sub-network. */
	IDType												m_id = INVALID_ID;						// XML:A:required

	/*! Display name. */
	IBK::MultiLanguageString							m_displayName;							// XML:A
=======
	VICUS_READWRITE

private:
>>>>>>> 87bc91be

	/*! False color. */
	QColor												m_color;								// XML:A

	/*! Defines sub-network through elements, connected by implicitely numbered internal nodes.
		Nodes with INLET_ID and OUTLET_ID represent inlet and outlet nodes of the sub network respectively
		There must be only one inlet and one outlet node!
		NOTE: the heat exchange property of the elements are not used, instead, we assign the heat exchange property
		of the correspoinding node (the parent of this SubNetwork) using the heatExchangeElementId
	*/
	std::vector<NANDRAD::HydraulicNetworkElement>		m_elements;								// XML:E

	/*! Stores id of element with heat exchange parameterization. INVALID_ID means no heat exchange. */
	unsigned int										m_heatExchangeElementId = INVALID_ID;	// XML:A

	const static unsigned int INLET_ID = 333333;
	const static unsigned int OUTLET_ID = 666666;
};



} // Namespace VICUS


#endif // SUBNETWORK_H<|MERGE_RESOLUTION|>--- conflicted
+++ resolved
@@ -15,7 +15,6 @@
 
 namespace VICUS {
 
-<<<<<<< HEAD
 /*! Defines the structure of a sub-network (e.g. building heat exchanger with control value) that
 	can be instantiated several times in different nodes.
 	SubNetwork objects are referenced by Node objects.
@@ -27,14 +26,10 @@
 	There can be only one element in a sub-network with heat exchange.
 */
 class SubNetwork : public AbstractDBElement {
-=======
-class SubNetwork {
->>>>>>> 87bc91be
 public:
 
 	SubNetwork();
 
-<<<<<<< HEAD
 	// *** PUBLIC MEMBER FUNCTIONS ***
 
 	VICUS_READWRITE
@@ -57,11 +52,6 @@
 
 	/*! Display name. */
 	IBK::MultiLanguageString							m_displayName;							// XML:A
-=======
-	VICUS_READWRITE
-
-private:
->>>>>>> 87bc91be
 
 	/*! False color. */
 	QColor												m_color;								// XML:A
