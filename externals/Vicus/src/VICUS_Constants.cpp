/*	The SIM-VICUS data model library.

	Copyright (c) 2020-today, Institut für Bauklimatik, TU Dresden, Germany

	Primary authors:
	  Andreas Nicolai  <andreas.nicolai -[at]- tu-dresden.de>
	  Dirk Weiss  <dirk.weiss -[at]- tu-dresden.de>
	  Stephan Hirth  <stephan.hirth -[at]- tu-dresden.de>
	  Hauke Hirsch  <hauke.hirsch -[at]- tu-dresden.de>

	  ... all the others from the SIM-VICUS team ... :-)

	This library is part of SIM-VICUS (https://github.com/ghorwin/SIM-VICUS)

	This library is free software: you can redistribute it and/or modify
	it under the terms of the GNU General Public License as published by
	the Free Software Foundation, either version 3 of the License, or
	(at your option) any later version.

	This library is distributed in the hope that it will be useful,
	but WITHOUT ANY WARRANTY; without even the implied warranty of
	MERCHANTABILITY or FITNESS FOR A PARTICULAR PURPOSE.  See the
	GNU General Public License for more details.
*/

#include "VICUS_Constants.h"

namespace VICUS {

<<<<<<< HEAD
const char * const VERSION = "1.1";
const char * const LONG_VERSION = "1.1.0";
=======
const char * const VERSION = "1.0";
const char * const LONG_VERSION = "1.0.6";
>>>>>>> 881bab76

unsigned int INVALID_ID = 0xFFFFFFFF;

const double MIN_AREA_FOR_EXPORTED_SURFACES = 0.1;

const char * XML_READ_ERROR = "Error in XML file, line %1: %2";
const char * XML_READ_UNKNOWN_ATTRIBUTE = "Unknown/unsupported attribute '%1' in line %2.";
const char * XML_READ_UNKNOWN_ELEMENT = "Unknown/unsupported tag '%1' in line %2.";
const char * XML_READ_UNKNOWN_NAME = "Name '%1' for tag '%2' in line %3 is invalid/unknown.";

const char * DATABASE_PLACEHOLDER_NAME			= "Database";
const char * USER_DATABASE_PLACEHOLDER_NAME		= "User Database";

} // namespace VICUS
<|MERGE_RESOLUTION|>--- conflicted
+++ resolved
@@ -27,13 +27,8 @@
 
 namespace VICUS {
 
-<<<<<<< HEAD
-const char * const VERSION = "1.1";
-const char * const LONG_VERSION = "1.1.0";
-=======
 const char * const VERSION = "1.0";
 const char * const LONG_VERSION = "1.0.6";
->>>>>>> 881bab76
 
 unsigned int INVALID_ID = 0xFFFFFFFF;
 
