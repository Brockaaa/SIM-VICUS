--- conflicted
+++ resolved
@@ -25,20 +25,15 @@
 
 #include "VICUS_NetworkPipe.h"
 #include "VICUS_KeywordList.h"
-#include <IBK_physics.h>
 
 #define PI				3.141592653589793238
 
 namespace VICUS {
 
-<<<<<<< HEAD
 double NetworkPipe::UValue() const {
 	// This function is only to be called when isValid() returns true. Hence, all parameters are present with
 	// valid values.
 
-=======
-double NetworkPipe::calculateUValue() const {
->>>>>>> 4fdaa172
 	// some references for readability improvement
 	// all in SI units here (length unit "m")
 	const double &dInsulation = m_para[VICUS::NetworkPipe::P_ThicknessInsulation].value;
@@ -48,17 +43,10 @@
 
 	double UValue;
 	if (dInsulation > 0)
-<<<<<<< HEAD
 		UValue = 2*PI/ ( 1/lambdaWall * IBK::f_log(da / diameterInside())
 						+ 1/lambdaInsulation * IBK::f_log((da + 2*dInsulation) / da) );
 	else
 		UValue = 2*PI/ ( 1/lambdaWall * IBK::f_log(da / diameterInside()) );
-=======
-		UValue = 2*IBK::PI/ ( 1/lambdaWall * IBK::f_log(da / diameterInside())
-						+ 1/lambdaInsulation * IBK::f_log((da + 2*dInsulation) / da) );
-	else
-		UValue = 2*IBK::PI/ ( 1/lambdaWall * IBK::f_log(da / diameterInside()) );
->>>>>>> 4fdaa172
 
 	return UValue;
 }
