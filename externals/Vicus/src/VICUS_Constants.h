--- conflicted
+++ resolved
@@ -47,11 +47,7 @@
 extern const char * DATABASE_PLACEHOLDER_NAME;
 extern const char * USER_DATABASE_PLACEHOLDER_NAME;
 
-<<<<<<< HEAD
-extern const double MAX_SEGMENT_ARC_LENGHT;
-=======
 extern const unsigned int SEGMENT_COUNT_ARC;
->>>>>>> 85d37cbc
 extern const unsigned int SEGMENT_COUNT_CIRCLE;
 extern const unsigned int SEGMENT_COUNT_ELLIPSE;
 
@@ -61,13 +57,10 @@
 extern const double DEFAULT_LINE_WEIGHT;
 // multiplier to apply to width of entities
 extern const double DEFAULT_LINE_WEIGHT_SCALING;
-<<<<<<< HEAD
-=======
 // Default font scaling
 extern const double DEFAULT_FONT_SIZE;
 // Default font scaling
 extern const double DEFAULT_FONT_SCALING;
->>>>>>> 85d37cbc
 
 #define VICUS_PLANE_PROJECTION_TOLERANCE 1e-3
 
