--- conflicted
+++ resolved
@@ -32,11 +32,7 @@
 
 namespace VICUS {
 
-<<<<<<< HEAD
-extern const double	NetworkGeometricResolution = 0.01; // in m
-=======
 extern const double	NetworkGeometricResolution = 0.1; // in m
->>>>>>> 7277ae45
 
 void NetworkLine::intersection(const NetworkLine &line, IBKMK::Vector3D &pInter) const {
 	double l1, l2;
