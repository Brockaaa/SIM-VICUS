--- conflicted
+++ resolved
@@ -34,199 +34,15 @@
 DEPENDPATH = $${INCLUDEPATH}
 
 HEADERS += \
-<<<<<<< HEAD
-        ../../src/BM_XMLHelpers.h \
-        ../../src/VICUS_AbstractDBElement.h \
-        ../../src/VICUS_AcousticTemplate.h \
-        ../../src/VICUS_ArgsParser.h \
-        ../../src/VICUS_BMBlock.h \
-        ../../src/VICUS_BMConnector.h \
-        ../../src/VICUS_BMGlobals.h \
-        ../../src/VICUS_BMNetwork.h \
-        ../../src/VICUS_BMSocket.h \
-        ../../src/VICUS_BoundaryCondition.h \
-        ../../src/VICUS_Building.h \
-        ../../src/VICUS_BuildingLevel.h \
-        ../../src/VICUS_CodeGenMacros.h \
-        ../../src/VICUS_Component.h \
-        ../../src/VICUS_ComponentInstance.h \
-        ../../src/VICUS_Constants.h \ \
-        ../../src/VICUS_Construction.h \
-        ../../src/VICUS_DailyCycle.h \
-        ../../src/VICUS_Database.h \
-        ../../src/VICUS_EPDCategroySet.h \
-        ../../src/VICUS_EPDDataset.h \
-        ../../src/VICUS_EmbeddedDatabase.h \
-        ../../src/VICUS_GridPlane.h \
-        ../../src/VICUS_Infiltration.h \
-        ../../src/VICUS_InterfaceHeatConduction.h \
-        ../../src/VICUS_InternalLoad.h \
-        ../../src/VICUS_KeywordList.h \
-        ../../src/VICUS_Material.h \
-        ../../src/VICUS_MaterialLayer.h \
-        ../../src/VICUS_Network.h \
-        ../../src/VICUS_NetworkComponent.h \
-        ../../src/VICUS_NetworkController.h \
-        ../../src/VICUS_NetworkEdge.h \
-        ../../src/VICUS_NetworkElement.h \
-        ../../src/VICUS_NetworkFluid.h \
-        ../../src/VICUS_NetworkLine.h \
-        ../../src/VICUS_NetworkNode.h \
-        ../../src/VICUS_NetworkPipe.h \
-        ../../src/VICUS_Object.h \
-        ../../src/VICUS_OutputDefinition.h \
-        ../../src/VICUS_Outputs.h \
-        ../../src/VICUS_PlainGeometry.h \
-        ../../src/VICUS_PlaneGeometry.h \
-        ../../src/VICUS_PlaneTriangulationData.h \
-        ../../src/VICUS_PolyLine.h \
-        ../../src/VICUS_Polygon2D.h \
-        ../../src/VICUS_Polygon3D.h \
-        ../../src/VICUS_Project.h \
-        ../../src/VICUS_Room.h \
-        ../../src/VICUS_RotationMatrix.h \
-        ../../src/VICUS_Schedule.h \
-        ../../src/VICUS_ScheduleInterval.h \
-        ../../src/VICUS_SubNetwork.h \
-        ../../src/VICUS_SubSurface.h \
-        ../../src/VICUS_SubSurfaceComponent.h \
-        ../../src/VICUS_SubSurfaceComponentInstance.h \
-        ../../src/VICUS_SupplySystem.h \
-        ../../src/VICUS_SurfaceHeating.h \
-        ../../src/VICUS_Surface.h \
-        ../../src/VICUS_VentilationNatural.h \
-        ../../src/VICUS_ViewSettings.h \
-        ../../src/VICUS_Window.h \
-        ../../src/VICUS_WindowDivider.h \
-        ../../src/VICUS_WindowFrame.h \
-        ../../src/VICUS_WindowGlazingSystem.h \
-        ../../src/VICUS_ZoneControlNaturalVentilation.h \
-        ../../src/VICUS_ZoneControlShading.h \
-        ../../src/VICUS_ZoneControlThermostat.h \
-        ../../src/VICUS_ZoneIdealHeatingCooling.h \
-        ../../src/VICUS_ZoneTemplate.h \
-        ../../src/VICUS_utilities.h \
-        ../../src/VICUS_NetworkBuriedPipeProperties.h
-
-SOURCES += \
-        ../../src/BM_XMLHelpers.cpp \
-        ../../src/VICUS_AbstractDBElement.cpp \
-        ../../src/VICUS_AcousticTemplate.cpp \
-        ../../src/VICUS_ArgsParser.cpp \
-        ../../src/VICUS_BMBlock.cpp \
-        ../../src/VICUS_BMConnector.cpp \
-        ../../src/VICUS_BMGlobals.cpp \
-        ../../src/VICUS_BMNetwork.cpp \
-        ../../src/VICUS_BMSocket.cpp \
-        ../../src/VICUS_BoundaryCondition.cpp \
-        ../../src/VICUS_Component.cpp \
-        ../../src/VICUS_Constants.cpp \
-        ../../src/VICUS_Construction.cpp \
-        ../../src/VICUS_DailyCycle.cpp \
-        ../../src/VICUS_EPDCategroySet.cpp \
-        ../../src/VICUS_EPDDataset.cpp \
-        ../../src/VICUS_GridPlane.cpp \
-        ../../src/VICUS_HeatLoad12831Export.cpp \
-        ../../src/VICUS_Infiltration.cpp \
-        ../../src/VICUS_InterfaceHeatConduction.cpp \
-        ../../src/VICUS_InternalLoad.cpp \
-        ../../src/VICUS_KeywordList.cpp \
-        ../../src/VICUS_Material.cpp \
-        ../../src/VICUS_MaterialLayer.cpp \
-        ../../src/VICUS_Network.cpp \
-        ../../src/VICUS_NetworkComponent.cpp \
-        ../../src/VICUS_NetworkController.cpp \
-        ../../src/VICUS_NetworkEdge.cpp \
-        ../../src/VICUS_NetworkElement.cpp \
-        ../../src/VICUS_NetworkFluid.cpp \
-        ../../src/VICUS_NetworkLine.cpp \
-        ../../src/VICUS_NetworkNode.cpp \
-        ../../src/VICUS_NetworkPipe.cpp \
-        ../../src/VICUS_Object.cpp \
-        ../../src/VICUS_OutputDefinition.cpp \
-        ../../src/VICUS_Outputs.cpp \
-        ../../src/VICUS_PlainGeometry.cpp \
-        ../../src/VICUS_PlaneGeometry.cpp \
-        ../../src/VICUS_PolyLine.cpp \
-        ../../src/VICUS_Polygon2D.cpp \
-        ../../src/VICUS_Polygon3D.cpp \
-        ../../src/VICUS_Project.cpp \
-        ../../src/VICUS_ProjectGenerator.cpp \
-        ../../src/VICUS_Room.cpp \
-        ../../src/VICUS_Schedule.cpp \
-        ../../src/VICUS_ScheduleInterval.cpp \
-        ../../src/VICUS_SubNetwork.cpp \
-        ../../src/VICUS_SubSurface.cpp \
-        ../../src/VICUS_SubSurfaceComponent.cpp \
-        ../../src/VICUS_SupplySystem.cpp \
-        ../../src/VICUS_Surface.cpp \
-        ../../src/VICUS_SurfaceHeating.cpp \
-        ../../src/VICUS_VentilationNatural.cpp \
-        ../../src/VICUS_Window.cpp \
-        ../../src/VICUS_WindowGlazingSystem.cpp \
-        ../../src/VICUS_ZoneControlNaturalVentilation.cpp \
-        ../../src/VICUS_ZoneControlShading.cpp \
-        ../../src/VICUS_ZoneControlThermostat.cpp \
-        ../../src/VICUS_ZoneIdealHeatingCooling.cpp \
-        ../../src/VICUS_ZoneTemplate.cpp \
-        ../../src/VICUS_utilities.cpp \
-        ../../src/ncg/ncg_VICUS_AcousticTemplate.cpp \
-        ../../src/ncg/ncg_VICUS_BoundaryCondition.cpp \
-        ../../src/ncg/ncg_VICUS_BMNetwork.cpp \
-        ../../src/ncg/ncg_VICUS_Building.cpp \
-        ../../src/ncg/ncg_VICUS_BuildingLevel.cpp \
-        ../../src/ncg/ncg_VICUS_Component.cpp \
-        ../../src/ncg/ncg_VICUS_ComponentInstance.cpp \
-        ../../src/ncg/ncg_VICUS_Construction.cpp \
-        ../../src/ncg/ncg_VICUS_DailyCycle.cpp \
-        ../../src/ncg/ncg_VICUS_EPDDataset.cpp \
-        ../../src/ncg/ncg_VICUS_EmbeddedDatabase.cpp \
-        ../../src/ncg/ncg_VICUS_GridPlane.cpp \
-        ../../src/ncg/ncg_VICUS_Infiltration.cpp \
-        ../../src/ncg/ncg_VICUS_InterfaceHeatConduction.cpp \
-        ../../src/ncg/ncg_VICUS_InternalLoad.cpp \
-        ../../src/ncg/ncg_VICUS_Material.cpp \
-        ../../src/ncg/ncg_VICUS_MaterialLayer.cpp \
-        ../../src/ncg/ncg_VICUS_Network.cpp \
-        ../../src/ncg/ncg_VICUS_NetworkComponent.cpp \
-                ../../src/ncg/ncg_VICUS_NetworkController.cpp \
-        ../../src/ncg/ncg_VICUS_NetworkEdge.cpp \
-        ../../src/ncg/ncg_VICUS_NetworkElement.cpp \
-        ../../src/ncg/ncg_VICUS_NetworkFluid.cpp \
-        ../../src/ncg/ncg_VICUS_NetworkNode.cpp \
-        ../../src/ncg/ncg_VICUS_NetworkPipe.cpp \
-        ../../src/ncg/ncg_VICUS_Outputs.cpp \
-        ../../src/ncg/ncg_VICUS_OutputDefinition.cpp \
-        ../../src/ncg/ncg_VICUS_Room.cpp \
-                ../../src/ncg/ncg_VICUS_PlainGeometry.cpp \
-        ../../src/ncg/ncg_VICUS_Project.cpp \
-        ../../src/ncg/ncg_VICUS_RotationMatrix.cpp \
-        ../../src/ncg/ncg_VICUS_Schedule.cpp \
-        ../../src/ncg/ncg_VICUS_ScheduleInterval.cpp \
-        ../../src/ncg/ncg_VICUS_SubNetwork.cpp \
-        ../../src/ncg/ncg_VICUS_SubSurface.cpp \
-        ../../src/ncg/ncg_VICUS_SubSurfaceComponent.cpp \
-        ../../src/ncg/ncg_VICUS_SubSurfaceComponentInstance.cpp \
-        ../../src/ncg/ncg_VICUS_SupplySystem.cpp \
-        ../../src/ncg/ncg_VICUS_Surface.cpp \
-        ../../src/ncg/ncg_VICUS_SurfaceHeating.cpp \
-        ../../src/ncg/ncg_VICUS_VentilationNatural.cpp \
-        ../../src/ncg/ncg_VICUS_ViewSettings.cpp \
-        ../../src/ncg/ncg_VICUS_Window.cpp \
-        ../../src/ncg/ncg_VICUS_WindowDivider.cpp \
-        ../../src/ncg/ncg_VICUS_WindowFrame.cpp \
-        ../../src/ncg/ncg_VICUS_WindowGlazingSystem.cpp \
-        ../../src/ncg/ncg_VICUS_ZoneControlNaturalVentilation.cpp \
-        ../../src/ncg/ncg_VICUS_ZoneControlShading.cpp \
-        ../../src/ncg/ncg_VICUS_ZoneControlThermostat.cpp \
-        ../../src/ncg/ncg_VICUS_ZoneIdealHeatingCooling.cpp \
-        ../../src/ncg/ncg_VICUS_ZoneTemplate.cpp \
-        ../../src/VICUS_NetworkBuriedPipeProperties.cpp \
-        ../../src/ncg/ncg_VICUS_NetworkBuriedPipeProperties.cpp \
-=======
+	../../src/BM_XMLHelpers.h \
 	../../src/VICUS_AbstractDBElement.h \
 	../../src/VICUS_AcousticTemplate.h \
 	../../src/VICUS_ArgsParser.h \
+	../../src/VICUS_BMBlock.h \
+    ../../src/VICUS_BMConnector.h \
+    ../../src/VICUS_BMGlobals.h \
+    ../../src/VICUS_BMNetwork.h \
+    ../../src/VICUS_BMSocket.h \
 	../../src/VICUS_BTFReader.h \
 	../../src/VICUS_BoundaryCondition.h \
 	../../src/VICUS_Building.h \
@@ -298,9 +114,15 @@
 	../../src/VICUS_utilities.h
 
 SOURCES += \
+	../../src/BM_XMLHelpers.cpp \
 	../../src/VICUS_AbstractDBElement.cpp \
 	../../src/VICUS_AcousticTemplate.cpp \
 	../../src/VICUS_ArgsParser.cpp \
+	../../src/VICUS_BMBlock.cpp \
+    ../../src/VICUS_BMConnector.cpp \
+    ../../src/VICUS_BMGlobals.cpp \
+    ../../src/VICUS_BMNetwork.cpp \
+    ../../src/VICUS_BMSocket.cpp \
 	../../src/VICUS_BTFReader.cpp \
 	../../src/VICUS_BoundaryCondition.cpp \
 	../../src/VICUS_Component.cpp \
@@ -417,5 +239,4 @@
 	../../src/ncg/ncg_VICUS_ZoneTemplate.cpp
 
 DISTFILES += \
-	../../src/.gitignore
->>>>>>> 6210f7a5
+	../../src/.gitignore