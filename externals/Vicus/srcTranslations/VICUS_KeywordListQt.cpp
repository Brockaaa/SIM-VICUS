/*	The NANDRAD data model library.

	Copyright (c) 2012-today, Institut für Bauklimatik, TU Dresden, Germany

	Primary authors:
	  Andreas Nicolai  <andreas.nicolai -[at]- tu-dresden.de>
	  Anne Paepcke     <anne.paepcke -[at]- tu-dresden.de>

	This library is part of SIM-VICUS (https://github.com/ghorwin/SIM-VICUS)

	This library is free software; you can redistribute it and/or
	modify it under the terms of the GNU Lesser General Public
	License as published by the Free Software Foundation; either
	version 3 of the License, or (at your option) any later version.

	This library is distributed in the hope that it will be useful,
	but WITHOUT ANY WARRANTY; without even the implied warranty of
	MERCHANTABILITY or FITNESS FOR A PARTICULAR PURPOSE.  See the GNU
	Lesser General Public License for more details.
*/

#include "VICUS_KeywordListQt.h"

namespace VICUS {
KeywordListQt::KeywordListQt() {

	tr("Outside wall construction");
	tr("Outside wall construction in contact with ground");
	tr("Interior construction");
	tr("Floor to basement");
	tr("Floor in contact with air");
	tr("Floor in contact with ground");
	tr("Ceiling construction");
	tr("Sloped roof construction");
	tr("Flat roof construction");
	tr("Flat roof construction (to heated/insulated space)");
	tr("Flat roof construction (to cold/ventilated space)");
	tr("Some other component type");
	tr("Outside wall construction");
	tr("Outside wall construction in contact with ground");
	tr("Interior construction");
	tr("Floor to basement");
	tr("Floor in contact with ground");
	tr("Ceiling construction");
	tr("Sloped roof construction");
	tr("Flat roof construction");
	tr("Miscellaneous");
	tr("Not insulated");
	tr("Inside insulated");
	tr("Core insulation");
	tr("Outside insulated");
	tr("Not selected");
	tr("Brick masonry");
	tr("Natural stones");
	tr("Concrete");
	tr("Wood");
	tr("Frame construction");
	tr("Loam");
	tr("Not selected");
	tr("Dry density of the material.");
	tr("Global Warming Potential.");
	tr("Depletion potential of the stratospheric ozone layer.");
	tr("Photochemical Ozone Creation Potential.");
	tr("Acidification potential.");
	tr("Eutrophication potential.");
	tr("Total use of non-renewable primary energy resources.");
	tr("Total use of renewable primary energy resources .");
	tr("Air change rate.");
	tr("Shielding coefficient for n50 value.");
	tr("normal");
	tr("n50");
	tr("Person Count.");
	tr("Person per area.");
	tr("Area per person.");
	tr("Power.");
	tr("Power per area.");
	tr("Convective Heat Factor.");
	tr("Latent Heat Factor.");
	tr("Loss Heat Factor.");
	tr("Person");
	tr("ElectricEquiment");
	tr("Lighting");
	tr("Other");
	tr("Person per m2");
	tr("m2 per Person");
	tr("Person count");
	tr("Power per area");
	tr("Power");
	tr("Some temperatures");
	tr("Some mass");
	tr("Dry density of the material.");
	tr("Specific heat capacity of the material.");
	tr("Thermal conductivity of the dry material.");
	tr("Vapor diffusion resistance factor.");
	tr("Water content in relation to 80% humidity.");
	tr("Water content at saturation.");
	tr("Coating");
	tr("Plaster");
	tr("Bricks");
	tr("NaturalStones");
	tr("Cementitious");
	tr("Insulations");
	tr("BuildingBoards");
	tr("Woodbased");
	tr("NaturalMaterials");
	tr("Soils");
	tr("CladdingSystems");
	tr("Foils");
	tr("Miscellaneous");
	tr("Only Hydraulic calculation with constant temperature");
	tr("Thermo-hydraulic calculation");
	tr("SinglePipe");
	tr("DoublePipe");
	tr("Temperature for pipe dimensioning algorithm");
	tr("Temperature difference for pipe dimensioning algorithm");
	tr("Maximum pressure loss for pipe dimensioning algorithm");
	tr("Reference pressure applied to reference element");
	tr("Fluid temperature for hydraulic calculation, else initial temperature");
	tr("Initial Fluid temperature for thermo-hydraulic calculation");
	tr("Maximum discretization step for dynamic pipe model");
	tr("Pipe with a single fluid volume and with heat exchange");
	tr("Pipe with a discretized fluid volume and heat exchange");
	tr("Pump with constant/externally defined pressure");
	tr("Pump with constant/externally defined mass flux");
	tr("Pump with pressure head controlled based on flow controller");
	tr("Simple heat exchanger with given heat flux");
	tr("Heat pump with variable heating power based on carnot efficiency, installed at source side (collector cycle)");
	tr("Heat pump with variable heating power based on carnot efficiency, installed at supply side");
	tr("On-off-type heat pump based on polynoms, installed at source side");
	tr("Valve with associated control model");
	tr("Ideal heat exchange model that provides a defined supply temperature to the network and calculates the heat loss/gain");
	tr("Only used for pressure loss calculation with PressureLossCoefficient (NOT for pipes)");
	tr("Pressure loss coefficient for the component (zeta-value)");
	tr("Pressure head for a pump");
	tr("Pump predefined mass flux");
	tr("Pump efficiency");
	tr("Fraction of pump heat loss due to inefficiency that heats up the fluid");
	tr("Water or air volume of the component");
	tr("Maximum width of discretized volumes in pipe");
	tr("Carnot efficiency eta");
	tr("Maximum heating power");
	tr("Set points are given as constant parameters");
	tr("Scheduled set point values");
	tr("Control temperature difference of this element");
	tr("Control temperature difference of the following element");
	tr("Control zone thermostat values");
	tr("Control mass flux");
	tr("PController");
	tr("PIController");
<<<<<<< HEAD
	tr("Kp-parameter");
	tr("Ki-parameter");
	tr("Kd-parameter");
	tr("Target temperature difference");
	tr("Target mass flux");
	tr("ID of zone containing thermostat");
	tr("Pipe with a single fluid volume and with heat exchange");
	tr("Pipe with a discretized fluid volume and heat exchange");
=======
	tr("Proportional value of controller");
	tr("Integral value of controller");
	tr("Differential value of controller");
	tr("Pipe length");
	tr("Number of parallel pipes");
>>>>>>> 87bc91be
	tr("Dry density of the material.");
	tr("Specific heat capacity of the material.");
	tr("Thermal conductivity of the dry material.");
	tr("Building");
	tr("Mixer");
	tr("Source");
	tr("Outer diameter");
	tr("Pipe wall thickness");
	tr("Pipe wall surface roughness");
	tr("Thermal conductivity of pipe wall");
	tr("Insulation thickness");
	tr("Thermal conductivity of insulation");
	tr("If true, output files are written in binary format (the default, if flag is missing).");
	tr("If true, default output definitions for zones are created.");
	tr("If true, default output definitions for networks are created.");
	tr("Floor area of the zone.");
	tr("Volume of the zone.");
	tr("A window");
	tr("A door");
	tr("Some other component type");
	tr("Heating limit");
	tr("Cooling limit");
	tr("Pipe spacing");
	tr("Maximum fluid velocity");
	tr("Temperature difference between supply and return fluid temperature");
	tr("Ideal surface conditioning");
	tr("Water-based surface conditioning");
	tr("Specularity of the material.");
	tr("Roughness of the material.");
	tr("Plastic");
	tr("Metal");
	tr("Glass");
	tr("Air change rate.");
	tr("Grid is visible");
	tr("None");
	tr("Fraction");
	tr("ConstantWidth");
	tr("Frame width of the window.");
	tr("Frame area fraction of the window.");
	tr("Divider width of the window.");
	tr("Divider area fraction of the window.");
	tr("Divider material thickness.");
	tr("Frame material thickness.");
	tr("Gas layer");
	tr("Glass layer");
	tr("Thickness of the window layer.");
	tr("Thermal conductivity of the window layer.");
	tr("Mass density of the fill-in gas.");
	tr("Height of the detailed window.");
	tr("Width of the detailed window.");
	tr("Emissivity of surface facing outside.");
	tr("Emissivity of surface facing inside.");
	tr("Short wave transmittance at outside directed surface.");
	tr("Short wave reflectance of surface facing outside.");
	tr("Short wave reflectance of surface facing inside.");
	tr("Thermal conductivity of the gas layer.");
	tr("Dynamic viscosity of the gas layer.");
	tr("Specific heat capacity of the gas layer.");
	tr("Standard globbed-layers model.");
	tr("Detailed window model with layers.");
	tr("Thermal transmittance");
	tr("Short wave transmittance at outside directed surface.");
	tr("Upper limit for room air temperature.");
	tr("Lower limit for room air temperature.");
	tr("Upper limit for outside air temperature.");
	tr("Lower limit for outside air temperature.");
	tr("Temperature difference limit (inside - outside).");
	tr("Limit for wind speed .");
	tr("Global horizontal (upper) sensor setpoint value.");
	tr("Global north (upper) sensor setpoint value.");
	tr("Global east (upper) sensor setpoint value.");
	tr("Global south (upper) sensor setpoint value.");
	tr("Global west (upper) sensor setpoint value.");
	tr("Dead band value for all sensors.");
	tr("One global horizontal sensor.");
	tr("One global horizontal and for each direction (N, E, S, W) a vertical sensor.");
	tr("Thermostat tolerance heating and cooling mode.");
	tr("Air temperature");
	tr("Radiant temperature");
	tr("Operative temperature");
	tr("Analog");
	tr("Digital");
	tr("Heating Limit.");
	tr("Cooling Limit.");
	tr("IntLoadPerson");
	tr("IntLoadEquipment");
	tr("IntLoadLighting");
	tr("IntLoadOther");
	tr("ControlThermostat");
	tr("ControlNaturalVentilation");
	tr("Infiltration");
	tr("NaturalVentilation");
	tr("IdealHeatingCooling");
}


QString KeywordListQt::Description( const std::string & category, int keywordId) { 

	std::string description = KeywordList::Description(category.c_str(), keywordId);
	return tr(description.c_str());

}

} // namespace<|MERGE_RESOLUTION|>--- conflicted
+++ resolved
@@ -147,7 +147,6 @@
 	tr("Control mass flux");
 	tr("PController");
 	tr("PIController");
-<<<<<<< HEAD
 	tr("Kp-parameter");
 	tr("Ki-parameter");
 	tr("Kd-parameter");
@@ -156,13 +155,11 @@
 	tr("ID of zone containing thermostat");
 	tr("Pipe with a single fluid volume and with heat exchange");
 	tr("Pipe with a discretized fluid volume and heat exchange");
-=======
 	tr("Proportional value of controller");
 	tr("Integral value of controller");
 	tr("Differential value of controller");
 	tr("Pipe length");
 	tr("Number of parallel pipes");
->>>>>>> 87bc91be
 	tr("Dry density of the material.");
 	tr("Specific heat capacity of the material.");
 	tr("Thermal conductivity of the dry material.");
